# SPDX-License-Identifier: GPL-2.0
# ==========================================================================
# Building
# ==========================================================================

src := $(obj)

PHONY := __build
__build:

# Init all relevant variables used in kbuild files so
# 1) they have correct type
# 2) they do not inherit any value from the environment
obj-y :=
obj-m :=
lib-y :=
lib-m :=
always :=
targets :=
subdir-y :=
subdir-m :=
EXTRA_AFLAGS   :=
EXTRA_CFLAGS   :=
EXTRA_CPPFLAGS :=
EXTRA_LDFLAGS  :=
asflags-y  :=
ccflags-y  :=
cppflags-y :=
ldflags-y  :=

subdir-asflags-y :=
subdir-ccflags-y :=

# Read auto.conf if it exists, otherwise ignore
-include include/config/auto.conf

include scripts/Kbuild.include

# The filename Kbuild has precedence over Makefile
kbuild-dir := $(if $(filter /%,$(src)),$(src),$(srctree)/$(src))
kbuild-file := $(if $(wildcard $(kbuild-dir)/Kbuild),$(kbuild-dir)/Kbuild,$(kbuild-dir)/Makefile)
include $(kbuild-file)

include scripts/Makefile.lib

# Do not include host rules unless needed
ifneq ($(hostprogs-y)$(hostprogs-m)$(hostlibs-y)$(hostlibs-m)$(hostcxxlibs-y)$(hostcxxlibs-m),)
include scripts/Makefile.host
endif

ifndef obj
$(warning kbuild: Makefile.build is included improperly)
endif

# ===========================================================================

ifneq ($(strip $(lib-y) $(lib-m) $(lib-)),)
lib-target := $(obj)/lib.a
real-obj-y += $(obj)/lib-ksyms.o
endif

ifneq ($(strip $(real-obj-y) $(need-builtin)),)
builtin-target := $(obj)/built-in.a
endif

ifdef CONFIG_MODULES
modorder-target := $(obj)/modules.order
endif

# We keep a list of all modules in $(MODVERDIR)

__build: $(if $(KBUILD_BUILTIN),$(builtin-target) $(lib-target) $(extra-y)) \
	 $(if $(KBUILD_MODULES),$(obj-m) $(modorder-target)) \
	 $(subdir-ym) $(always)
	@:

# Linus' kernel sanity checking tool
ifeq ($(KBUILD_CHECKSRC),1)
  quiet_cmd_checksrc       = CHECK   $<
        cmd_checksrc       = $(CHECK) $(CHECKFLAGS) $(c_flags) $<
else ifeq ($(KBUILD_CHECKSRC),2)
  quiet_cmd_force_checksrc = CHECK   $<
        cmd_force_checksrc = $(CHECK) $(CHECKFLAGS) $(c_flags) $<
endif

ifneq ($(KBUILD_ENABLE_EXTRA_GCC_CHECKS),)
  cmd_checkdoc = $(srctree)/scripts/kernel-doc -none $<
endif

# Do section mismatch analysis for each module/built-in.a
ifdef CONFIG_DEBUG_SECTION_MISMATCH
  cmd_secanalysis = ; scripts/mod/modpost $@
endif

# Compile C sources (.c)
# ---------------------------------------------------------------------------

# Default is built-in, unless we know otherwise
$(foreach x, i ll lst o s symtypes, $(patsubst %.o,%.$(x),$(real-obj-m))): \
	part-of-module := y

modkern_cflags =                                          \
	$(if $(part-of-module),                           \
		$(KBUILD_CFLAGS_MODULE) $(CFLAGS_MODULE), \
		$(KBUILD_CFLAGS_KERNEL) $(CFLAGS_KERNEL))
quiet_modtag = $(if $(part-of-module),[M],   )

quiet_cmd_cc_s_c = CC $(quiet_modtag)  $@
      cmd_cc_s_c = $(CC) $(filter-out $(DEBUG_CFLAGS), $(c_flags)) $(DISABLE_LTO) -fverbose-asm -S -o $@ $<

$(obj)/%.s: $(src)/%.c FORCE
	$(call if_changed_dep,cc_s_c)

quiet_cmd_cpp_i_c = CPP $(quiet_modtag) $@
cmd_cpp_i_c       = $(CPP) $(c_flags) -o $@ $<

$(obj)/%.i: $(src)/%.c FORCE
	$(call if_changed_dep,cpp_i_c)

# These mirror gensymtypes_S and co below, keep them in synch.
cmd_gensymtypes_c =                                                         \
    $(CPP) -D__GENKSYMS__ $(c_flags) $< |                                   \
    scripts/genksyms/genksyms $(if $(1), -T $(2))                           \
     $(patsubst y,-R,$(CONFIG_MODULE_REL_CRCS))                             \
     $(if $(KBUILD_PRESERVE),-p)                                            \
     -r $(firstword $(wildcard $(2:.symtypes=.symref) /dev/null))

quiet_cmd_cc_symtypes_c = SYM $(quiet_modtag) $@
cmd_cc_symtypes_c =                                                         \
    $(call cmd_gensymtypes_c,true,$@) >/dev/null;                           \
    test -s $@ || rm -f $@

$(obj)/%.symtypes : $(src)/%.c FORCE
	$(call cmd,cc_symtypes_c)

# LLVM assembly
# Generate .ll files from .c
quiet_cmd_cc_ll_c = CC $(quiet_modtag)  $@
      cmd_cc_ll_c = $(CC) $(c_flags) -emit-llvm -S -o $@ $<

$(obj)/%.ll: $(src)/%.c FORCE
	$(call if_changed_dep,cc_ll_c)

# C (.c) files
# The C file is compiled and updated dependency information is generated.
# (See cmd_cc_o_c + relevant part of rule_cc_o_c)

quiet_cmd_cc_o_c = CC $(quiet_modtag)  $@
      cmd_cc_o_c = $(CC) $(c_flags) -c -o $@ $<

ifdef CONFIG_MODVERSIONS
# When module versioning is enabled the following steps are executed:
# o compile a <file>.o from <file>.c
# o if <file>.o doesn't contain a __ksymtab version, i.e. does
#   not export symbols, it's done.
# o otherwise, we calculate symbol versions using the good old
#   genksyms on the preprocessed source and postprocess them in a way
#   that they are usable as a linker script
# o generate .tmp_<file>.o from <file>.o using the linker to
#   replace the unresolved symbols __crc_exported_symbol with
#   the actual value of the checksum generated by genksyms
# o remove .tmp_<file>.o to <file>.o

cmd_modversions_c =								\
	if $(OBJDUMP) -h $@ | grep -q __ksymtab; then				\
		$(call cmd_gensymtypes_c,$(KBUILD_SYMTYPES),$(@:.o=.symtypes))	\
		    > $(@D)/.tmp_$(@F:.o=.ver);					\
										\
		$(LD) $(KBUILD_LDFLAGS) -r -o $(@D)/.tmp_$(@F) $@ 		\
			-T $(@D)/.tmp_$(@F:.o=.ver);				\
		mv -f $(@D)/.tmp_$(@F) $@;					\
		rm -f $(@D)/.tmp_$(@F:.o=.ver);					\
	fi
endif

ifdef CONFIG_FTRACE_MCOUNT_RECORD
ifndef CC_USING_RECORD_MCOUNT
# compiler will not generate __mcount_loc use recordmcount or recordmcount.pl
ifdef BUILD_C_RECORDMCOUNT
ifeq ("$(origin RECORDMCOUNT_WARN)", "command line")
  RECORDMCOUNT_FLAGS = -w
endif
# Due to recursion, we must skip empty.o.
# The empty.o file is created in the make process in order to determine
# the target endianness and word size. It is made before all other C
# files, including recordmcount.
sub_cmd_record_mcount =					\
	if [ $(@) != "scripts/mod/empty.o" ]; then	\
		$(objtree)/scripts/recordmcount $(RECORDMCOUNT_FLAGS) "$(@)";	\
	fi;
recordmcount_source := $(srctree)/scripts/recordmcount.c \
		    $(srctree)/scripts/recordmcount.h
else
sub_cmd_record_mcount = perl $(srctree)/scripts/recordmcount.pl "$(ARCH)" \
	"$(if $(CONFIG_CPU_BIG_ENDIAN),big,little)" \
	"$(if $(CONFIG_64BIT),64,32)" \
	"$(OBJDUMP)" "$(OBJCOPY)" "$(CC) $(KBUILD_CPPFLAGS) $(KBUILD_CFLAGS)" \
	"$(LD) $(KBUILD_LDFLAGS)" "$(NM)" "$(RM)" "$(MV)" \
	"$(if $(part-of-module),1,0)" "$(@)";
recordmcount_source := $(srctree)/scripts/recordmcount.pl
endif # BUILD_C_RECORDMCOUNT
cmd_record_mcount = $(if $(findstring $(strip $(CC_FLAGS_FTRACE)),$(_c_flags)),	\
	$(sub_cmd_record_mcount))
endif # CC_USING_RECORD_MCOUNT
endif # CONFIG_FTRACE_MCOUNT_RECORD

ifdef CONFIG_STACK_VALIDATION
ifneq ($(SKIP_STACK_VALIDATION),1)

__objtool_obj := $(objtree)/tools/objtool/objtool

objtool_args = $(if $(CONFIG_UNWINDER_ORC),orc generate,check)

objtool_args += $(if $(part-of-module), --module,)

ifndef CONFIG_FRAME_POINTER
objtool_args += --no-fp
endif
ifdef CONFIG_GCOV_KERNEL
objtool_args += --no-unreachable
endif
ifdef CONFIG_RETPOLINE
  objtool_args += --retpoline
endif
<<<<<<< HEAD
=======
ifdef CONFIG_X86_SMAP
  objtool_args += --uaccess
endif
>>>>>>> 0ecfebd2

# 'OBJECT_FILES_NON_STANDARD := y': skip objtool checking for a directory
# 'OBJECT_FILES_NON_STANDARD_foo.o := 'y': skip objtool checking for a file
# 'OBJECT_FILES_NON_STANDARD_foo.o := 'n': override directory skip for a file
cmd_objtool = $(if $(patsubst y%,, \
	$(OBJECT_FILES_NON_STANDARD_$(basetarget).o)$(OBJECT_FILES_NON_STANDARD)n), \
	$(__objtool_obj) $(objtool_args) $@)
objtool_obj = $(if $(patsubst y%,, \
	$(OBJECT_FILES_NON_STANDARD_$(basetarget).o)$(OBJECT_FILES_NON_STANDARD)n), \
	$(__objtool_obj))

endif # SKIP_STACK_VALIDATION
endif # CONFIG_STACK_VALIDATION

# Rebuild all objects when objtool changes, or is enabled/disabled.
objtool_dep = $(objtool_obj)					\
	      $(wildcard include/config/orc/unwinder.h		\
			 include/config/stack/validation.h)

ifdef CONFIG_TRIM_UNUSED_KSYMS
cmd_gen_ksymdeps = \
	$(CONFIG_SHELL) $(srctree)/scripts/gen_ksymdeps.sh $@ >> $(dot-target).cmd
endif

define rule_cc_o_c
	$(call cmd,checksrc)
	$(call cmd_and_fixdep,cc_o_c)
	$(call cmd,gen_ksymdeps)
	$(call cmd,checkdoc)
	$(call cmd,objtool)
	$(call cmd,modversions_c)
	$(call cmd,record_mcount)
endef

define rule_as_o_S
	$(call cmd_and_fixdep,as_o_S)
	$(call cmd,gen_ksymdeps)
	$(call cmd,objtool)
	$(call cmd,modversions_S)
endef

# List module undefined symbols (or empty line if not enabled)
ifdef CONFIG_TRIM_UNUSED_KSYMS
cmd_undef_syms = $(NM) $@ | sed -n 's/^  *U //p' | xargs echo
else
cmd_undef_syms = echo
endif

# Built-in and composite module parts
$(obj)/%.o: $(src)/%.c $(recordmcount_source) $(objtool_dep) FORCE
	$(call cmd,force_checksrc)
	$(call if_changed_rule,cc_o_c)

# Single-part modules are special since we need to mark them in $(MODVERDIR)

$(single-used-m): $(obj)/%.o: $(src)/%.c $(recordmcount_source) $(objtool_dep) FORCE
	$(call cmd,force_checksrc)
	$(call if_changed_rule,cc_o_c)
	@{ echo $(@:.o=.ko); echo $@; \
	   $(cmd_undef_syms); } > $(MODVERDIR)/$(@F:.o=.mod)

quiet_cmd_cc_lst_c = MKLST   $@
      cmd_cc_lst_c = $(CC) $(c_flags) -g -c -o $*.o $< && \
		     $(CONFIG_SHELL) $(srctree)/scripts/makelst $*.o \
				     System.map $(OBJDUMP) > $@

$(obj)/%.lst: $(src)/%.c FORCE
	$(call if_changed_dep,cc_lst_c)

# Compile assembler sources (.S)
# ---------------------------------------------------------------------------

modkern_aflags := $(KBUILD_AFLAGS_KERNEL) $(AFLAGS_KERNEL)

$(real-obj-m)      : modkern_aflags := $(KBUILD_AFLAGS_MODULE) $(AFLAGS_MODULE)
$(real-obj-m:.o=.s): modkern_aflags := $(KBUILD_AFLAGS_MODULE) $(AFLAGS_MODULE)

# .S file exports must have their C prototypes defined in asm/asm-prototypes.h
# or a file that it includes, in order to get versioned symbols. We build a
# dummy C file that includes asm-prototypes and the EXPORT_SYMBOL lines from
# the .S file (with trailing ';'), and run genksyms on that, to extract vers.
#
# This is convoluted. The .S file must first be preprocessed to run guards and
# expand names, then the resulting exports must be constructed into plain
# EXPORT_SYMBOL(symbol); to build our dummy C file, and that gets preprocessed
# to make the genksyms input.
#
# These mirror gensymtypes_c and co above, keep them in synch.
cmd_gensymtypes_S =                                                         \
   { echo "\#include <linux/kernel.h>" ;                                    \
     echo "\#include <asm/asm-prototypes.h>" ;                              \
    $(CPP) $(a_flags) $< |                                                  \
     grep "\<___EXPORT_SYMBOL\>" |                                          \
     sed 's/.*___EXPORT_SYMBOL[[:space:]]*\([a-zA-Z0-9_]*\)[[:space:]]*,.*/EXPORT_SYMBOL(\1);/' ; } | \
    $(CPP) -D__GENKSYMS__ $(c_flags) -xc - |                                \
    scripts/genksyms/genksyms $(if $(1), -T $(2))                           \
     $(patsubst y,-R,$(CONFIG_MODULE_REL_CRCS))                             \
     $(if $(KBUILD_PRESERVE),-p)                                            \
     -r $(firstword $(wildcard $(2:.symtypes=.symref) /dev/null))

quiet_cmd_cc_symtypes_S = SYM $(quiet_modtag) $@
cmd_cc_symtypes_S =                                                         \
    $(call cmd_gensymtypes_S,true,$@) >/dev/null;                           \
    test -s $@ || rm -f $@

$(obj)/%.symtypes : $(src)/%.S FORCE
	$(call cmd,cc_symtypes_S)


quiet_cmd_cpp_s_S = CPP $(quiet_modtag) $@
cmd_cpp_s_S       = $(CPP) $(a_flags) -o $@ $<

$(obj)/%.s: $(src)/%.S FORCE
	$(call if_changed_dep,cpp_s_S)

quiet_cmd_as_o_S = AS $(quiet_modtag)  $@
      cmd_as_o_S = $(CC) $(a_flags) -c -o $@ $<

ifdef CONFIG_MODVERSIONS

ASM_PROTOTYPES := $(wildcard $(srctree)/arch/$(SRCARCH)/include/asm/asm-prototypes.h)

ifneq ($(ASM_PROTOTYPES),)

# versioning matches the C process described above, with difference that
# we parse asm-prototypes.h C header to get function definitions.

cmd_modversions_S =								\
	if $(OBJDUMP) -h $@ | grep -q __ksymtab; then				\
		$(call cmd_gensymtypes_S,$(KBUILD_SYMTYPES),$(@:.o=.symtypes))	\
		    > $(@D)/.tmp_$(@F:.o=.ver);					\
										\
		$(LD) $(KBUILD_LDFLAGS) -r -o $(@D)/.tmp_$(@F) $@ 		\
			-T $(@D)/.tmp_$(@F:.o=.ver);				\
		mv -f $(@D)/.tmp_$(@F) $@;					\
		rm -f $(@D)/.tmp_$(@F:.o=.ver);					\
	fi
endif
endif

$(obj)/%.o: $(src)/%.S $(objtool_dep) FORCE
	$(call if_changed_rule,as_o_S)

targets += $(filter-out $(subdir-obj-y), $(real-obj-y)) $(real-obj-m) $(lib-y)
targets += $(extra-y) $(MAKECMDGOALS) $(always)

# Linker scripts preprocessor (.lds.S -> .lds)
# ---------------------------------------------------------------------------
quiet_cmd_cpp_lds_S = LDS     $@
      cmd_cpp_lds_S = $(CPP) $(cpp_flags) -P -U$(ARCH) \
	                     -D__ASSEMBLY__ -DLINKER_SCRIPT -o $@ $<

$(obj)/%.lds: $(src)/%.lds.S FORCE
	$(call if_changed_dep,cpp_lds_S)

# ASN.1 grammar
# ---------------------------------------------------------------------------
quiet_cmd_asn1_compiler = ASN.1   $@
      cmd_asn1_compiler = $(objtree)/scripts/asn1_compiler $< \
				$(subst .h,.c,$@) $(subst .c,.h,$@)

$(obj)/%.asn1.c $(obj)/%.asn1.h: $(src)/%.asn1 $(objtree)/scripts/asn1_compiler
	$(call cmd,asn1_compiler)

# Build the compiled-in targets
# ---------------------------------------------------------------------------

# To build objects in subdirs, we need to descend into the directories
$(sort $(subdir-obj-y)): $(subdir-ym) ;

#
# Rule to compile a set of .o files into one .a file (without symbol table)
#
ifdef builtin-target

quiet_cmd_ar_builtin = AR      $@
      cmd_ar_builtin = rm -f $@; $(AR) rcSTP$(KBUILD_ARFLAGS) $@ $(real-prereqs)

$(builtin-target): $(real-obj-y) FORCE
	$(call if_changed,ar_builtin)

targets += $(builtin-target)
endif # builtin-target

#
# Rule to create modules.order file
#
# Create commands to either record .ko file or cat modules.order from
# a subdirectory
modorder-cmds =						\
	$(foreach m, $(modorder),			\
		$(if $(filter %/modules.order, $m),	\
			cat $m;, echo kernel/$m;))

$(modorder-target): $(subdir-ym) FORCE
	$(Q)(cat /dev/null; $(modorder-cmds)) > $@

#
# Rule to compile a set of .o files into one .a file (with symbol table)
#
ifdef lib-target

$(lib-target): $(lib-y) FORCE
	$(call if_changed,ar)

targets += $(lib-target)

dummy-object = $(obj)/.lib_exports.o
ksyms-lds = $(dot-target).lds

quiet_cmd_export_list = EXPORTS $@
cmd_export_list = $(OBJDUMP) -h $< | \
	sed -ne '/___ksymtab/s/.*+\([^ ]*\).*/EXTERN(\1)/p' >$(ksyms-lds);\
	rm -f $(dummy-object);\
	echo | $(CC) $(a_flags) -c -o $(dummy-object) -x assembler -;\
	$(LD) $(ld_flags) -r -o $@ -T $(ksyms-lds) $(dummy-object);\
	rm $(dummy-object) $(ksyms-lds)

$(obj)/lib-ksyms.o: $(lib-target) FORCE
	$(call if_changed,export_list)

targets += $(obj)/lib-ksyms.o

endif

# NOTE:
# Do not replace $(filter %.o,^) with $(real-prereqs). When a single object
# module is turned into a multi object module, $^ will contain header file
# dependencies recorded in the .*.cmd file.
quiet_cmd_link_multi-m = LD [M]  $@
cmd_link_multi-m = $(LD) $(ld_flags) -r -o $@ $(filter %.o,$^) $(cmd_secanalysis)

$(multi-used-m): FORCE
	$(call if_changed,link_multi-m)
	@{ echo $(@:.o=.ko); echo $(filter %.o,$^); \
	   $(cmd_undef_syms); } > $(MODVERDIR)/$(@F:.o=.mod)
$(call multi_depend, $(multi-used-m), .o, -objs -y -m)

targets += $(multi-used-m)
targets := $(filter-out $(PHONY), $(targets))

# Add intermediate targets:
# When building objects with specific suffix patterns, add intermediate
# targets that the final targets are derived from.
intermediate_targets = $(foreach sfx, $(2), \
				$(patsubst %$(strip $(1)),%$(sfx), \
					$(filter %$(strip $(1)), $(targets))))
# %.asn1.o <- %.asn1.[ch] <- %.asn1
# %.dtb.o <- %.dtb.S <- %.dtb <- %.dts
# %.lex.o <- %.lex.c <- %.l
# %.tab.o <- %.tab.[ch] <- %.y
targets += $(call intermediate_targets, .asn1.o, .asn1.c .asn1.h) \
	   $(call intermediate_targets, .dtb.o, .dtb.S .dtb) \
	   $(call intermediate_targets, .lex.o, .lex.c) \
	   $(call intermediate_targets, .tab.o, .tab.c .tab.h)

# Descending
# ---------------------------------------------------------------------------

PHONY += $(subdir-ym)
$(subdir-ym):
	$(Q)$(MAKE) $(build)=$@ need-builtin=$(if $(findstring $@,$(subdir-obj-y)),1)

# Add FORCE to the prequisites of a target to force it to be always rebuilt.
# ---------------------------------------------------------------------------

PHONY += FORCE

FORCE:

# Read all saved command lines and dependencies for the $(targets) we
# may be building above, using $(if_changed{,_dep}). As an
# optimization, we don't need to read them if the target does not
# exist, we will rebuild anyway in that case.

existing-targets := $(wildcard $(sort $(targets)))

-include $(foreach f,$(existing-targets),$(dir $(f)).$(notdir $(f)).cmd)

ifneq ($(srctree),.)
# Create directories for object files if they do not exist
obj-dirs := $(sort $(obj) $(patsubst %/,%, $(dir $(targets))))
# If targets exist, their directories apparently exist. Skip mkdir.
existing-dirs := $(sort $(patsubst %/,%, $(dir $(existing-targets))))
obj-dirs := $(strip $(filter-out $(existing-dirs), $(obj-dirs)))
ifneq ($(obj-dirs),)
$(shell mkdir -p $(obj-dirs))
endif
endif

.PHONY: $(PHONY)<|MERGE_RESOLUTION|>--- conflicted
+++ resolved
@@ -222,12 +222,9 @@
 ifdef CONFIG_RETPOLINE
   objtool_args += --retpoline
 endif
-<<<<<<< HEAD
-=======
 ifdef CONFIG_X86_SMAP
   objtool_args += --uaccess
 endif
->>>>>>> 0ecfebd2
 
 # 'OBJECT_FILES_NON_STANDARD := y': skip objtool checking for a directory
 # 'OBJECT_FILES_NON_STANDARD_foo.o := 'y': skip objtool checking for a file

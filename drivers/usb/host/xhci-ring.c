--- conflicted
+++ resolved
@@ -366,13 +366,9 @@
 /* Must be called with xhci->lock held, releases and aquires lock back */
 static int xhci_abort_cmd_ring(struct xhci_hcd *xhci, unsigned long flags)
 {
-<<<<<<< HEAD
-	u32 temp_32;
-=======
 	struct xhci_segment *new_seg	= xhci->cmd_ring->deq_seg;
 	union xhci_trb *new_deq		= xhci->cmd_ring->dequeue;
 	u64 crcr;
->>>>>>> df0cc57e
 	int ret;
 
 	xhci_dbg(xhci, "Abort command ring\n");
@@ -381,15 +377,6 @@
 
 	/*
 	 * The control bits like command stop, abort are located in lower
-<<<<<<< HEAD
-	 * dword of the command ring control register. Limit the write
-	 * to the lower dword to avoid corrupting the command ring pointer
-	 * in case if the command ring is stopped by the time upper dword
-	 * is written.
-	 */
-	temp_32 = readl(&xhci->op_regs->cmd_ring);
-	writel(temp_32 | CMD_RING_ABORT, &xhci->op_regs->cmd_ring);
-=======
 	 * dword of the command ring control register.
 	 * Some controllers require all 64 bits to be written to abort the ring.
 	 * Make sure the upper dword is valid, pointing to the next command,
@@ -402,7 +389,6 @@
 
 	crcr = xhci_trb_virt_to_dma(new_seg, new_deq);
 	xhci_write_64(xhci, crcr | CMD_RING_ABORT, &xhci->op_regs->cmd_ring);
->>>>>>> df0cc57e
 
 	/* Section 4.6.1.2 of xHCI 1.0 spec says software should also time the
 	 * completion of the Command Abort operation. If CRR is not negated in 5

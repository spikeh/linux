--- conflicted
+++ resolved
@@ -1317,92 +1317,6 @@
 }
 
 /*
-<<<<<<< HEAD
- * Callback from kmsg_dump. Grab as much as possible from the end of the kmsg
- * buffer and call into Hyper-V to transfer the data.
- */
-static void hv_kmsg_dump(struct kmsg_dumper *dumper,
-			 enum kmsg_dump_reason reason)
-{
-	struct kmsg_dump_iter iter;
-	size_t bytes_written;
-
-	/* We are only interested in panics. */
-	if ((reason != KMSG_DUMP_PANIC) || (!sysctl_record_panic_msg))
-		return;
-
-	/*
-	 * Write dump contents to the page. No need to synchronize; panic should
-	 * be single-threaded.
-	 */
-	kmsg_dump_rewind(&iter);
-	kmsg_dump_get_buffer(&iter, false, hv_panic_page, HV_HYP_PAGE_SIZE,
-			     &bytes_written);
-	if (!bytes_written)
-		return;
-	/*
-	 * P3 to contain the physical address of the panic page & P4 to
-	 * contain the size of the panic data in that page. Rest of the
-	 * registers are no-op when the NOTIFY_MSG flag is set.
-	 */
-	hv_set_register(HV_REGISTER_CRASH_P0, 0);
-	hv_set_register(HV_REGISTER_CRASH_P1, 0);
-	hv_set_register(HV_REGISTER_CRASH_P2, 0);
-	hv_set_register(HV_REGISTER_CRASH_P3, virt_to_phys(hv_panic_page));
-	hv_set_register(HV_REGISTER_CRASH_P4, bytes_written);
-
-	/*
-	 * Let Hyper-V know there is crash data available along with
-	 * the panic message.
-	 */
-	hv_set_register(HV_REGISTER_CRASH_CTL,
-	       (HV_CRASH_CTL_CRASH_NOTIFY | HV_CRASH_CTL_CRASH_NOTIFY_MSG));
-}
-
-static struct kmsg_dumper hv_kmsg_dumper = {
-	.dump = hv_kmsg_dump,
-};
-
-static void hv_kmsg_dump_register(void)
-{
-	int ret;
-
-	hv_panic_page = hv_alloc_hyperv_zeroed_page();
-	if (!hv_panic_page) {
-		pr_err("Hyper-V: panic message page memory allocation failed\n");
-		return;
-	}
-
-	ret = kmsg_dump_register(&hv_kmsg_dumper);
-	if (ret) {
-		pr_err("Hyper-V: kmsg dump register error 0x%x\n", ret);
-		hv_free_hyperv_page((unsigned long)hv_panic_page);
-		hv_panic_page = NULL;
-	}
-}
-
-static struct ctl_table_header *hv_ctl_table_hdr;
-
-/*
- * sysctl option to allow the user to control whether kmsg data should be
- * reported to Hyper-V on panic.
- */
-static struct ctl_table hv_ctl_table[] = {
-	{
-		.procname       = "hyperv_record_panic_msg",
-		.data           = &sysctl_record_panic_msg,
-		.maxlen         = sizeof(int),
-		.mode           = 0644,
-		.proc_handler   = proc_dointvec_minmax,
-		.extra1		= SYSCTL_ZERO,
-		.extra2		= SYSCTL_ONE
-	},
-	{}
-};
-
-/*
-=======
->>>>>>> a494aef2
  * vmbus_bus_init -Main vmbus driver initialization routine.
  *
  * Here, we
@@ -1465,41 +1379,6 @@
 	if (ret)
 		goto err_connect;
 
-<<<<<<< HEAD
-	if (hv_is_isolation_supported())
-		sysctl_record_panic_msg = 0;
-
-	/*
-	 * Only register if the crash MSRs are available
-	 */
-	if (ms_hyperv.misc_features & HV_FEATURE_GUEST_CRASH_MSR_AVAILABLE) {
-		u64 hyperv_crash_ctl;
-		/*
-		 * Panic message recording (sysctl_record_panic_msg)
-		 * is enabled by default in non-isolated guests and
-		 * disabled by default in isolated guests; the panic
-		 * message recording won't be available in isolated
-		 * guests should the following registration fail.
-		 */
-		hv_ctl_table_hdr = register_sysctl("kernel", hv_ctl_table);
-		if (!hv_ctl_table_hdr)
-			pr_err("Hyper-V: sysctl table register error");
-
-		/*
-		 * Register for panic kmsg callback only if the right
-		 * capability is supported by the hypervisor.
-		 */
-		hyperv_crash_ctl = hv_get_register(HV_REGISTER_CRASH_CTL);
-		if (hyperv_crash_ctl & HV_CRASH_CTL_CRASH_NOTIFY_MSG)
-			hv_kmsg_dump_register();
-
-		register_die_notifier(&hyperv_die_report_block);
-		atomic_notifier_chain_register(&panic_notifier_list,
-						&hyperv_panic_report_block);
-	}
-
-=======
->>>>>>> a494aef2
 	/*
 	 * Always register the vmbus unload panic notifier because we
 	 * need to shut the VMbus channel connection on panic.

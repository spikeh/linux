--- conflicted
+++ resolved
@@ -500,11 +500,7 @@
 
 			if (segment_mult) {
 				u64 tmp = lba;
-<<<<<<< HEAD
-				start_lba = sector_div(tmp, segment_size * segment_mult);
-=======
 				start_lba = do_div(tmp, segment_size * segment_mult);
->>>>>>> 56041bf9
 
 				last_lba = first_lba + segment_size - 1;
 				if (start_lba >= first_lba &&

--- conflicted
+++ resolved
@@ -530,11 +530,7 @@
 	thermal_governor_trip_crossed(governor, tz, trip, crossed_up);
 }
 
-<<<<<<< HEAD
-static int thermal_trip_notify_cmp(void *ascending, const struct list_head *a,
-=======
 static int thermal_trip_notify_cmp(void *not_used, const struct list_head *a,
->>>>>>> 8400291e
 				   const struct list_head *b)
 {
 	struct thermal_trip_desc *tda = container_of(a, struct thermal_trip_desc,
@@ -587,22 +583,14 @@
 	for_each_trip_desc(tz, td)
 		handle_thermal_trip(tz, td, &way_up_list, &way_down_list);
 
-<<<<<<< HEAD
-	list_sort(&way_up_list, &way_up_list, thermal_trip_notify_cmp);
-=======
 	thermal_zone_set_trips(tz);
 
 	list_sort(NULL, &way_up_list, thermal_trip_notify_cmp);
->>>>>>> 8400291e
 	list_for_each_entry(td, &way_up_list, notify_list_node)
 		thermal_trip_crossed(tz, &td->trip, governor, true);
 
 	list_sort(NULL, &way_down_list, thermal_trip_notify_cmp);
-<<<<<<< HEAD
-	list_for_each_entry(td, &way_down_list, notify_list_node)
-=======
 	list_for_each_entry_reverse(td, &way_down_list, notify_list_node)
->>>>>>> 8400291e
 		thermal_trip_crossed(tz, &td->trip, governor, false);
 
 	if (governor->manage)

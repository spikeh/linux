--- conflicted
+++ resolved
@@ -13,17 +13,11 @@
 #include <linux/uaccess.h>
 #include <linux/slab.h>
 #include <linux/export.h>
-<<<<<<< HEAD
-#include <linux/bvec.h>
-#include <linux/highmem.h>
-#include <linux/vhost_iotlb.h>
-=======
 #if IS_REACHABLE(CONFIG_VHOST_IOTLB)
 #include <linux/bvec.h>
 #include <linux/highmem.h>
 #include <linux/vhost_iotlb.h>
 #endif
->>>>>>> 358c7c61
 #include <uapi/linux/virtio_config.h>
 
 static __printf(1,2) __cold void vringh_bad(const char *fmt, ...)
@@ -1067,11 +1061,8 @@
 }
 EXPORT_SYMBOL(vringh_need_notify_kern);
 
-<<<<<<< HEAD
-=======
 #if IS_REACHABLE(CONFIG_VHOST_IOTLB)
 
->>>>>>> 358c7c61
 static int iotlb_translate(const struct vringh *vrh,
 			   u64 addr, u64 len, struct bio_vec iov[],
 			   int iov_size, u32 perm)
@@ -1429,9 +1420,6 @@
 }
 EXPORT_SYMBOL(vringh_need_notify_iotlb);
 
-<<<<<<< HEAD
-=======
 #endif
->>>>>>> 358c7c61
 
 MODULE_LICENSE("GPL");
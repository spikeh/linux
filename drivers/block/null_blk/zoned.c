// SPDX-License-Identifier: GPL-2.0
#include <linux/vmalloc.h>
#include <linux/bitmap.h>
#include "null_blk.h"

#define CREATE_TRACE_POINTS
#include "trace.h"

#undef pr_fmt
#define pr_fmt(fmt)	"null_blk: " fmt

#define NULL_ZONE_INVALID_WP	((sector_t)-1)

static inline sector_t mb_to_sects(unsigned long mb)
{
	return ((sector_t)mb * SZ_1M) >> SECTOR_SHIFT;
}

static inline unsigned int null_zone_no(struct nullb_device *dev, sector_t sect)
{
	return sect >> ilog2(dev->zone_size_sects);
}

static inline void null_init_zone_lock(struct nullb_device *dev,
				       struct nullb_zone *zone)
{
	if (!dev->memory_backed)
		spin_lock_init(&zone->spinlock);
	else
		mutex_init(&zone->mutex);
}

static inline void null_lock_zone(struct nullb_device *dev,
				  struct nullb_zone *zone)
{
	if (!dev->memory_backed)
		spin_lock_irq(&zone->spinlock);
	else
		mutex_lock(&zone->mutex);
}

static inline void null_unlock_zone(struct nullb_device *dev,
				    struct nullb_zone *zone)
{
	if (!dev->memory_backed)
		spin_unlock_irq(&zone->spinlock);
	else
		mutex_unlock(&zone->mutex);
}

int null_init_zoned_dev(struct nullb_device *dev,
			struct queue_limits *lim)
{
	sector_t dev_capacity_sects, zone_capacity_sects;
	struct nullb_zone *zone;
	sector_t sector = 0;
	unsigned int i;

	if (!is_power_of_2(dev->zone_size)) {
		pr_err("zone_size must be power-of-two\n");
		return -EINVAL;
	}
	if (dev->zone_size > dev->size) {
		pr_err("Zone size larger than device capacity\n");
		return -EINVAL;
	}

	if (!dev->zone_capacity)
		dev->zone_capacity = dev->zone_size;

	if (dev->zone_capacity > dev->zone_size) {
		pr_err("zone capacity (%lu MB) larger than zone size (%lu MB)\n",
		       dev->zone_capacity, dev->zone_size);
		return -EINVAL;
	}

	/*
	 * If a smaller zone capacity was requested, do not allow a smaller last
	 * zone at the same time as such zone configuration does not correspond
	 * to any real zoned device.
	 */
	if (dev->zone_capacity != dev->zone_size &&
	    dev->size & (dev->zone_size - 1)) {
		pr_err("A smaller last zone is not allowed with zone capacity smaller than zone size.\n");
		return -EINVAL;
	}

	zone_capacity_sects = mb_to_sects(dev->zone_capacity);
	dev_capacity_sects = mb_to_sects(dev->size);
	dev->zone_size_sects = mb_to_sects(dev->zone_size);
	dev->nr_zones = round_up(dev_capacity_sects, dev->zone_size_sects)
		>> ilog2(dev->zone_size_sects);

	dev->zones = kvmalloc_array(dev->nr_zones, sizeof(struct nullb_zone),
				    GFP_KERNEL | __GFP_ZERO);
	if (!dev->zones)
		return -ENOMEM;

	spin_lock_init(&dev->zone_res_lock);

	if (dev->zone_nr_conv >= dev->nr_zones) {
		dev->zone_nr_conv = dev->nr_zones - 1;
		pr_info("changed the number of conventional zones to %u",
			dev->zone_nr_conv);
	}

	dev->zone_append_max_sectors =
		min(ALIGN_DOWN(dev->zone_append_max_sectors,
			       dev->blocksize >> SECTOR_SHIFT),
		    zone_capacity_sects);

	/* Max active zones has to be < nbr of seq zones in order to be enforceable */
	if (dev->zone_max_active >= dev->nr_zones - dev->zone_nr_conv) {
		dev->zone_max_active = 0;
		pr_info("zone_max_active limit disabled, limit >= zone count\n");
	}

	/* Max open zones has to be <= max active zones */
	if (dev->zone_max_active && dev->zone_max_open > dev->zone_max_active) {
		dev->zone_max_open = dev->zone_max_active;
		pr_info("changed the maximum number of open zones to %u\n",
			dev->zone_max_open);
	} else if (dev->zone_max_open >= dev->nr_zones - dev->zone_nr_conv) {
		dev->zone_max_open = 0;
		pr_info("zone_max_open limit disabled, limit >= zone count\n");
	}
	dev->need_zone_res_mgmt = dev->zone_max_active || dev->zone_max_open;
	dev->imp_close_zone_no = dev->zone_nr_conv;

	for (i = 0; i <  dev->zone_nr_conv; i++) {
		zone = &dev->zones[i];

		null_init_zone_lock(dev, zone);
		zone->start = sector;
		zone->len = dev->zone_size_sects;
		zone->capacity = zone->len;
		zone->wp = zone->start + zone->len;
		zone->type = BLK_ZONE_TYPE_CONVENTIONAL;
		zone->cond = BLK_ZONE_COND_NOT_WP;

		sector += dev->zone_size_sects;
	}

	for (i = dev->zone_nr_conv; i < dev->nr_zones; i++) {
		zone = &dev->zones[i];

		null_init_zone_lock(dev, zone);
		zone->start = zone->wp = sector;
		if (zone->start + dev->zone_size_sects > dev_capacity_sects)
			zone->len = dev_capacity_sects - zone->start;
		else
			zone->len = dev->zone_size_sects;
		zone->capacity =
			min_t(sector_t, zone->len, zone_capacity_sects);
		zone->type = BLK_ZONE_TYPE_SEQWRITE_REQ;
		zone->cond = BLK_ZONE_COND_EMPTY;

		sector += dev->zone_size_sects;
	}

	lim->zoned = true;
	lim->chunk_sectors = dev->zone_size_sects;
<<<<<<< HEAD
	lim->max_zone_append_sectors = dev->zone_size_sects;
=======
	lim->max_zone_append_sectors = dev->zone_append_max_sectors;
>>>>>>> 0c383648
	lim->max_open_zones = dev->zone_max_open;
	lim->max_active_zones = dev->zone_max_active;
	return 0;
}

int null_register_zoned_dev(struct nullb *nullb)
{
	struct request_queue *q = nullb->q;
	struct gendisk *disk = nullb->disk;

	blk_queue_flag_set(QUEUE_FLAG_ZONE_RESETALL, q);
<<<<<<< HEAD
	blk_queue_required_elevator_features(q, ELEVATOR_F_ZBD_SEQ_WRITE);
	nullb->disk->nr_zones = bdev_nr_zones(nullb->disk->part0);
	return blk_revalidate_disk_zones(nullb->disk, NULL);
=======
	disk->nr_zones = bdev_nr_zones(disk->part0);

	pr_info("%s: using %s zone append\n",
		disk->disk_name,
		queue_emulates_zone_append(q) ? "emulated" : "native");

	return blk_revalidate_disk_zones(disk);
>>>>>>> 0c383648
}

void null_free_zoned_dev(struct nullb_device *dev)
{
	kvfree(dev->zones);
	dev->zones = NULL;
}

int null_report_zones(struct gendisk *disk, sector_t sector,
		unsigned int nr_zones, report_zones_cb cb, void *data)
{
	struct nullb *nullb = disk->private_data;
	struct nullb_device *dev = nullb->dev;
	unsigned int first_zone, i;
	struct nullb_zone *zone;
	struct blk_zone blkz;
	int error;

	first_zone = null_zone_no(dev, sector);
	if (first_zone >= dev->nr_zones)
		return 0;

	nr_zones = min(nr_zones, dev->nr_zones - first_zone);
	trace_nullb_report_zones(nullb, nr_zones);

	memset(&blkz, 0, sizeof(struct blk_zone));
	zone = &dev->zones[first_zone];
	for (i = 0; i < nr_zones; i++, zone++) {
		/*
		 * Stacked DM target drivers will remap the zone information by
		 * modifying the zone information passed to the report callback.
		 * So use a local copy to avoid corruption of the device zone
		 * array.
		 */
		null_lock_zone(dev, zone);
		blkz.start = zone->start;
		blkz.len = zone->len;
		blkz.wp = zone->wp;
		blkz.type = zone->type;
		blkz.cond = zone->cond;
		blkz.capacity = zone->capacity;
		null_unlock_zone(dev, zone);

		error = cb(&blkz, i, data);
		if (error)
			return error;
	}

	return nr_zones;
}

/*
 * This is called in the case of memory backing from null_process_cmd()
 * with the target zone already locked.
 */
size_t null_zone_valid_read_len(struct nullb *nullb,
				sector_t sector, unsigned int len)
{
	struct nullb_device *dev = nullb->dev;
	struct nullb_zone *zone = &dev->zones[null_zone_no(dev, sector)];
	unsigned int nr_sectors = len >> SECTOR_SHIFT;

	/* Read must be below the write pointer position */
	if (zone->type == BLK_ZONE_TYPE_CONVENTIONAL ||
	    sector + nr_sectors <= zone->wp)
		return len;

	if (sector > zone->wp)
		return 0;

	return (zone->wp - sector) << SECTOR_SHIFT;
}

static void null_close_imp_open_zone(struct nullb_device *dev)
{
	struct nullb_zone *zone;
	unsigned int zno, i;

	zno = dev->imp_close_zone_no;
	if (zno >= dev->nr_zones)
		zno = dev->zone_nr_conv;

	for (i = dev->zone_nr_conv; i < dev->nr_zones; i++) {
		zone = &dev->zones[zno];
		zno++;
		if (zno >= dev->nr_zones)
			zno = dev->zone_nr_conv;

		if (zone->cond == BLK_ZONE_COND_IMP_OPEN) {
			dev->nr_zones_imp_open--;
			if (zone->wp == zone->start) {
				zone->cond = BLK_ZONE_COND_EMPTY;
			} else {
				zone->cond = BLK_ZONE_COND_CLOSED;
				dev->nr_zones_closed++;
			}
			dev->imp_close_zone_no = zno;
			return;
		}
	}
}

static blk_status_t null_check_active(struct nullb_device *dev)
{
	if (!dev->zone_max_active)
		return BLK_STS_OK;

	if (dev->nr_zones_exp_open + dev->nr_zones_imp_open +
			dev->nr_zones_closed < dev->zone_max_active)
		return BLK_STS_OK;

	return BLK_STS_ZONE_ACTIVE_RESOURCE;
}

static blk_status_t null_check_open(struct nullb_device *dev)
{
	if (!dev->zone_max_open)
		return BLK_STS_OK;

	if (dev->nr_zones_exp_open + dev->nr_zones_imp_open < dev->zone_max_open)
		return BLK_STS_OK;

	if (dev->nr_zones_imp_open) {
		if (null_check_active(dev) == BLK_STS_OK) {
			null_close_imp_open_zone(dev);
			return BLK_STS_OK;
		}
	}

	return BLK_STS_ZONE_OPEN_RESOURCE;
}

/*
 * This function matches the manage open zone resources function in the ZBC standard,
 * with the addition of max active zones support (added in the ZNS standard).
 *
 * The function determines if a zone can transition to implicit open or explicit open,
 * while maintaining the max open zone (and max active zone) limit(s). It may close an
 * implicit open zone in order to make additional zone resources available.
 *
 * ZBC states that an implicit open zone shall be closed only if there is not
 * room within the open limit. However, with the addition of an active limit,
 * it is not certain that closing an implicit open zone will allow a new zone
 * to be opened, since we might already be at the active limit capacity.
 */
static blk_status_t null_check_zone_resources(struct nullb_device *dev,
					      struct nullb_zone *zone)
{
	blk_status_t ret;

	switch (zone->cond) {
	case BLK_ZONE_COND_EMPTY:
		ret = null_check_active(dev);
		if (ret != BLK_STS_OK)
			return ret;
		fallthrough;
	case BLK_ZONE_COND_CLOSED:
		return null_check_open(dev);
	default:
		/* Should never be called for other states */
		WARN_ON(1);
		return BLK_STS_IOERR;
	}
}

static blk_status_t null_zone_write(struct nullb_cmd *cmd, sector_t sector,
				    unsigned int nr_sectors, bool append)
{
	struct nullb_device *dev = cmd->nq->dev;
	unsigned int zno = null_zone_no(dev, sector);
	struct nullb_zone *zone = &dev->zones[zno];
	blk_status_t ret;

	trace_nullb_zone_op(cmd, zno, zone->cond);

	if (zone->type == BLK_ZONE_TYPE_CONVENTIONAL) {
		if (append)
			return BLK_STS_IOERR;
		return null_process_cmd(cmd, REQ_OP_WRITE, sector, nr_sectors);
	}

	null_lock_zone(dev, zone);

	/*
	 * Regular writes must be at the write pointer position. Zone append
	 * writes are automatically issued at the write pointer and the position
	 * returned using the request sector. Note that we do not check the zone
	 * condition because for FULL, READONLY and OFFLINE zones, the sector
	 * check against the zone write pointer will always result in failing
	 * the command.
	 */
	if (append) {
		if (WARN_ON_ONCE(!dev->zone_append_max_sectors) ||
		    zone->wp == NULL_ZONE_INVALID_WP) {
			ret = BLK_STS_IOERR;
			goto unlock_zone;
		}
		sector = zone->wp;
		blk_mq_rq_from_pdu(cmd)->__sector = sector;
<<<<<<< HEAD
	} else if (sector != zone->wp) {
		ret = BLK_STS_IOERR;
		goto unlock;
=======
>>>>>>> 0c383648
	}

	if (sector != zone->wp ||
	    zone->wp + nr_sectors > zone->start + zone->capacity) {
		ret = BLK_STS_IOERR;
		goto unlock_zone;
	}

	if (zone->cond == BLK_ZONE_COND_CLOSED ||
	    zone->cond == BLK_ZONE_COND_EMPTY) {
		if (dev->need_zone_res_mgmt) {
			spin_lock(&dev->zone_res_lock);

			ret = null_check_zone_resources(dev, zone);
			if (ret != BLK_STS_OK) {
				spin_unlock(&dev->zone_res_lock);
				goto unlock_zone;
			}
			if (zone->cond == BLK_ZONE_COND_CLOSED) {
				dev->nr_zones_closed--;
				dev->nr_zones_imp_open++;
			} else if (zone->cond == BLK_ZONE_COND_EMPTY) {
				dev->nr_zones_imp_open++;
			}

			spin_unlock(&dev->zone_res_lock);
		}

		zone->cond = BLK_ZONE_COND_IMP_OPEN;
	}

	ret = null_process_cmd(cmd, REQ_OP_WRITE, sector, nr_sectors);
	if (ret != BLK_STS_OK)
		goto unlock_zone;

	zone->wp += nr_sectors;
	if (zone->wp == zone->start + zone->capacity) {
		if (dev->need_zone_res_mgmt) {
			spin_lock(&dev->zone_res_lock);
			if (zone->cond == BLK_ZONE_COND_EXP_OPEN)
				dev->nr_zones_exp_open--;
			else if (zone->cond == BLK_ZONE_COND_IMP_OPEN)
				dev->nr_zones_imp_open--;
			spin_unlock(&dev->zone_res_lock);
		}
		zone->cond = BLK_ZONE_COND_FULL;
	}

	ret = BLK_STS_OK;

unlock_zone:
	null_unlock_zone(dev, zone);

	return ret;
}

static blk_status_t null_open_zone(struct nullb_device *dev,
				   struct nullb_zone *zone)
{
	blk_status_t ret = BLK_STS_OK;

	if (zone->type == BLK_ZONE_TYPE_CONVENTIONAL)
		return BLK_STS_IOERR;

	switch (zone->cond) {
	case BLK_ZONE_COND_EXP_OPEN:
		/* Open operation on exp open is not an error */
		return BLK_STS_OK;
	case BLK_ZONE_COND_EMPTY:
	case BLK_ZONE_COND_IMP_OPEN:
	case BLK_ZONE_COND_CLOSED:
		break;
	case BLK_ZONE_COND_FULL:
	default:
		return BLK_STS_IOERR;
	}

	if (dev->need_zone_res_mgmt) {
		spin_lock(&dev->zone_res_lock);

		switch (zone->cond) {
		case BLK_ZONE_COND_EMPTY:
			ret = null_check_zone_resources(dev, zone);
			if (ret != BLK_STS_OK) {
				spin_unlock(&dev->zone_res_lock);
				return ret;
			}
			break;
		case BLK_ZONE_COND_IMP_OPEN:
			dev->nr_zones_imp_open--;
			break;
		case BLK_ZONE_COND_CLOSED:
			ret = null_check_zone_resources(dev, zone);
			if (ret != BLK_STS_OK) {
				spin_unlock(&dev->zone_res_lock);
				return ret;
			}
			dev->nr_zones_closed--;
			break;
		default:
			break;
		}

		dev->nr_zones_exp_open++;

		spin_unlock(&dev->zone_res_lock);
	}

	zone->cond = BLK_ZONE_COND_EXP_OPEN;

	return BLK_STS_OK;
}

static blk_status_t null_close_zone(struct nullb_device *dev,
				    struct nullb_zone *zone)
{
	if (zone->type == BLK_ZONE_TYPE_CONVENTIONAL)
		return BLK_STS_IOERR;

	switch (zone->cond) {
	case BLK_ZONE_COND_CLOSED:
		/* close operation on closed is not an error */
		return BLK_STS_OK;
	case BLK_ZONE_COND_IMP_OPEN:
	case BLK_ZONE_COND_EXP_OPEN:
		break;
	case BLK_ZONE_COND_EMPTY:
	case BLK_ZONE_COND_FULL:
	default:
		return BLK_STS_IOERR;
	}

	if (dev->need_zone_res_mgmt) {
		spin_lock(&dev->zone_res_lock);

		switch (zone->cond) {
		case BLK_ZONE_COND_IMP_OPEN:
			dev->nr_zones_imp_open--;
			break;
		case BLK_ZONE_COND_EXP_OPEN:
			dev->nr_zones_exp_open--;
			break;
		default:
			break;
		}

		if (zone->wp > zone->start)
			dev->nr_zones_closed++;

		spin_unlock(&dev->zone_res_lock);
	}

	if (zone->wp == zone->start)
		zone->cond = BLK_ZONE_COND_EMPTY;
	else
		zone->cond = BLK_ZONE_COND_CLOSED;

	return BLK_STS_OK;
}

static blk_status_t null_finish_zone(struct nullb_device *dev,
				     struct nullb_zone *zone)
{
	blk_status_t ret = BLK_STS_OK;

	if (zone->type == BLK_ZONE_TYPE_CONVENTIONAL)
		return BLK_STS_IOERR;

	if (dev->need_zone_res_mgmt) {
		spin_lock(&dev->zone_res_lock);

		switch (zone->cond) {
		case BLK_ZONE_COND_FULL:
			/* Finish operation on full is not an error */
			spin_unlock(&dev->zone_res_lock);
			return BLK_STS_OK;
		case BLK_ZONE_COND_EMPTY:
			ret = null_check_zone_resources(dev, zone);
			if (ret != BLK_STS_OK) {
				spin_unlock(&dev->zone_res_lock);
				return ret;
			}
			break;
		case BLK_ZONE_COND_IMP_OPEN:
			dev->nr_zones_imp_open--;
			break;
		case BLK_ZONE_COND_EXP_OPEN:
			dev->nr_zones_exp_open--;
			break;
		case BLK_ZONE_COND_CLOSED:
			ret = null_check_zone_resources(dev, zone);
			if (ret != BLK_STS_OK) {
				spin_unlock(&dev->zone_res_lock);
				return ret;
			}
			dev->nr_zones_closed--;
			break;
		default:
			spin_unlock(&dev->zone_res_lock);
			return BLK_STS_IOERR;
		}

		spin_unlock(&dev->zone_res_lock);
	}

	zone->cond = BLK_ZONE_COND_FULL;
	zone->wp = zone->start + zone->len;

	return BLK_STS_OK;
}

static blk_status_t null_reset_zone(struct nullb_device *dev,
				    struct nullb_zone *zone)
{
	if (zone->type == BLK_ZONE_TYPE_CONVENTIONAL)
		return BLK_STS_IOERR;

	if (dev->need_zone_res_mgmt) {
		spin_lock(&dev->zone_res_lock);

		switch (zone->cond) {
		case BLK_ZONE_COND_IMP_OPEN:
			dev->nr_zones_imp_open--;
			break;
		case BLK_ZONE_COND_EXP_OPEN:
			dev->nr_zones_exp_open--;
			break;
		case BLK_ZONE_COND_CLOSED:
			dev->nr_zones_closed--;
			break;
		case BLK_ZONE_COND_EMPTY:
		case BLK_ZONE_COND_FULL:
			break;
		default:
			spin_unlock(&dev->zone_res_lock);
			return BLK_STS_IOERR;
		}

		spin_unlock(&dev->zone_res_lock);
	}

	zone->cond = BLK_ZONE_COND_EMPTY;
	zone->wp = zone->start;

	if (dev->memory_backed)
		return null_handle_discard(dev, zone->start, zone->len);

	return BLK_STS_OK;
}

static blk_status_t null_zone_mgmt(struct nullb_cmd *cmd, enum req_op op,
				   sector_t sector)
{
	struct nullb_device *dev = cmd->nq->dev;
	unsigned int zone_no;
	struct nullb_zone *zone;
	blk_status_t ret;
	size_t i;

	if (op == REQ_OP_ZONE_RESET_ALL) {
		for (i = dev->zone_nr_conv; i < dev->nr_zones; i++) {
			zone = &dev->zones[i];
			null_lock_zone(dev, zone);
			if (zone->cond != BLK_ZONE_COND_EMPTY &&
			    zone->cond != BLK_ZONE_COND_READONLY &&
			    zone->cond != BLK_ZONE_COND_OFFLINE) {
				null_reset_zone(dev, zone);
				trace_nullb_zone_op(cmd, i, zone->cond);
			}
			null_unlock_zone(dev, zone);
		}
		return BLK_STS_OK;
	}

	zone_no = null_zone_no(dev, sector);
	zone = &dev->zones[zone_no];

	null_lock_zone(dev, zone);

	if (zone->cond == BLK_ZONE_COND_READONLY ||
	    zone->cond == BLK_ZONE_COND_OFFLINE) {
		ret = BLK_STS_IOERR;
		goto unlock;
	}

	switch (op) {
	case REQ_OP_ZONE_RESET:
		ret = null_reset_zone(dev, zone);
		break;
	case REQ_OP_ZONE_OPEN:
		ret = null_open_zone(dev, zone);
		break;
	case REQ_OP_ZONE_CLOSE:
		ret = null_close_zone(dev, zone);
		break;
	case REQ_OP_ZONE_FINISH:
		ret = null_finish_zone(dev, zone);
		break;
	default:
		ret = BLK_STS_NOTSUPP;
		break;
	}

	if (ret == BLK_STS_OK)
		trace_nullb_zone_op(cmd, zone_no, zone->cond);

unlock:
	null_unlock_zone(dev, zone);

	return ret;
}

blk_status_t null_process_zoned_cmd(struct nullb_cmd *cmd, enum req_op op,
				    sector_t sector, sector_t nr_sectors)
{
	struct nullb_device *dev;
	struct nullb_zone *zone;
	blk_status_t sts;

	switch (op) {
	case REQ_OP_WRITE:
		return null_zone_write(cmd, sector, nr_sectors, false);
	case REQ_OP_ZONE_APPEND:
		return null_zone_write(cmd, sector, nr_sectors, true);
	case REQ_OP_ZONE_RESET:
	case REQ_OP_ZONE_RESET_ALL:
	case REQ_OP_ZONE_OPEN:
	case REQ_OP_ZONE_CLOSE:
	case REQ_OP_ZONE_FINISH:
		return null_zone_mgmt(cmd, op, sector);
	default:
		dev = cmd->nq->dev;
		zone = &dev->zones[null_zone_no(dev, sector)];
		if (zone->cond == BLK_ZONE_COND_OFFLINE)
			return BLK_STS_IOERR;

		null_lock_zone(dev, zone);
		sts = null_process_cmd(cmd, op, sector, nr_sectors);
		null_unlock_zone(dev, zone);
		return sts;
	}
}

/*
 * Set a zone in the read-only or offline condition.
 */
static void null_set_zone_cond(struct nullb_device *dev,
			       struct nullb_zone *zone, enum blk_zone_cond cond)
{
	if (WARN_ON_ONCE(cond != BLK_ZONE_COND_READONLY &&
			 cond != BLK_ZONE_COND_OFFLINE))
		return;

	null_lock_zone(dev, zone);

	/*
	 * If the read-only condition is requested again to zones already in
	 * read-only condition, restore back normal empty condition. Do the same
	 * if the offline condition is requested for offline zones. Otherwise,
	 * set the specified zone condition to the zones. Finish the zones
	 * beforehand to free up zone resources.
	 */
	if (zone->cond == cond) {
		zone->cond = BLK_ZONE_COND_EMPTY;
		zone->wp = zone->start;
		if (dev->memory_backed)
			null_handle_discard(dev, zone->start, zone->len);
	} else {
		if (zone->cond != BLK_ZONE_COND_READONLY &&
		    zone->cond != BLK_ZONE_COND_OFFLINE)
			null_finish_zone(dev, zone);
		zone->cond = cond;
		zone->wp = NULL_ZONE_INVALID_WP;
	}

	null_unlock_zone(dev, zone);
}

/*
 * Identify a zone from the sector written to configfs file. Then set zone
 * condition to the zone.
 */
ssize_t zone_cond_store(struct nullb_device *dev, const char *page,
			size_t count, enum blk_zone_cond cond)
{
	unsigned long long sector;
	unsigned int zone_no;
	int ret;

	if (!dev->zoned) {
		pr_err("null_blk device is not zoned\n");
		return -EINVAL;
	}

	if (!dev->zones) {
		pr_err("null_blk device is not yet powered\n");
		return -EINVAL;
	}

	ret = kstrtoull(page, 0, &sector);
	if (ret < 0)
		return ret;

	zone_no = null_zone_no(dev, sector);
	if (zone_no >= dev->nr_zones) {
		pr_err("Sector out of range\n");
		return -EINVAL;
	}

	if (dev->zones[zone_no].type == BLK_ZONE_TYPE_CONVENTIONAL) {
		pr_err("Can not change condition of conventional zones\n");
		return -EINVAL;
	}

	null_set_zone_cond(dev, &dev->zones[zone_no], cond);

	return count;
}<|MERGE_RESOLUTION|>--- conflicted
+++ resolved
@@ -160,11 +160,7 @@
 
 	lim->zoned = true;
 	lim->chunk_sectors = dev->zone_size_sects;
-<<<<<<< HEAD
-	lim->max_zone_append_sectors = dev->zone_size_sects;
-=======
 	lim->max_zone_append_sectors = dev->zone_append_max_sectors;
->>>>>>> 0c383648
 	lim->max_open_zones = dev->zone_max_open;
 	lim->max_active_zones = dev->zone_max_active;
 	return 0;
@@ -176,11 +172,6 @@
 	struct gendisk *disk = nullb->disk;
 
 	blk_queue_flag_set(QUEUE_FLAG_ZONE_RESETALL, q);
-<<<<<<< HEAD
-	blk_queue_required_elevator_features(q, ELEVATOR_F_ZBD_SEQ_WRITE);
-	nullb->disk->nr_zones = bdev_nr_zones(nullb->disk->part0);
-	return blk_revalidate_disk_zones(nullb->disk, NULL);
-=======
 	disk->nr_zones = bdev_nr_zones(disk->part0);
 
 	pr_info("%s: using %s zone append\n",
@@ -188,7 +179,6 @@
 		queue_emulates_zone_append(q) ? "emulated" : "native");
 
 	return blk_revalidate_disk_zones(disk);
->>>>>>> 0c383648
 }
 
 void null_free_zoned_dev(struct nullb_device *dev)
@@ -388,12 +378,6 @@
 		}
 		sector = zone->wp;
 		blk_mq_rq_from_pdu(cmd)->__sector = sector;
-<<<<<<< HEAD
-	} else if (sector != zone->wp) {
-		ret = BLK_STS_IOERR;
-		goto unlock;
-=======
->>>>>>> 0c383648
 	}
 
 	if (sector != zone->wp ||

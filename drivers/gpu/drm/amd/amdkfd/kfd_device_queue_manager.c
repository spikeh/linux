// SPDX-License-Identifier: GPL-2.0 OR MIT
/*
 * Copyright 2014-2022 Advanced Micro Devices, Inc.
 *
 * Permission is hereby granted, free of charge, to any person obtaining a
 * copy of this software and associated documentation files (the "Software"),
 * to deal in the Software without restriction, including without limitation
 * the rights to use, copy, modify, merge, publish, distribute, sublicense,
 * and/or sell copies of the Software, and to permit persons to whom the
 * Software is furnished to do so, subject to the following conditions:
 *
 * The above copyright notice and this permission notice shall be included in
 * all copies or substantial portions of the Software.
 *
 * THE SOFTWARE IS PROVIDED "AS IS", WITHOUT WARRANTY OF ANY KIND, EXPRESS OR
 * IMPLIED, INCLUDING BUT NOT LIMITED TO THE WARRANTIES OF MERCHANTABILITY,
 * FITNESS FOR A PARTICULAR PURPOSE AND NONINFRINGEMENT.  IN NO EVENT SHALL
 * THE COPYRIGHT HOLDER(S) OR AUTHOR(S) BE LIABLE FOR ANY CLAIM, DAMAGES OR
 * OTHER LIABILITY, WHETHER IN AN ACTION OF CONTRACT, TORT OR OTHERWISE,
 * ARISING FROM, OUT OF OR IN CONNECTION WITH THE SOFTWARE OR THE USE OR
 * OTHER DEALINGS IN THE SOFTWARE.
 *
 */

#include <linux/ratelimit.h>
#include <linux/printk.h>
#include <linux/slab.h>
#include <linux/list.h>
#include <linux/types.h>
#include <linux/bitops.h>
#include <linux/sched.h>
#include "kfd_priv.h"
#include "kfd_device_queue_manager.h"
#include "kfd_mqd_manager.h"
#include "cik_regs.h"
#include "kfd_kernel_queue.h"
#include "amdgpu_amdkfd.h"
#include "mes_api_def.h"
#include "kfd_debug.h"

/* Size of the per-pipe EOP queue */
#define CIK_HPD_EOP_BYTES_LOG2 11
#define CIK_HPD_EOP_BYTES (1U << CIK_HPD_EOP_BYTES_LOG2)

static int set_pasid_vmid_mapping(struct device_queue_manager *dqm,
				  u32 pasid, unsigned int vmid);

static int execute_queues_cpsch(struct device_queue_manager *dqm,
				enum kfd_unmap_queues_filter filter,
				uint32_t filter_param,
				uint32_t grace_period);
static int unmap_queues_cpsch(struct device_queue_manager *dqm,
				enum kfd_unmap_queues_filter filter,
				uint32_t filter_param,
				uint32_t grace_period,
				bool reset);

static int map_queues_cpsch(struct device_queue_manager *dqm);

static void deallocate_sdma_queue(struct device_queue_manager *dqm,
				struct queue *q);

static inline void deallocate_hqd(struct device_queue_manager *dqm,
				struct queue *q);
static int allocate_hqd(struct device_queue_manager *dqm, struct queue *q);
static int allocate_sdma_queue(struct device_queue_manager *dqm,
				struct queue *q, const uint32_t *restore_sdma_id);
static void kfd_process_hw_exception(struct work_struct *work);

static inline
enum KFD_MQD_TYPE get_mqd_type_from_queue_type(enum kfd_queue_type type)
{
	if (type == KFD_QUEUE_TYPE_SDMA || type == KFD_QUEUE_TYPE_SDMA_XGMI)
		return KFD_MQD_TYPE_SDMA;
	return KFD_MQD_TYPE_CP;
}

static bool is_pipe_enabled(struct device_queue_manager *dqm, int mec, int pipe)
{
	int i;
	int pipe_offset = (mec * dqm->dev->kfd->shared_resources.num_pipe_per_mec
		+ pipe) * dqm->dev->kfd->shared_resources.num_queue_per_pipe;

	/* queue is available for KFD usage if bit is 1 */
	for (i = 0; i <  dqm->dev->kfd->shared_resources.num_queue_per_pipe; ++i)
		if (test_bit(pipe_offset + i,
			      dqm->dev->kfd->shared_resources.cp_queue_bitmap))
			return true;
	return false;
}

unsigned int get_cp_queues_num(struct device_queue_manager *dqm)
{
	return bitmap_weight(dqm->dev->kfd->shared_resources.cp_queue_bitmap,
				AMDGPU_MAX_QUEUES);
}

unsigned int get_queues_per_pipe(struct device_queue_manager *dqm)
{
	return dqm->dev->kfd->shared_resources.num_queue_per_pipe;
}

unsigned int get_pipes_per_mec(struct device_queue_manager *dqm)
{
	return dqm->dev->kfd->shared_resources.num_pipe_per_mec;
}

static unsigned int get_num_all_sdma_engines(struct device_queue_manager *dqm)
{
	return kfd_get_num_sdma_engines(dqm->dev) +
		kfd_get_num_xgmi_sdma_engines(dqm->dev);
}

unsigned int get_num_sdma_queues(struct device_queue_manager *dqm)
{
	return kfd_get_num_sdma_engines(dqm->dev) *
		dqm->dev->kfd->device_info.num_sdma_queues_per_engine;
}

unsigned int get_num_xgmi_sdma_queues(struct device_queue_manager *dqm)
{
	return kfd_get_num_xgmi_sdma_engines(dqm->dev) *
		dqm->dev->kfd->device_info.num_sdma_queues_per_engine;
}

static void init_sdma_bitmaps(struct device_queue_manager *dqm)
{
	bitmap_zero(dqm->sdma_bitmap, KFD_MAX_SDMA_QUEUES);
	bitmap_set(dqm->sdma_bitmap, 0, get_num_sdma_queues(dqm));

	bitmap_zero(dqm->xgmi_sdma_bitmap, KFD_MAX_SDMA_QUEUES);
	bitmap_set(dqm->xgmi_sdma_bitmap, 0, get_num_xgmi_sdma_queues(dqm));

	/* Mask out the reserved queues */
	bitmap_andnot(dqm->sdma_bitmap, dqm->sdma_bitmap,
		      dqm->dev->kfd->device_info.reserved_sdma_queues_bitmap,
		      KFD_MAX_SDMA_QUEUES);
}

void program_sh_mem_settings(struct device_queue_manager *dqm,
					struct qcm_process_device *qpd)
{
	uint32_t xcc_mask = dqm->dev->xcc_mask;
	int xcc_id;

	for_each_inst(xcc_id, xcc_mask)
		dqm->dev->kfd2kgd->program_sh_mem_settings(
			dqm->dev->adev, qpd->vmid, qpd->sh_mem_config,
			qpd->sh_mem_ape1_base, qpd->sh_mem_ape1_limit,
			qpd->sh_mem_bases, xcc_id);
}

static void kfd_hws_hang(struct device_queue_manager *dqm)
{
	/*
	 * Issue a GPU reset if HWS is unresponsive
	 */
	dqm->is_hws_hang = true;

	/* It's possible we're detecting a HWS hang in the
	 * middle of a GPU reset. No need to schedule another
	 * reset in this case.
	 */
	if (!dqm->is_resetting)
		schedule_work(&dqm->hw_exception_work);
}

static int convert_to_mes_queue_type(int queue_type)
{
	int mes_queue_type;

	switch (queue_type) {
	case KFD_QUEUE_TYPE_COMPUTE:
		mes_queue_type = MES_QUEUE_TYPE_COMPUTE;
		break;
	case KFD_QUEUE_TYPE_SDMA:
		mes_queue_type = MES_QUEUE_TYPE_SDMA;
		break;
	default:
		WARN(1, "Invalid queue type %d", queue_type);
		mes_queue_type = -EINVAL;
		break;
	}

	return mes_queue_type;
}

static int add_queue_mes(struct device_queue_manager *dqm, struct queue *q,
			 struct qcm_process_device *qpd)
{
	struct amdgpu_device *adev = (struct amdgpu_device *)dqm->dev->adev;
	struct kfd_process_device *pdd = qpd_to_pdd(qpd);
	struct mes_add_queue_input queue_input;
	int r, queue_type;
	uint64_t wptr_addr_off;

	if (dqm->is_hws_hang)
		return -EIO;

	memset(&queue_input, 0x0, sizeof(struct mes_add_queue_input));
	queue_input.process_id = qpd->pqm->process->pasid;
	queue_input.page_table_base_addr =  qpd->page_table_base;
	queue_input.process_va_start = 0;
	queue_input.process_va_end = adev->vm_manager.max_pfn - 1;
	/* MES unit for quantum is 100ns */
	queue_input.process_quantum = KFD_MES_PROCESS_QUANTUM;  /* Equivalent to 10ms. */
	queue_input.process_context_addr = pdd->proc_ctx_gpu_addr;
	queue_input.gang_quantum = KFD_MES_GANG_QUANTUM; /* Equivalent to 1ms */
	queue_input.gang_context_addr = q->gang_ctx_gpu_addr;
	queue_input.inprocess_gang_priority = q->properties.priority;
	queue_input.gang_global_priority_level =
					AMDGPU_MES_PRIORITY_LEVEL_NORMAL;
	queue_input.doorbell_offset = q->properties.doorbell_off;
	queue_input.mqd_addr = q->gart_mqd_addr;
	queue_input.wptr_addr = (uint64_t)q->properties.write_ptr;

	if (q->wptr_bo) {
		wptr_addr_off = (uint64_t)q->properties.write_ptr & (PAGE_SIZE - 1);
		queue_input.wptr_mc_addr = amdgpu_bo_gpu_offset(q->wptr_bo) + wptr_addr_off;
	}

	queue_input.is_kfd_process = 1;
	queue_input.is_aql_queue = (q->properties.format == KFD_QUEUE_FORMAT_AQL);
	queue_input.queue_size = q->properties.queue_size >> 2;

	queue_input.paging = false;
	queue_input.tba_addr = qpd->tba_addr;
	queue_input.tma_addr = qpd->tma_addr;
	queue_input.trap_en = !kfd_dbg_has_cwsr_workaround(q->device);
	queue_input.skip_process_ctx_clear =
		qpd->pqm->process->runtime_info.runtime_state == DEBUG_RUNTIME_STATE_ENABLED &&
						(qpd->pqm->process->debug_trap_enabled ||
						 kfd_dbg_has_ttmps_always_setup(q->device));

	queue_type = convert_to_mes_queue_type(q->properties.type);
	if (queue_type < 0) {
		dev_err(adev->dev, "Queue type not supported with MES, queue:%d\n",
			q->properties.type);
		return -EINVAL;
	}
	queue_input.queue_type = (uint32_t)queue_type;

	queue_input.exclusively_scheduled = q->properties.is_gws;

	amdgpu_mes_lock(&adev->mes);
	r = adev->mes.funcs->add_hw_queue(&adev->mes, &queue_input);
	amdgpu_mes_unlock(&adev->mes);
	if (r) {
		dev_err(adev->dev, "failed to add hardware queue to MES, doorbell=0x%x\n",
			q->properties.doorbell_off);
		dev_err(adev->dev, "MES might be in unrecoverable state, issue a GPU reset\n");
		kfd_hws_hang(dqm);
	}

	return r;
}

static int remove_queue_mes(struct device_queue_manager *dqm, struct queue *q,
			struct qcm_process_device *qpd)
{
	struct amdgpu_device *adev = (struct amdgpu_device *)dqm->dev->adev;
	int r;
	struct mes_remove_queue_input queue_input;

	if (dqm->is_hws_hang)
		return -EIO;

	memset(&queue_input, 0x0, sizeof(struct mes_remove_queue_input));
	queue_input.doorbell_offset = q->properties.doorbell_off;
	queue_input.gang_context_addr = q->gang_ctx_gpu_addr;

	amdgpu_mes_lock(&adev->mes);
	r = adev->mes.funcs->remove_hw_queue(&adev->mes, &queue_input);
	amdgpu_mes_unlock(&adev->mes);

	if (r) {
		dev_err(adev->dev, "failed to remove hardware queue from MES, doorbell=0x%x\n",
			q->properties.doorbell_off);
		dev_err(adev->dev, "MES might be in unrecoverable state, issue a GPU reset\n");
		kfd_hws_hang(dqm);
	}

	return r;
}

static int remove_all_queues_mes(struct device_queue_manager *dqm)
{
	struct device_process_node *cur;
	struct device *dev = dqm->dev->adev->dev;
	struct qcm_process_device *qpd;
	struct queue *q;
	int retval = 0;

	list_for_each_entry(cur, &dqm->queues, list) {
		qpd = cur->qpd;
		list_for_each_entry(q, &qpd->queues_list, list) {
			if (q->properties.is_active) {
				retval = remove_queue_mes(dqm, q, qpd);
				if (retval) {
					dev_err(dev, "%s: Failed to remove queue %d for dev %d",
						__func__,
						q->properties.queue_id,
						dqm->dev->id);
					return retval;
				}
			}
		}
	}

	return retval;
}

static void increment_queue_count(struct device_queue_manager *dqm,
				  struct qcm_process_device *qpd,
				  struct queue *q)
{
	dqm->active_queue_count++;
	if (q->properties.type == KFD_QUEUE_TYPE_COMPUTE ||
	    q->properties.type == KFD_QUEUE_TYPE_DIQ)
		dqm->active_cp_queue_count++;

	if (q->properties.is_gws) {
		dqm->gws_queue_count++;
		qpd->mapped_gws_queue = true;
	}
}

static void decrement_queue_count(struct device_queue_manager *dqm,
				  struct qcm_process_device *qpd,
				  struct queue *q)
{
	dqm->active_queue_count--;
	if (q->properties.type == KFD_QUEUE_TYPE_COMPUTE ||
	    q->properties.type == KFD_QUEUE_TYPE_DIQ)
		dqm->active_cp_queue_count--;

	if (q->properties.is_gws) {
		dqm->gws_queue_count--;
		qpd->mapped_gws_queue = false;
	}
}

/*
 * Allocate a doorbell ID to this queue.
 * If doorbell_id is passed in, make sure requested ID is valid then allocate it.
 */
static int allocate_doorbell(struct qcm_process_device *qpd,
			     struct queue *q,
			     uint32_t const *restore_id)
{
	struct kfd_node *dev = qpd->dqm->dev;

	if (!KFD_IS_SOC15(dev)) {
		/* On pre-SOC15 chips we need to use the queue ID to
		 * preserve the user mode ABI.
		 */

		if (restore_id && *restore_id != q->properties.queue_id)
			return -EINVAL;

		q->doorbell_id = q->properties.queue_id;
	} else if (q->properties.type == KFD_QUEUE_TYPE_SDMA ||
			q->properties.type == KFD_QUEUE_TYPE_SDMA_XGMI) {
		/* For SDMA queues on SOC15 with 8-byte doorbell, use static
		 * doorbell assignments based on the engine and queue id.
		 * The doobell index distance between RLC (2*i) and (2*i+1)
		 * for a SDMA engine is 512.
		 */

		uint32_t *idx_offset = dev->kfd->shared_resources.sdma_doorbell_idx;

		/*
		 * q->properties.sdma_engine_id corresponds to the virtual
		 * sdma engine number. However, for doorbell allocation,
		 * we need the physical sdma engine id in order to get the
		 * correct doorbell offset.
		 */
		uint32_t valid_id = idx_offset[qpd->dqm->dev->node_id *
					       get_num_all_sdma_engines(qpd->dqm) +
					       q->properties.sdma_engine_id]
						+ (q->properties.sdma_queue_id & 1)
						* KFD_QUEUE_DOORBELL_MIRROR_OFFSET
						+ (q->properties.sdma_queue_id >> 1);

		if (restore_id && *restore_id != valid_id)
			return -EINVAL;
		q->doorbell_id = valid_id;
	} else {
		/* For CP queues on SOC15 */
		if (restore_id) {
			/* make sure that ID is free  */
			if (__test_and_set_bit(*restore_id, qpd->doorbell_bitmap))
				return -EINVAL;

			q->doorbell_id = *restore_id;
		} else {
			/* or reserve a free doorbell ID */
			unsigned int found;

			found = find_first_zero_bit(qpd->doorbell_bitmap,
						    KFD_MAX_NUM_OF_QUEUES_PER_PROCESS);
			if (found >= KFD_MAX_NUM_OF_QUEUES_PER_PROCESS) {
				pr_debug("No doorbells available");
				return -EBUSY;
			}
			set_bit(found, qpd->doorbell_bitmap);
			q->doorbell_id = found;
		}
	}

	q->properties.doorbell_off = amdgpu_doorbell_index_on_bar(dev->adev,
								  qpd->proc_doorbells,
								  q->doorbell_id,
								  dev->kfd->device_info.doorbell_size);
	return 0;
}

static void deallocate_doorbell(struct qcm_process_device *qpd,
				struct queue *q)
{
	unsigned int old;
	struct kfd_node *dev = qpd->dqm->dev;

	if (!KFD_IS_SOC15(dev) ||
	    q->properties.type == KFD_QUEUE_TYPE_SDMA ||
	    q->properties.type == KFD_QUEUE_TYPE_SDMA_XGMI)
		return;

	old = test_and_clear_bit(q->doorbell_id, qpd->doorbell_bitmap);
	WARN_ON(!old);
}

static void program_trap_handler_settings(struct device_queue_manager *dqm,
				struct qcm_process_device *qpd)
{
	uint32_t xcc_mask = dqm->dev->xcc_mask;
	int xcc_id;

	if (dqm->dev->kfd2kgd->program_trap_handler_settings)
		for_each_inst(xcc_id, xcc_mask)
			dqm->dev->kfd2kgd->program_trap_handler_settings(
				dqm->dev->adev, qpd->vmid, qpd->tba_addr,
				qpd->tma_addr, xcc_id);
}

static int allocate_vmid(struct device_queue_manager *dqm,
			struct qcm_process_device *qpd,
			struct queue *q)
{
	struct device *dev = dqm->dev->adev->dev;
	int allocated_vmid = -1, i;

	for (i = dqm->dev->vm_info.first_vmid_kfd;
			i <= dqm->dev->vm_info.last_vmid_kfd; i++) {
		if (!dqm->vmid_pasid[i]) {
			allocated_vmid = i;
			break;
		}
	}

	if (allocated_vmid < 0) {
		dev_err(dev, "no more vmid to allocate\n");
		return -ENOSPC;
	}

	pr_debug("vmid allocated: %d\n", allocated_vmid);

	dqm->vmid_pasid[allocated_vmid] = q->process->pasid;

	set_pasid_vmid_mapping(dqm, q->process->pasid, allocated_vmid);

	qpd->vmid = allocated_vmid;
	q->properties.vmid = allocated_vmid;

	program_sh_mem_settings(dqm, qpd);

	if (KFD_IS_SOC15(dqm->dev) && dqm->dev->kfd->cwsr_enabled)
		program_trap_handler_settings(dqm, qpd);

	/* qpd->page_table_base is set earlier when register_process()
	 * is called, i.e. when the first queue is created.
	 */
	dqm->dev->kfd2kgd->set_vm_context_page_table_base(dqm->dev->adev,
			qpd->vmid,
			qpd->page_table_base);
	/* invalidate the VM context after pasid and vmid mapping is set up */
	kfd_flush_tlb(qpd_to_pdd(qpd), TLB_FLUSH_LEGACY);

	if (dqm->dev->kfd2kgd->set_scratch_backing_va)
		dqm->dev->kfd2kgd->set_scratch_backing_va(dqm->dev->adev,
				qpd->sh_hidden_private_base, qpd->vmid);

	return 0;
}

static int flush_texture_cache_nocpsch(struct kfd_node *kdev,
				struct qcm_process_device *qpd)
{
	const struct packet_manager_funcs *pmf = qpd->dqm->packet_mgr.pmf;
	int ret;

	if (!qpd->ib_kaddr)
		return -ENOMEM;

	ret = pmf->release_mem(qpd->ib_base, (uint32_t *)qpd->ib_kaddr);
	if (ret)
		return ret;

	return amdgpu_amdkfd_submit_ib(kdev->adev, KGD_ENGINE_MEC1, qpd->vmid,
				qpd->ib_base, (uint32_t *)qpd->ib_kaddr,
				pmf->release_mem_size / sizeof(uint32_t));
}

static void deallocate_vmid(struct device_queue_manager *dqm,
				struct qcm_process_device *qpd,
				struct queue *q)
{
	struct device *dev = dqm->dev->adev->dev;

	/* On GFX v7, CP doesn't flush TC at dequeue */
	if (q->device->adev->asic_type == CHIP_HAWAII)
		if (flush_texture_cache_nocpsch(q->device, qpd))
			dev_err(dev, "Failed to flush TC\n");

	kfd_flush_tlb(qpd_to_pdd(qpd), TLB_FLUSH_LEGACY);

	/* Release the vmid mapping */
	set_pasid_vmid_mapping(dqm, 0, qpd->vmid);
	dqm->vmid_pasid[qpd->vmid] = 0;

	qpd->vmid = 0;
	q->properties.vmid = 0;
}

static int create_queue_nocpsch(struct device_queue_manager *dqm,
				struct queue *q,
				struct qcm_process_device *qpd,
				const struct kfd_criu_queue_priv_data *qd,
				const void *restore_mqd, const void *restore_ctl_stack)
{
	struct mqd_manager *mqd_mgr;
	int retval;

	dqm_lock(dqm);

	if (dqm->total_queue_count >= max_num_of_queues_per_device) {
		pr_warn("Can't create new usermode queue because %d queues were already created\n",
				dqm->total_queue_count);
		retval = -EPERM;
		goto out_unlock;
	}

	if (list_empty(&qpd->queues_list)) {
		retval = allocate_vmid(dqm, qpd, q);
		if (retval)
			goto out_unlock;
	}
	q->properties.vmid = qpd->vmid;
	/*
	 * Eviction state logic: mark all queues as evicted, even ones
	 * not currently active. Restoring inactive queues later only
	 * updates the is_evicted flag but is a no-op otherwise.
	 */
	q->properties.is_evicted = !!qpd->evicted;

	q->properties.tba_addr = qpd->tba_addr;
	q->properties.tma_addr = qpd->tma_addr;

	mqd_mgr = dqm->mqd_mgrs[get_mqd_type_from_queue_type(
			q->properties.type)];
	if (q->properties.type == KFD_QUEUE_TYPE_COMPUTE) {
		retval = allocate_hqd(dqm, q);
		if (retval)
			goto deallocate_vmid;
		pr_debug("Loading mqd to hqd on pipe %d, queue %d\n",
			q->pipe, q->queue);
	} else if (q->properties.type == KFD_QUEUE_TYPE_SDMA ||
		q->properties.type == KFD_QUEUE_TYPE_SDMA_XGMI) {
		retval = allocate_sdma_queue(dqm, q, qd ? &qd->sdma_id : NULL);
		if (retval)
			goto deallocate_vmid;
		dqm->asic_ops.init_sdma_vm(dqm, q, qpd);
	}

	retval = allocate_doorbell(qpd, q, qd ? &qd->doorbell_id : NULL);
	if (retval)
		goto out_deallocate_hqd;

	/* Temporarily release dqm lock to avoid a circular lock dependency */
	dqm_unlock(dqm);
	q->mqd_mem_obj = mqd_mgr->allocate_mqd(mqd_mgr->dev, &q->properties);
	dqm_lock(dqm);

	if (!q->mqd_mem_obj) {
		retval = -ENOMEM;
		goto out_deallocate_doorbell;
	}

	if (qd)
		mqd_mgr->restore_mqd(mqd_mgr, &q->mqd, q->mqd_mem_obj, &q->gart_mqd_addr,
				     &q->properties, restore_mqd, restore_ctl_stack,
				     qd->ctl_stack_size);
	else
		mqd_mgr->init_mqd(mqd_mgr, &q->mqd, q->mqd_mem_obj,
					&q->gart_mqd_addr, &q->properties);

	if (q->properties.is_active) {
		if (!dqm->sched_running) {
			WARN_ONCE(1, "Load non-HWS mqd while stopped\n");
			goto add_queue_to_list;
		}

		if (WARN(q->process->mm != current->mm,
					"should only run in user thread"))
			retval = -EFAULT;
		else
			retval = mqd_mgr->load_mqd(mqd_mgr, q->mqd, q->pipe,
					q->queue, &q->properties, current->mm);
		if (retval)
			goto out_free_mqd;
	}

add_queue_to_list:
	list_add(&q->list, &qpd->queues_list);
	qpd->queue_count++;
	if (q->properties.is_active)
		increment_queue_count(dqm, qpd, q);

	/*
	 * Unconditionally increment this counter, regardless of the queue's
	 * type or whether the queue is active.
	 */
	dqm->total_queue_count++;
	pr_debug("Total of %d queues are accountable so far\n",
			dqm->total_queue_count);
	goto out_unlock;

out_free_mqd:
	mqd_mgr->free_mqd(mqd_mgr, q->mqd, q->mqd_mem_obj);
out_deallocate_doorbell:
	deallocate_doorbell(qpd, q);
out_deallocate_hqd:
	if (q->properties.type == KFD_QUEUE_TYPE_COMPUTE)
		deallocate_hqd(dqm, q);
	else if (q->properties.type == KFD_QUEUE_TYPE_SDMA ||
		q->properties.type == KFD_QUEUE_TYPE_SDMA_XGMI)
		deallocate_sdma_queue(dqm, q);
deallocate_vmid:
	if (list_empty(&qpd->queues_list))
		deallocate_vmid(dqm, qpd, q);
out_unlock:
	dqm_unlock(dqm);
	return retval;
}

static int allocate_hqd(struct device_queue_manager *dqm, struct queue *q)
{
	bool set;
	int pipe, bit, i;

	set = false;

	for (pipe = dqm->next_pipe_to_allocate, i = 0;
			i < get_pipes_per_mec(dqm);
			pipe = ((pipe + 1) % get_pipes_per_mec(dqm)), ++i) {

		if (!is_pipe_enabled(dqm, 0, pipe))
			continue;

		if (dqm->allocated_queues[pipe] != 0) {
			bit = ffs(dqm->allocated_queues[pipe]) - 1;
			dqm->allocated_queues[pipe] &= ~(1 << bit);
			q->pipe = pipe;
			q->queue = bit;
			set = true;
			break;
		}
	}

	if (!set)
		return -EBUSY;

	pr_debug("hqd slot - pipe %d, queue %d\n", q->pipe, q->queue);
	/* horizontal hqd allocation */
	dqm->next_pipe_to_allocate = (pipe + 1) % get_pipes_per_mec(dqm);

	return 0;
}

static inline void deallocate_hqd(struct device_queue_manager *dqm,
				struct queue *q)
{
	dqm->allocated_queues[q->pipe] |= (1 << q->queue);
}

#define SQ_IND_CMD_CMD_KILL		0x00000003
#define SQ_IND_CMD_MODE_BROADCAST	0x00000001

static int dbgdev_wave_reset_wavefronts(struct kfd_node *dev, struct kfd_process *p)
{
	int status = 0;
	unsigned int vmid;
	uint16_t queried_pasid;
	union SQ_CMD_BITS reg_sq_cmd;
	union GRBM_GFX_INDEX_BITS reg_gfx_index;
	struct kfd_process_device *pdd;
	int first_vmid_to_scan = dev->vm_info.first_vmid_kfd;
	int last_vmid_to_scan = dev->vm_info.last_vmid_kfd;
	uint32_t xcc_mask = dev->xcc_mask;
	int xcc_id;

	reg_sq_cmd.u32All = 0;
	reg_gfx_index.u32All = 0;

	pr_debug("Killing all process wavefronts\n");

	if (!dev->kfd2kgd->get_atc_vmid_pasid_mapping_info) {
		dev_err(dev->adev->dev, "no vmid pasid mapping supported\n");
		return -EOPNOTSUPP;
	}

	/* Scan all registers in the range ATC_VMID8_PASID_MAPPING ..
	 * ATC_VMID15_PASID_MAPPING
	 * to check which VMID the current process is mapped to.
	 */

	for (vmid = first_vmid_to_scan; vmid <= last_vmid_to_scan; vmid++) {
		status = dev->kfd2kgd->get_atc_vmid_pasid_mapping_info
				(dev->adev, vmid, &queried_pasid);

		if (status && queried_pasid == p->pasid) {
			pr_debug("Killing wave fronts of vmid %d and pasid 0x%x\n",
					vmid, p->pasid);
			break;
		}
	}

	if (vmid > last_vmid_to_scan) {
		dev_err(dev->adev->dev, "Didn't find vmid for pasid 0x%x\n", p->pasid);
		return -EFAULT;
	}

	/* taking the VMID for that process on the safe way using PDD */
	pdd = kfd_get_process_device_data(dev, p);
	if (!pdd)
		return -EFAULT;

	reg_gfx_index.bits.sh_broadcast_writes = 1;
	reg_gfx_index.bits.se_broadcast_writes = 1;
	reg_gfx_index.bits.instance_broadcast_writes = 1;
	reg_sq_cmd.bits.mode = SQ_IND_CMD_MODE_BROADCAST;
	reg_sq_cmd.bits.cmd = SQ_IND_CMD_CMD_KILL;
	reg_sq_cmd.bits.vm_id = vmid;

	for_each_inst(xcc_id, xcc_mask)
		dev->kfd2kgd->wave_control_execute(
			dev->adev, reg_gfx_index.u32All,
			reg_sq_cmd.u32All, xcc_id);

	return 0;
}

/* Access to DQM has to be locked before calling destroy_queue_nocpsch_locked
 * to avoid asynchronized access
 */
static int destroy_queue_nocpsch_locked(struct device_queue_manager *dqm,
				struct qcm_process_device *qpd,
				struct queue *q)
{
	int retval;
	struct mqd_manager *mqd_mgr;

	mqd_mgr = dqm->mqd_mgrs[get_mqd_type_from_queue_type(
			q->properties.type)];

	if (q->properties.type == KFD_QUEUE_TYPE_COMPUTE)
		deallocate_hqd(dqm, q);
	else if (q->properties.type == KFD_QUEUE_TYPE_SDMA)
		deallocate_sdma_queue(dqm, q);
	else if (q->properties.type == KFD_QUEUE_TYPE_SDMA_XGMI)
		deallocate_sdma_queue(dqm, q);
	else {
		pr_debug("q->properties.type %d is invalid\n",
				q->properties.type);
		return -EINVAL;
	}
	dqm->total_queue_count--;

	deallocate_doorbell(qpd, q);

	if (!dqm->sched_running) {
		WARN_ONCE(1, "Destroy non-HWS queue while stopped\n");
		return 0;
	}

	retval = mqd_mgr->destroy_mqd(mqd_mgr, q->mqd,
				KFD_PREEMPT_TYPE_WAVEFRONT_RESET,
				KFD_UNMAP_LATENCY_MS,
				q->pipe, q->queue);
	if (retval == -ETIME)
		qpd->reset_wavefronts = true;

	list_del(&q->list);
	if (list_empty(&qpd->queues_list)) {
		if (qpd->reset_wavefronts) {
			pr_warn("Resetting wave fronts (nocpsch) on dev %p\n",
					dqm->dev);
			/* dbgdev_wave_reset_wavefronts has to be called before
			 * deallocate_vmid(), i.e. when vmid is still in use.
			 */
			dbgdev_wave_reset_wavefronts(dqm->dev,
					qpd->pqm->process);
			qpd->reset_wavefronts = false;
		}

		deallocate_vmid(dqm, qpd, q);
	}
	qpd->queue_count--;
	if (q->properties.is_active)
		decrement_queue_count(dqm, qpd, q);

	return retval;
}

static int destroy_queue_nocpsch(struct device_queue_manager *dqm,
				struct qcm_process_device *qpd,
				struct queue *q)
{
	int retval;
	uint64_t sdma_val = 0;
	struct device *dev = dqm->dev->adev->dev;
	struct kfd_process_device *pdd = qpd_to_pdd(qpd);
	struct mqd_manager *mqd_mgr =
		dqm->mqd_mgrs[get_mqd_type_from_queue_type(q->properties.type)];

	/* Get the SDMA queue stats */
	if ((q->properties.type == KFD_QUEUE_TYPE_SDMA) ||
	    (q->properties.type == KFD_QUEUE_TYPE_SDMA_XGMI)) {
		retval = read_sdma_queue_counter((uint64_t __user *)q->properties.read_ptr,
							&sdma_val);
		if (retval)
			dev_err(dev, "Failed to read SDMA queue counter for queue: %d\n",
				q->properties.queue_id);
	}

	dqm_lock(dqm);
	retval = destroy_queue_nocpsch_locked(dqm, qpd, q);
	if (!retval)
		pdd->sdma_past_activity_counter += sdma_val;
	dqm_unlock(dqm);

	mqd_mgr->free_mqd(mqd_mgr, q->mqd, q->mqd_mem_obj);

	return retval;
}

static int update_queue(struct device_queue_manager *dqm, struct queue *q,
			struct mqd_update_info *minfo)
{
	int retval = 0;
	struct device *dev = dqm->dev->adev->dev;
	struct mqd_manager *mqd_mgr;
	struct kfd_process_device *pdd;
	bool prev_active = false;

	dqm_lock(dqm);
	pdd = kfd_get_process_device_data(q->device, q->process);
	if (!pdd) {
		retval = -ENODEV;
		goto out_unlock;
	}
	mqd_mgr = dqm->mqd_mgrs[get_mqd_type_from_queue_type(
			q->properties.type)];

	/* Save previous activity state for counters */
	prev_active = q->properties.is_active;

	/* Make sure the queue is unmapped before updating the MQD */
	if (dqm->sched_policy != KFD_SCHED_POLICY_NO_HWS) {
		if (!dqm->dev->kfd->shared_resources.enable_mes)
			retval = unmap_queues_cpsch(dqm,
						    KFD_UNMAP_QUEUES_FILTER_DYNAMIC_QUEUES, 0, USE_DEFAULT_GRACE_PERIOD, false);
		else if (prev_active)
			retval = remove_queue_mes(dqm, q, &pdd->qpd);

		if (retval) {
			dev_err(dev, "unmap queue failed\n");
			goto out_unlock;
		}
	} else if (prev_active &&
		   (q->properties.type == KFD_QUEUE_TYPE_COMPUTE ||
		    q->properties.type == KFD_QUEUE_TYPE_SDMA ||
		    q->properties.type == KFD_QUEUE_TYPE_SDMA_XGMI)) {

		if (!dqm->sched_running) {
			WARN_ONCE(1, "Update non-HWS queue while stopped\n");
			goto out_unlock;
		}

		retval = mqd_mgr->destroy_mqd(mqd_mgr, q->mqd,
				(dqm->dev->kfd->cwsr_enabled ?
				 KFD_PREEMPT_TYPE_WAVEFRONT_SAVE :
				 KFD_PREEMPT_TYPE_WAVEFRONT_DRAIN),
				KFD_UNMAP_LATENCY_MS, q->pipe, q->queue);
		if (retval) {
			dev_err(dev, "destroy mqd failed\n");
			goto out_unlock;
		}
	}

	mqd_mgr->update_mqd(mqd_mgr, q->mqd, &q->properties, minfo);

	/*
	 * check active state vs. the previous state and modify
	 * counter accordingly. map_queues_cpsch uses the
	 * dqm->active_queue_count to determine whether a new runlist must be
	 * uploaded.
	 */
	if (q->properties.is_active && !prev_active) {
		increment_queue_count(dqm, &pdd->qpd, q);
	} else if (!q->properties.is_active && prev_active) {
		decrement_queue_count(dqm, &pdd->qpd, q);
	} else if (q->gws && !q->properties.is_gws) {
		if (q->properties.is_active) {
			dqm->gws_queue_count++;
			pdd->qpd.mapped_gws_queue = true;
		}
		q->properties.is_gws = true;
	} else if (!q->gws && q->properties.is_gws) {
		if (q->properties.is_active) {
			dqm->gws_queue_count--;
			pdd->qpd.mapped_gws_queue = false;
		}
		q->properties.is_gws = false;
	}

	if (dqm->sched_policy != KFD_SCHED_POLICY_NO_HWS) {
		if (!dqm->dev->kfd->shared_resources.enable_mes)
			retval = map_queues_cpsch(dqm);
		else if (q->properties.is_active)
			retval = add_queue_mes(dqm, q, &pdd->qpd);
	} else if (q->properties.is_active &&
		 (q->properties.type == KFD_QUEUE_TYPE_COMPUTE ||
		  q->properties.type == KFD_QUEUE_TYPE_SDMA ||
		  q->properties.type == KFD_QUEUE_TYPE_SDMA_XGMI)) {
		if (WARN(q->process->mm != current->mm,
			 "should only run in user thread"))
			retval = -EFAULT;
		else
			retval = mqd_mgr->load_mqd(mqd_mgr, q->mqd,
						   q->pipe, q->queue,
						   &q->properties, current->mm);
	}

out_unlock:
	dqm_unlock(dqm);
	return retval;
}

/* suspend_single_queue does not lock the dqm like the
 * evict_process_queues_cpsch or evict_process_queues_nocpsch. You should
 * lock the dqm before calling, and unlock after calling.
 *
 * The reason we don't lock the dqm is because this function may be
 * called on multiple queues in a loop, so rather than locking/unlocking
 * multiple times, we will just keep the dqm locked for all of the calls.
 */
static int suspend_single_queue(struct device_queue_manager *dqm,
				      struct kfd_process_device *pdd,
				      struct queue *q)
{
	bool is_new;

	if (q->properties.is_suspended)
		return 0;

	pr_debug("Suspending PASID %u queue [%i]\n",
			pdd->process->pasid,
			q->properties.queue_id);

	is_new = q->properties.exception_status & KFD_EC_MASK(EC_QUEUE_NEW);

	if (is_new || q->properties.is_being_destroyed) {
		pr_debug("Suspend: skip %s queue id %i\n",
				is_new ? "new" : "destroyed",
				q->properties.queue_id);
		return -EBUSY;
	}

	q->properties.is_suspended = true;
	if (q->properties.is_active) {
		if (dqm->dev->kfd->shared_resources.enable_mes) {
			int r = remove_queue_mes(dqm, q, &pdd->qpd);

			if (r)
				return r;
		}

		decrement_queue_count(dqm, &pdd->qpd, q);
		q->properties.is_active = false;
	}

	return 0;
}

/* resume_single_queue does not lock the dqm like the functions
 * restore_process_queues_cpsch or restore_process_queues_nocpsch. You should
 * lock the dqm before calling, and unlock after calling.
 *
 * The reason we don't lock the dqm is because this function may be
 * called on multiple queues in a loop, so rather than locking/unlocking
 * multiple times, we will just keep the dqm locked for all of the calls.
 */
static int resume_single_queue(struct device_queue_manager *dqm,
				      struct qcm_process_device *qpd,
				      struct queue *q)
{
	struct kfd_process_device *pdd;

	if (!q->properties.is_suspended)
		return 0;

	pdd = qpd_to_pdd(qpd);

	pr_debug("Restoring from suspend PASID %u queue [%i]\n",
			    pdd->process->pasid,
			    q->properties.queue_id);

	q->properties.is_suspended = false;

	if (QUEUE_IS_ACTIVE(q->properties)) {
		if (dqm->dev->kfd->shared_resources.enable_mes) {
			int r = add_queue_mes(dqm, q, &pdd->qpd);

			if (r)
				return r;
		}

		q->properties.is_active = true;
		increment_queue_count(dqm, qpd, q);
	}

	return 0;
}

static int evict_process_queues_nocpsch(struct device_queue_manager *dqm,
					struct qcm_process_device *qpd)
{
	struct queue *q;
	struct mqd_manager *mqd_mgr;
	struct kfd_process_device *pdd;
	int retval, ret = 0;

	dqm_lock(dqm);
	if (qpd->evicted++ > 0) /* already evicted, do nothing */
		goto out;

	pdd = qpd_to_pdd(qpd);
	pr_debug_ratelimited("Evicting PASID 0x%x queues\n",
			    pdd->process->pasid);

	pdd->last_evict_timestamp = get_jiffies_64();
	/* Mark all queues as evicted. Deactivate all active queues on
	 * the qpd.
	 */
	list_for_each_entry(q, &qpd->queues_list, list) {
		q->properties.is_evicted = true;
		if (!q->properties.is_active)
			continue;

		mqd_mgr = dqm->mqd_mgrs[get_mqd_type_from_queue_type(
				q->properties.type)];
		q->properties.is_active = false;
		decrement_queue_count(dqm, qpd, q);

		if (WARN_ONCE(!dqm->sched_running, "Evict when stopped\n"))
			continue;

		retval = mqd_mgr->destroy_mqd(mqd_mgr, q->mqd,
				(dqm->dev->kfd->cwsr_enabled ?
				 KFD_PREEMPT_TYPE_WAVEFRONT_SAVE :
				 KFD_PREEMPT_TYPE_WAVEFRONT_DRAIN),
				KFD_UNMAP_LATENCY_MS, q->pipe, q->queue);
		if (retval && !ret)
			/* Return the first error, but keep going to
			 * maintain a consistent eviction state
			 */
			ret = retval;
	}

out:
	dqm_unlock(dqm);
	return ret;
}

static int evict_process_queues_cpsch(struct device_queue_manager *dqm,
				      struct qcm_process_device *qpd)
{
	struct queue *q;
	struct device *dev = dqm->dev->adev->dev;
	struct kfd_process_device *pdd;
	int retval = 0;

	dqm_lock(dqm);
	if (qpd->evicted++ > 0) /* already evicted, do nothing */
		goto out;

	pdd = qpd_to_pdd(qpd);

	/* The debugger creates processes that temporarily have not acquired
	 * all VMs for all devices and has no VMs itself.
	 * Skip queue eviction on process eviction.
	 */
	if (!pdd->drm_priv)
		goto out;

	pr_debug_ratelimited("Evicting PASID 0x%x queues\n",
			    pdd->process->pasid);

	/* Mark all queues as evicted. Deactivate all active queues on
	 * the qpd.
	 */
	list_for_each_entry(q, &qpd->queues_list, list) {
		q->properties.is_evicted = true;
		if (!q->properties.is_active)
			continue;

		q->properties.is_active = false;
		decrement_queue_count(dqm, qpd, q);

		if (dqm->dev->kfd->shared_resources.enable_mes) {
			retval = remove_queue_mes(dqm, q, qpd);
			if (retval) {
				dev_err(dev, "Failed to evict queue %d\n",
					q->properties.queue_id);
				goto out;
			}
		}
	}
	pdd->last_evict_timestamp = get_jiffies_64();
	if (!dqm->dev->kfd->shared_resources.enable_mes)
		retval = execute_queues_cpsch(dqm,
					      qpd->is_debug ?
					      KFD_UNMAP_QUEUES_FILTER_ALL_QUEUES :
					      KFD_UNMAP_QUEUES_FILTER_DYNAMIC_QUEUES, 0,
					      USE_DEFAULT_GRACE_PERIOD);

out:
	dqm_unlock(dqm);
	return retval;
}

static int restore_process_queues_nocpsch(struct device_queue_manager *dqm,
					  struct qcm_process_device *qpd)
{
	struct mm_struct *mm = NULL;
	struct queue *q;
	struct mqd_manager *mqd_mgr;
	struct kfd_process_device *pdd;
	uint64_t pd_base;
	uint64_t eviction_duration;
	int retval, ret = 0;

	pdd = qpd_to_pdd(qpd);
	/* Retrieve PD base */
	pd_base = amdgpu_amdkfd_gpuvm_get_process_page_dir(pdd->drm_priv);

	dqm_lock(dqm);
	if (WARN_ON_ONCE(!qpd->evicted)) /* already restored, do nothing */
		goto out;
	if (qpd->evicted > 1) { /* ref count still > 0, decrement & quit */
		qpd->evicted--;
		goto out;
	}

	pr_debug_ratelimited("Restoring PASID 0x%x queues\n",
			    pdd->process->pasid);

	/* Update PD Base in QPD */
	qpd->page_table_base = pd_base;
	pr_debug("Updated PD address to 0x%llx\n", pd_base);

	if (!list_empty(&qpd->queues_list)) {
		dqm->dev->kfd2kgd->set_vm_context_page_table_base(
				dqm->dev->adev,
				qpd->vmid,
				qpd->page_table_base);
		kfd_flush_tlb(pdd, TLB_FLUSH_LEGACY);
	}

	/* Take a safe reference to the mm_struct, which may otherwise
	 * disappear even while the kfd_process is still referenced.
	 */
	mm = get_task_mm(pdd->process->lead_thread);
	if (!mm) {
		ret = -EFAULT;
		goto out;
	}

	/* Remove the eviction flags. Activate queues that are not
	 * inactive for other reasons.
	 */
	list_for_each_entry(q, &qpd->queues_list, list) {
		q->properties.is_evicted = false;
		if (!QUEUE_IS_ACTIVE(q->properties))
			continue;

		mqd_mgr = dqm->mqd_mgrs[get_mqd_type_from_queue_type(
				q->properties.type)];
		q->properties.is_active = true;
		increment_queue_count(dqm, qpd, q);

		if (WARN_ONCE(!dqm->sched_running, "Restore when stopped\n"))
			continue;

		retval = mqd_mgr->load_mqd(mqd_mgr, q->mqd, q->pipe,
				       q->queue, &q->properties, mm);
		if (retval && !ret)
			/* Return the first error, but keep going to
			 * maintain a consistent eviction state
			 */
			ret = retval;
	}
	qpd->evicted = 0;
	eviction_duration = get_jiffies_64() - pdd->last_evict_timestamp;
	atomic64_add(eviction_duration, &pdd->evict_duration_counter);
out:
	if (mm)
		mmput(mm);
	dqm_unlock(dqm);
	return ret;
}

static int restore_process_queues_cpsch(struct device_queue_manager *dqm,
					struct qcm_process_device *qpd)
{
	struct queue *q;
	struct device *dev = dqm->dev->adev->dev;
	struct kfd_process_device *pdd;
	uint64_t eviction_duration;
	int retval = 0;

	pdd = qpd_to_pdd(qpd);

	dqm_lock(dqm);
	if (WARN_ON_ONCE(!qpd->evicted)) /* already restored, do nothing */
		goto out;
	if (qpd->evicted > 1) { /* ref count still > 0, decrement & quit */
		qpd->evicted--;
		goto out;
	}

	/* The debugger creates processes that temporarily have not acquired
	 * all VMs for all devices and has no VMs itself.
	 * Skip queue restore on process restore.
	 */
	if (!pdd->drm_priv)
		goto vm_not_acquired;

	pr_debug_ratelimited("Restoring PASID 0x%x queues\n",
			    pdd->process->pasid);

	/* Update PD Base in QPD */
	qpd->page_table_base = amdgpu_amdkfd_gpuvm_get_process_page_dir(pdd->drm_priv);
	pr_debug("Updated PD address to 0x%llx\n", qpd->page_table_base);

	/* activate all active queues on the qpd */
	list_for_each_entry(q, &qpd->queues_list, list) {
		q->properties.is_evicted = false;
		if (!QUEUE_IS_ACTIVE(q->properties))
			continue;

		q->properties.is_active = true;
		increment_queue_count(dqm, &pdd->qpd, q);

		if (dqm->dev->kfd->shared_resources.enable_mes) {
			retval = add_queue_mes(dqm, q, qpd);
			if (retval) {
				dev_err(dev, "Failed to restore queue %d\n",
					q->properties.queue_id);
				goto out;
			}
		}
	}
	if (!dqm->dev->kfd->shared_resources.enable_mes)
		retval = execute_queues_cpsch(dqm,
					      KFD_UNMAP_QUEUES_FILTER_DYNAMIC_QUEUES, 0, USE_DEFAULT_GRACE_PERIOD);
	eviction_duration = get_jiffies_64() - pdd->last_evict_timestamp;
	atomic64_add(eviction_duration, &pdd->evict_duration_counter);
vm_not_acquired:
	qpd->evicted = 0;
out:
	dqm_unlock(dqm);
	return retval;
}

static int register_process(struct device_queue_manager *dqm,
					struct qcm_process_device *qpd)
{
	struct device_process_node *n;
	struct kfd_process_device *pdd;
	uint64_t pd_base;
	int retval;

	n = kzalloc(sizeof(*n), GFP_KERNEL);
	if (!n)
		return -ENOMEM;

	n->qpd = qpd;

	pdd = qpd_to_pdd(qpd);
	/* Retrieve PD base */
	pd_base = amdgpu_amdkfd_gpuvm_get_process_page_dir(pdd->drm_priv);

	dqm_lock(dqm);
	list_add(&n->list, &dqm->queues);

	/* Update PD Base in QPD */
	qpd->page_table_base = pd_base;
	pr_debug("Updated PD address to 0x%llx\n", pd_base);

	retval = dqm->asic_ops.update_qpd(dqm, qpd);

	dqm->processes_count++;

	dqm_unlock(dqm);

	/* Outside the DQM lock because under the DQM lock we can't do
	 * reclaim or take other locks that others hold while reclaiming.
	 */
	kfd_inc_compute_active(dqm->dev);

	return retval;
}

static int unregister_process(struct device_queue_manager *dqm,
					struct qcm_process_device *qpd)
{
	int retval;
	struct device_process_node *cur, *next;

	pr_debug("qpd->queues_list is %s\n",
			list_empty(&qpd->queues_list) ? "empty" : "not empty");

	retval = 0;
	dqm_lock(dqm);

	list_for_each_entry_safe(cur, next, &dqm->queues, list) {
		if (qpd == cur->qpd) {
			list_del(&cur->list);
			kfree(cur);
			dqm->processes_count--;
			goto out;
		}
	}
	/* qpd not found in dqm list */
	retval = 1;
out:
	dqm_unlock(dqm);

	/* Outside the DQM lock because under the DQM lock we can't do
	 * reclaim or take other locks that others hold while reclaiming.
	 */
	if (!retval)
		kfd_dec_compute_active(dqm->dev);

	return retval;
}

static int
set_pasid_vmid_mapping(struct device_queue_manager *dqm, u32 pasid,
			unsigned int vmid)
{
	uint32_t xcc_mask = dqm->dev->xcc_mask;
	int xcc_id, ret;

	for_each_inst(xcc_id, xcc_mask) {
		ret = dqm->dev->kfd2kgd->set_pasid_vmid_mapping(
			dqm->dev->adev, pasid, vmid, xcc_id);
		if (ret)
			break;
	}

	return ret;
}

static void init_interrupts(struct device_queue_manager *dqm)
{
	uint32_t xcc_mask = dqm->dev->xcc_mask;
	unsigned int i, xcc_id;

	for_each_inst(xcc_id, xcc_mask) {
		for (i = 0 ; i < get_pipes_per_mec(dqm) ; i++) {
			if (is_pipe_enabled(dqm, 0, i)) {
				dqm->dev->kfd2kgd->init_interrupts(
					dqm->dev->adev, i, xcc_id);
			}
		}
	}
}

static int initialize_nocpsch(struct device_queue_manager *dqm)
{
	int pipe, queue;

	pr_debug("num of pipes: %d\n", get_pipes_per_mec(dqm));

	dqm->allocated_queues = kcalloc(get_pipes_per_mec(dqm),
					sizeof(unsigned int), GFP_KERNEL);
	if (!dqm->allocated_queues)
		return -ENOMEM;

	mutex_init(&dqm->lock_hidden);
	INIT_LIST_HEAD(&dqm->queues);
	dqm->active_queue_count = dqm->next_pipe_to_allocate = 0;
	dqm->active_cp_queue_count = 0;
	dqm->gws_queue_count = 0;

	for (pipe = 0; pipe < get_pipes_per_mec(dqm); pipe++) {
		int pipe_offset = pipe * get_queues_per_pipe(dqm);

		for (queue = 0; queue < get_queues_per_pipe(dqm); queue++)
			if (test_bit(pipe_offset + queue,
				     dqm->dev->kfd->shared_resources.cp_queue_bitmap))
				dqm->allocated_queues[pipe] |= 1 << queue;
	}

	memset(dqm->vmid_pasid, 0, sizeof(dqm->vmid_pasid));

	init_sdma_bitmaps(dqm);

	return 0;
}

static void uninitialize(struct device_queue_manager *dqm)
{
	int i;

	WARN_ON(dqm->active_queue_count > 0 || dqm->processes_count > 0);

	kfree(dqm->allocated_queues);
	for (i = 0 ; i < KFD_MQD_TYPE_MAX ; i++)
		kfree(dqm->mqd_mgrs[i]);
	mutex_destroy(&dqm->lock_hidden);
}

static int start_nocpsch(struct device_queue_manager *dqm)
{
	int r = 0;

	pr_info("SW scheduler is used");
	init_interrupts(dqm);

	if (dqm->dev->adev->asic_type == CHIP_HAWAII)
		r = pm_init(&dqm->packet_mgr, dqm);
	if (!r)
		dqm->sched_running = true;

	return r;
}

static int stop_nocpsch(struct device_queue_manager *dqm)
{
	dqm_lock(dqm);
	if (!dqm->sched_running) {
		dqm_unlock(dqm);
		return 0;
	}

	if (dqm->dev->adev->asic_type == CHIP_HAWAII)
		pm_uninit(&dqm->packet_mgr, false);
	dqm->sched_running = false;
	dqm_unlock(dqm);

	return 0;
}

static void pre_reset(struct device_queue_manager *dqm)
{
	dqm_lock(dqm);
	dqm->is_resetting = true;
	dqm_unlock(dqm);
}

static int allocate_sdma_queue(struct device_queue_manager *dqm,
				struct queue *q, const uint32_t *restore_sdma_id)
{
	struct device *dev = dqm->dev->adev->dev;
	int bit;

	if (q->properties.type == KFD_QUEUE_TYPE_SDMA) {
		if (bitmap_empty(dqm->sdma_bitmap, KFD_MAX_SDMA_QUEUES)) {
			dev_err(dev, "No more SDMA queue to allocate\n");
			return -ENOMEM;
		}

		if (restore_sdma_id) {
			/* Re-use existing sdma_id */
			if (!test_bit(*restore_sdma_id, dqm->sdma_bitmap)) {
				dev_err(dev, "SDMA queue already in use\n");
				return -EBUSY;
			}
			clear_bit(*restore_sdma_id, dqm->sdma_bitmap);
			q->sdma_id = *restore_sdma_id;
		} else {
			/* Find first available sdma_id */
			bit = find_first_bit(dqm->sdma_bitmap,
					     get_num_sdma_queues(dqm));
			clear_bit(bit, dqm->sdma_bitmap);
			q->sdma_id = bit;
		}

		q->properties.sdma_engine_id =
			q->sdma_id % kfd_get_num_sdma_engines(dqm->dev);
		q->properties.sdma_queue_id = q->sdma_id /
				kfd_get_num_sdma_engines(dqm->dev);
	} else if (q->properties.type == KFD_QUEUE_TYPE_SDMA_XGMI) {
		if (bitmap_empty(dqm->xgmi_sdma_bitmap, KFD_MAX_SDMA_QUEUES)) {
			dev_err(dev, "No more XGMI SDMA queue to allocate\n");
			return -ENOMEM;
		}
		if (restore_sdma_id) {
			/* Re-use existing sdma_id */
			if (!test_bit(*restore_sdma_id, dqm->xgmi_sdma_bitmap)) {
				dev_err(dev, "SDMA queue already in use\n");
				return -EBUSY;
			}
			clear_bit(*restore_sdma_id, dqm->xgmi_sdma_bitmap);
			q->sdma_id = *restore_sdma_id;
		} else {
			bit = find_first_bit(dqm->xgmi_sdma_bitmap,
					     get_num_xgmi_sdma_queues(dqm));
			clear_bit(bit, dqm->xgmi_sdma_bitmap);
			q->sdma_id = bit;
		}
		/* sdma_engine_id is sdma id including
		 * both PCIe-optimized SDMAs and XGMI-
		 * optimized SDMAs. The calculation below
		 * assumes the first N engines are always
		 * PCIe-optimized ones
		 */
		q->properties.sdma_engine_id =
			kfd_get_num_sdma_engines(dqm->dev) +
			q->sdma_id % kfd_get_num_xgmi_sdma_engines(dqm->dev);
		q->properties.sdma_queue_id = q->sdma_id /
			kfd_get_num_xgmi_sdma_engines(dqm->dev);
	}

	pr_debug("SDMA engine id: %d\n", q->properties.sdma_engine_id);
	pr_debug("SDMA queue id: %d\n", q->properties.sdma_queue_id);

	return 0;
}

static void deallocate_sdma_queue(struct device_queue_manager *dqm,
				struct queue *q)
{
	if (q->properties.type == KFD_QUEUE_TYPE_SDMA) {
		if (q->sdma_id >= get_num_sdma_queues(dqm))
			return;
		set_bit(q->sdma_id, dqm->sdma_bitmap);
	} else if (q->properties.type == KFD_QUEUE_TYPE_SDMA_XGMI) {
		if (q->sdma_id >= get_num_xgmi_sdma_queues(dqm))
			return;
		set_bit(q->sdma_id, dqm->xgmi_sdma_bitmap);
	}
}

/*
 * Device Queue Manager implementation for cp scheduler
 */

static int set_sched_resources(struct device_queue_manager *dqm)
{
	int i, mec;
	struct scheduling_resources res;
	struct device *dev = dqm->dev->adev->dev;

	res.vmid_mask = dqm->dev->compute_vmid_bitmap;

	res.queue_mask = 0;
	for (i = 0; i < AMDGPU_MAX_QUEUES; ++i) {
		mec = (i / dqm->dev->kfd->shared_resources.num_queue_per_pipe)
			/ dqm->dev->kfd->shared_resources.num_pipe_per_mec;

		if (!test_bit(i, dqm->dev->kfd->shared_resources.cp_queue_bitmap))
			continue;

		/* only acquire queues from the first MEC */
		if (mec > 0)
			continue;

		/* This situation may be hit in the future if a new HW
		 * generation exposes more than 64 queues. If so, the
		 * definition of res.queue_mask needs updating
		 */
		if (WARN_ON(i >= (sizeof(res.queue_mask)*8))) {
			dev_err(dev, "Invalid queue enabled by amdgpu: %d\n", i);
			break;
		}

		res.queue_mask |= 1ull
			<< amdgpu_queue_mask_bit_to_set_resource_bit(
				dqm->dev->adev, i);
	}
	res.gws_mask = ~0ull;
	res.oac_mask = res.gds_heap_base = res.gds_heap_size = 0;

	pr_debug("Scheduling resources:\n"
			"vmid mask: 0x%8X\n"
			"queue mask: 0x%8llX\n",
			res.vmid_mask, res.queue_mask);

	return pm_send_set_resources(&dqm->packet_mgr, &res);
}

static int initialize_cpsch(struct device_queue_manager *dqm)
{
	pr_debug("num of pipes: %d\n", get_pipes_per_mec(dqm));

	mutex_init(&dqm->lock_hidden);
	INIT_LIST_HEAD(&dqm->queues);
	dqm->active_queue_count = dqm->processes_count = 0;
	dqm->active_cp_queue_count = 0;
	dqm->gws_queue_count = 0;
	dqm->active_runlist = false;
	INIT_WORK(&dqm->hw_exception_work, kfd_process_hw_exception);
	dqm->trap_debug_vmid = 0;

	init_sdma_bitmaps(dqm);

	if (dqm->dev->kfd2kgd->get_iq_wait_times)
		dqm->dev->kfd2kgd->get_iq_wait_times(dqm->dev->adev,
					&dqm->wait_times,
					ffs(dqm->dev->xcc_mask) - 1);
	return 0;
}

static int start_cpsch(struct device_queue_manager *dqm)
{
	struct device *dev = dqm->dev->adev->dev;
	int retval;

	retval = 0;

	dqm_lock(dqm);

	if (!dqm->dev->kfd->shared_resources.enable_mes) {
		retval = pm_init(&dqm->packet_mgr, dqm);
		if (retval)
			goto fail_packet_manager_init;

		retval = set_sched_resources(dqm);
		if (retval)
			goto fail_set_sched_resources;
	}
	pr_debug("Allocating fence memory\n");

	/* allocate fence memory on the gart */
	retval = kfd_gtt_sa_allocate(dqm->dev, sizeof(*dqm->fence_addr),
					&dqm->fence_mem);

	if (retval)
		goto fail_allocate_vidmem;

	dqm->fence_addr = (uint64_t *)dqm->fence_mem->cpu_ptr;
	dqm->fence_gpu_addr = dqm->fence_mem->gpu_addr;

	init_interrupts(dqm);

	/* clear hang status when driver try to start the hw scheduler */
	dqm->is_hws_hang = false;
	dqm->is_resetting = false;
	dqm->sched_running = true;

	if (!dqm->dev->kfd->shared_resources.enable_mes)
		execute_queues_cpsch(dqm, KFD_UNMAP_QUEUES_FILTER_DYNAMIC_QUEUES, 0, USE_DEFAULT_GRACE_PERIOD);

	/* Set CWSR grace period to 1x1000 cycle for GFX9.4.3 APU */
	if (amdgpu_emu_mode == 0 && dqm->dev->adev->gmc.is_app_apu &&
	    (KFD_GC_VERSION(dqm->dev) == IP_VERSION(9, 4, 3))) {
		uint32_t reg_offset = 0;
		uint32_t grace_period = 1;

		retval = pm_update_grace_period(&dqm->packet_mgr,
						grace_period);
		if (retval)
			dev_err(dev, "Setting grace timeout failed\n");
		else if (dqm->dev->kfd2kgd->build_grace_period_packet_info)
			/* Update dqm->wait_times maintained in software */
			dqm->dev->kfd2kgd->build_grace_period_packet_info(
					dqm->dev->adev,	dqm->wait_times,
					grace_period, &reg_offset,
					&dqm->wait_times);
	}

	dqm_unlock(dqm);

	return 0;
fail_allocate_vidmem:
fail_set_sched_resources:
	if (!dqm->dev->kfd->shared_resources.enable_mes)
		pm_uninit(&dqm->packet_mgr, false);
fail_packet_manager_init:
	dqm_unlock(dqm);
	return retval;
}

static int stop_cpsch(struct device_queue_manager *dqm)
{
	bool hanging;

	dqm_lock(dqm);
	if (!dqm->sched_running) {
		dqm_unlock(dqm);
		return 0;
	}

	if (!dqm->is_hws_hang) {
		if (!dqm->dev->kfd->shared_resources.enable_mes)
			unmap_queues_cpsch(dqm, KFD_UNMAP_QUEUES_FILTER_ALL_QUEUES, 0, USE_DEFAULT_GRACE_PERIOD, false);
		else
			remove_all_queues_mes(dqm);
	}

	hanging = dqm->is_hws_hang || dqm->is_resetting;
	dqm->sched_running = false;

	if (!dqm->dev->kfd->shared_resources.enable_mes)
		pm_release_ib(&dqm->packet_mgr);

	kfd_gtt_sa_free(dqm->dev, dqm->fence_mem);
	if (!dqm->dev->kfd->shared_resources.enable_mes)
		pm_uninit(&dqm->packet_mgr, hanging);
	dqm_unlock(dqm);

	return 0;
}

static int create_kernel_queue_cpsch(struct device_queue_manager *dqm,
					struct kernel_queue *kq,
					struct qcm_process_device *qpd)
{
	dqm_lock(dqm);
	if (dqm->total_queue_count >= max_num_of_queues_per_device) {
		pr_warn("Can't create new kernel queue because %d queues were already created\n",
				dqm->total_queue_count);
		dqm_unlock(dqm);
		return -EPERM;
	}

	/*
	 * Unconditionally increment this counter, regardless of the queue's
	 * type or whether the queue is active.
	 */
	dqm->total_queue_count++;
	pr_debug("Total of %d queues are accountable so far\n",
			dqm->total_queue_count);

	list_add(&kq->list, &qpd->priv_queue_list);
	increment_queue_count(dqm, qpd, kq->queue);
	qpd->is_debug = true;
	execute_queues_cpsch(dqm, KFD_UNMAP_QUEUES_FILTER_DYNAMIC_QUEUES, 0,
			USE_DEFAULT_GRACE_PERIOD);
	dqm_unlock(dqm);

	return 0;
}

static void destroy_kernel_queue_cpsch(struct device_queue_manager *dqm,
					struct kernel_queue *kq,
					struct qcm_process_device *qpd)
{
	dqm_lock(dqm);
	list_del(&kq->list);
	decrement_queue_count(dqm, qpd, kq->queue);
	qpd->is_debug = false;
	execute_queues_cpsch(dqm, KFD_UNMAP_QUEUES_FILTER_ALL_QUEUES, 0,
			USE_DEFAULT_GRACE_PERIOD);
	/*
	 * Unconditionally decrement this counter, regardless of the queue's
	 * type.
	 */
	dqm->total_queue_count--;
	pr_debug("Total of %d queues are accountable so far\n",
			dqm->total_queue_count);
	dqm_unlock(dqm);
}

static int create_queue_cpsch(struct device_queue_manager *dqm, struct queue *q,
			struct qcm_process_device *qpd,
			const struct kfd_criu_queue_priv_data *qd,
			const void *restore_mqd, const void *restore_ctl_stack)
{
	int retval;
	struct mqd_manager *mqd_mgr;

	if (dqm->total_queue_count >= max_num_of_queues_per_device) {
		pr_warn("Can't create new usermode queue because %d queues were already created\n",
				dqm->total_queue_count);
		retval = -EPERM;
		goto out;
	}

	if (q->properties.type == KFD_QUEUE_TYPE_SDMA ||
		q->properties.type == KFD_QUEUE_TYPE_SDMA_XGMI) {
		dqm_lock(dqm);
		retval = allocate_sdma_queue(dqm, q, qd ? &qd->sdma_id : NULL);
		dqm_unlock(dqm);
		if (retval)
			goto out;
	}

	retval = allocate_doorbell(qpd, q, qd ? &qd->doorbell_id : NULL);
	if (retval)
		goto out_deallocate_sdma_queue;

	mqd_mgr = dqm->mqd_mgrs[get_mqd_type_from_queue_type(
			q->properties.type)];

	if (q->properties.type == KFD_QUEUE_TYPE_SDMA ||
		q->properties.type == KFD_QUEUE_TYPE_SDMA_XGMI)
		dqm->asic_ops.init_sdma_vm(dqm, q, qpd);
	q->properties.tba_addr = qpd->tba_addr;
	q->properties.tma_addr = qpd->tma_addr;
	q->mqd_mem_obj = mqd_mgr->allocate_mqd(mqd_mgr->dev, &q->properties);
	if (!q->mqd_mem_obj) {
		retval = -ENOMEM;
		goto out_deallocate_doorbell;
	}

	dqm_lock(dqm);
	/*
	 * Eviction state logic: mark all queues as evicted, even ones
	 * not currently active. Restoring inactive queues later only
	 * updates the is_evicted flag but is a no-op otherwise.
	 */
	q->properties.is_evicted = !!qpd->evicted;
	q->properties.is_dbg_wa = qpd->pqm->process->debug_trap_enabled &&
				  kfd_dbg_has_cwsr_workaround(q->device);

	if (qd)
		mqd_mgr->restore_mqd(mqd_mgr, &q->mqd, q->mqd_mem_obj, &q->gart_mqd_addr,
				     &q->properties, restore_mqd, restore_ctl_stack,
				     qd->ctl_stack_size);
	else
		mqd_mgr->init_mqd(mqd_mgr, &q->mqd, q->mqd_mem_obj,
					&q->gart_mqd_addr, &q->properties);

	list_add(&q->list, &qpd->queues_list);
	qpd->queue_count++;

	if (q->properties.is_active) {
		increment_queue_count(dqm, qpd, q);

		if (!dqm->dev->kfd->shared_resources.enable_mes)
			retval = execute_queues_cpsch(dqm,
					KFD_UNMAP_QUEUES_FILTER_DYNAMIC_QUEUES, 0, USE_DEFAULT_GRACE_PERIOD);
		else
			retval = add_queue_mes(dqm, q, qpd);
		if (retval)
			goto cleanup_queue;
	}

	/*
	 * Unconditionally increment this counter, regardless of the queue's
	 * type or whether the queue is active.
	 */
	dqm->total_queue_count++;

	pr_debug("Total of %d queues are accountable so far\n",
			dqm->total_queue_count);

	dqm_unlock(dqm);
	return retval;

cleanup_queue:
	qpd->queue_count--;
	list_del(&q->list);
	if (q->properties.is_active)
		decrement_queue_count(dqm, qpd, q);
	mqd_mgr->free_mqd(mqd_mgr, q->mqd, q->mqd_mem_obj);
	dqm_unlock(dqm);
out_deallocate_doorbell:
	deallocate_doorbell(qpd, q);
out_deallocate_sdma_queue:
	if (q->properties.type == KFD_QUEUE_TYPE_SDMA ||
		q->properties.type == KFD_QUEUE_TYPE_SDMA_XGMI) {
		dqm_lock(dqm);
		deallocate_sdma_queue(dqm, q);
		dqm_unlock(dqm);
	}
out:
	return retval;
}

int amdkfd_fence_wait_timeout(struct device_queue_manager *dqm,
			      uint64_t fence_value,
			      unsigned int timeout_ms)
{
	unsigned long end_jiffies = msecs_to_jiffies(timeout_ms) + jiffies;
	struct device *dev = dqm->dev->adev->dev;
	uint64_t *fence_addr =  dqm->fence_addr;

	while (*fence_addr != fence_value) {
		/* Fatal err detected, this response won't come */
		if (amdgpu_amdkfd_is_fed(dqm->dev->adev))
			return -EIO;

		if (time_after(jiffies, end_jiffies)) {
			dev_err(dev, "qcm fence wait loop timeout expired\n");
			/* In HWS case, this is used to halt the driver thread
			 * in order not to mess up CP states before doing
			 * scandumps for FW debugging.
			 */
			while (halt_if_hws_hang)
				schedule();

			return -ETIME;
		}
		schedule();
	}

	return 0;
}

/* dqm->lock mutex has to be locked before calling this function */
static int map_queues_cpsch(struct device_queue_manager *dqm)
{
	struct device *dev = dqm->dev->adev->dev;
	int retval;

	if (!dqm->sched_running)
		return 0;
	if (dqm->active_queue_count <= 0 || dqm->processes_count <= 0)
		return 0;
	if (dqm->active_runlist)
		return 0;

	retval = pm_send_runlist(&dqm->packet_mgr, &dqm->queues);
	pr_debug("%s sent runlist\n", __func__);
	if (retval) {
		dev_err(dev, "failed to execute runlist\n");
		return retval;
	}
	dqm->active_runlist = true;

	return retval;
}

/* dqm->lock mutex has to be locked before calling this function */
static int unmap_queues_cpsch(struct device_queue_manager *dqm,
				enum kfd_unmap_queues_filter filter,
				uint32_t filter_param,
				uint32_t grace_period,
				bool reset)
{
	struct device *dev = dqm->dev->adev->dev;
	struct mqd_manager *mqd_mgr;
	int retval = 0;

	if (!dqm->sched_running)
		return 0;
	if (dqm->is_hws_hang || dqm->is_resetting)
		return -EIO;
	if (!dqm->active_runlist)
		return retval;

	if (grace_period != USE_DEFAULT_GRACE_PERIOD) {
		retval = pm_update_grace_period(&dqm->packet_mgr, grace_period);
		if (retval)
			return retval;
	}

	retval = pm_send_unmap_queue(&dqm->packet_mgr, filter, filter_param, reset);
	if (retval)
		return retval;

	*dqm->fence_addr = KFD_FENCE_INIT;
	pm_send_query_status(&dqm->packet_mgr, dqm->fence_gpu_addr,
				KFD_FENCE_COMPLETED);
	/* should be timed out */
	retval = amdkfd_fence_wait_timeout(dqm, KFD_FENCE_COMPLETED,
					   queue_preemption_timeout_ms);
	if (retval) {
		dev_err(dev, "The cp might be in an unrecoverable state due to an unsuccessful queues preemption\n");
		kfd_hws_hang(dqm);
		return retval;
	}

	/* In the current MEC firmware implementation, if compute queue
	 * doesn't response to the preemption request in time, HIQ will
	 * abandon the unmap request without returning any timeout error
	 * to driver. Instead, MEC firmware will log the doorbell of the
	 * unresponding compute queue to HIQ.MQD.queue_doorbell_id fields.
	 * To make sure the queue unmap was successful, driver need to
	 * check those fields
	 */
	mqd_mgr = dqm->mqd_mgrs[KFD_MQD_TYPE_HIQ];
<<<<<<< HEAD
	if (mqd_mgr->read_doorbell_id(dqm->packet_mgr.priv_queue->queue->mqd)) {
		dev_err(dev, "HIQ MQD's queue_doorbell_id0 is not 0, Queue preemption time out\n");
=======
	if (mqd_mgr->check_preemption_failed(mqd_mgr, dqm->packet_mgr.priv_queue->queue->mqd)) {
>>>>>>> 0c383648
		while (halt_if_hws_hang)
			schedule();
		kfd_hws_hang(dqm);
		return -ETIME;
	}

	/* We need to reset the grace period value for this device */
	if (grace_period != USE_DEFAULT_GRACE_PERIOD) {
		if (pm_update_grace_period(&dqm->packet_mgr,
					USE_DEFAULT_GRACE_PERIOD))
			dev_err(dev, "Failed to reset grace period\n");
	}

	pm_release_ib(&dqm->packet_mgr);
	dqm->active_runlist = false;

	return retval;
}

/* only for compute queue */
static int reset_queues_cpsch(struct device_queue_manager *dqm,
			uint16_t pasid)
{
	int retval;

	dqm_lock(dqm);

	retval = unmap_queues_cpsch(dqm, KFD_UNMAP_QUEUES_FILTER_BY_PASID,
			pasid, USE_DEFAULT_GRACE_PERIOD, true);

	dqm_unlock(dqm);
	return retval;
}

/* dqm->lock mutex has to be locked before calling this function */
static int execute_queues_cpsch(struct device_queue_manager *dqm,
				enum kfd_unmap_queues_filter filter,
				uint32_t filter_param,
				uint32_t grace_period)
{
	int retval;

	if (dqm->is_hws_hang)
		return -EIO;
	retval = unmap_queues_cpsch(dqm, filter, filter_param, grace_period, false);
	if (retval)
		return retval;

	return map_queues_cpsch(dqm);
}

static int wait_on_destroy_queue(struct device_queue_manager *dqm,
				 struct queue *q)
{
	struct kfd_process_device *pdd = kfd_get_process_device_data(q->device,
								q->process);
	int ret = 0;

	if (pdd->qpd.is_debug)
		return ret;

	q->properties.is_being_destroyed = true;

	if (pdd->process->debug_trap_enabled && q->properties.is_suspended) {
		dqm_unlock(dqm);
		mutex_unlock(&q->process->mutex);
		ret = wait_event_interruptible(dqm->destroy_wait,
						!q->properties.is_suspended);

		mutex_lock(&q->process->mutex);
		dqm_lock(dqm);
	}

	return ret;
}

static int destroy_queue_cpsch(struct device_queue_manager *dqm,
				struct qcm_process_device *qpd,
				struct queue *q)
{
	int retval;
	struct mqd_manager *mqd_mgr;
	uint64_t sdma_val = 0;
	struct kfd_process_device *pdd = qpd_to_pdd(qpd);
	struct device *dev = dqm->dev->adev->dev;

	/* Get the SDMA queue stats */
	if ((q->properties.type == KFD_QUEUE_TYPE_SDMA) ||
	    (q->properties.type == KFD_QUEUE_TYPE_SDMA_XGMI)) {
		retval = read_sdma_queue_counter((uint64_t __user *)q->properties.read_ptr,
							&sdma_val);
		if (retval)
			dev_err(dev, "Failed to read SDMA queue counter for queue: %d\n",
				q->properties.queue_id);
	}

	/* remove queue from list to prevent rescheduling after preemption */
	dqm_lock(dqm);

	retval = wait_on_destroy_queue(dqm, q);

	if (retval) {
		dqm_unlock(dqm);
		return retval;
	}

	if (qpd->is_debug) {
		/*
		 * error, currently we do not allow to destroy a queue
		 * of a currently debugged process
		 */
		retval = -EBUSY;
		goto failed_try_destroy_debugged_queue;

	}

	mqd_mgr = dqm->mqd_mgrs[get_mqd_type_from_queue_type(
			q->properties.type)];

	deallocate_doorbell(qpd, q);

	if ((q->properties.type == KFD_QUEUE_TYPE_SDMA) ||
	    (q->properties.type == KFD_QUEUE_TYPE_SDMA_XGMI)) {
		deallocate_sdma_queue(dqm, q);
		pdd->sdma_past_activity_counter += sdma_val;
	}

	list_del(&q->list);
	qpd->queue_count--;
	if (q->properties.is_active) {
		decrement_queue_count(dqm, qpd, q);
		if (!dqm->dev->kfd->shared_resources.enable_mes) {
			retval = execute_queues_cpsch(dqm,
						      KFD_UNMAP_QUEUES_FILTER_DYNAMIC_QUEUES, 0,
						      USE_DEFAULT_GRACE_PERIOD);
			if (retval == -ETIME)
				qpd->reset_wavefronts = true;
		} else {
			retval = remove_queue_mes(dqm, q, qpd);
		}
	}

	/*
	 * Unconditionally decrement this counter, regardless of the queue's
	 * type
	 */
	dqm->total_queue_count--;
	pr_debug("Total of %d queues are accountable so far\n",
			dqm->total_queue_count);

	dqm_unlock(dqm);

	/*
	 * Do free_mqd and raise delete event after dqm_unlock(dqm) to avoid
	 * circular locking
	 */
	kfd_dbg_ev_raise(KFD_EC_MASK(EC_DEVICE_QUEUE_DELETE),
				qpd->pqm->process, q->device,
				-1, false, NULL, 0);

	mqd_mgr->free_mqd(mqd_mgr, q->mqd, q->mqd_mem_obj);

	return retval;

failed_try_destroy_debugged_queue:

	dqm_unlock(dqm);
	return retval;
}

/*
 * Low bits must be 0000/FFFF as required by HW, high bits must be 0 to
 * stay in user mode.
 */
#define APE1_FIXED_BITS_MASK 0xFFFF80000000FFFFULL
/* APE1 limit is inclusive and 64K aligned. */
#define APE1_LIMIT_ALIGNMENT 0xFFFF

static bool set_cache_memory_policy(struct device_queue_manager *dqm,
				   struct qcm_process_device *qpd,
				   enum cache_policy default_policy,
				   enum cache_policy alternate_policy,
				   void __user *alternate_aperture_base,
				   uint64_t alternate_aperture_size)
{
	bool retval = true;

	if (!dqm->asic_ops.set_cache_memory_policy)
		return retval;

	dqm_lock(dqm);

	if (alternate_aperture_size == 0) {
		/* base > limit disables APE1 */
		qpd->sh_mem_ape1_base = 1;
		qpd->sh_mem_ape1_limit = 0;
	} else {
		/*
		 * In FSA64, APE1_Base[63:0] = { 16{SH_MEM_APE1_BASE[31]},
		 *			SH_MEM_APE1_BASE[31:0], 0x0000 }
		 * APE1_Limit[63:0] = { 16{SH_MEM_APE1_LIMIT[31]},
		 *			SH_MEM_APE1_LIMIT[31:0], 0xFFFF }
		 * Verify that the base and size parameters can be
		 * represented in this format and convert them.
		 * Additionally restrict APE1 to user-mode addresses.
		 */

		uint64_t base = (uintptr_t)alternate_aperture_base;
		uint64_t limit = base + alternate_aperture_size - 1;

		if (limit <= base || (base & APE1_FIXED_BITS_MASK) != 0 ||
		   (limit & APE1_FIXED_BITS_MASK) != APE1_LIMIT_ALIGNMENT) {
			retval = false;
			goto out;
		}

		qpd->sh_mem_ape1_base = base >> 16;
		qpd->sh_mem_ape1_limit = limit >> 16;
	}

	retval = dqm->asic_ops.set_cache_memory_policy(
			dqm,
			qpd,
			default_policy,
			alternate_policy,
			alternate_aperture_base,
			alternate_aperture_size);

	if ((dqm->sched_policy == KFD_SCHED_POLICY_NO_HWS) && (qpd->vmid != 0))
		program_sh_mem_settings(dqm, qpd);

	pr_debug("sh_mem_config: 0x%x, ape1_base: 0x%x, ape1_limit: 0x%x\n",
		qpd->sh_mem_config, qpd->sh_mem_ape1_base,
		qpd->sh_mem_ape1_limit);

out:
	dqm_unlock(dqm);
	return retval;
}

static int process_termination_nocpsch(struct device_queue_manager *dqm,
		struct qcm_process_device *qpd)
{
	struct queue *q;
	struct device_process_node *cur, *next_dpn;
	int retval = 0;
	bool found = false;

	dqm_lock(dqm);

	/* Clear all user mode queues */
	while (!list_empty(&qpd->queues_list)) {
		struct mqd_manager *mqd_mgr;
		int ret;

		q = list_first_entry(&qpd->queues_list, struct queue, list);
		mqd_mgr = dqm->mqd_mgrs[get_mqd_type_from_queue_type(
				q->properties.type)];
		ret = destroy_queue_nocpsch_locked(dqm, qpd, q);
		if (ret)
			retval = ret;
		dqm_unlock(dqm);
		mqd_mgr->free_mqd(mqd_mgr, q->mqd, q->mqd_mem_obj);
		dqm_lock(dqm);
	}

	/* Unregister process */
	list_for_each_entry_safe(cur, next_dpn, &dqm->queues, list) {
		if (qpd == cur->qpd) {
			list_del(&cur->list);
			kfree(cur);
			dqm->processes_count--;
			found = true;
			break;
		}
	}

	dqm_unlock(dqm);

	/* Outside the DQM lock because under the DQM lock we can't do
	 * reclaim or take other locks that others hold while reclaiming.
	 */
	if (found)
		kfd_dec_compute_active(dqm->dev);

	return retval;
}

static int get_wave_state(struct device_queue_manager *dqm,
			  struct queue *q,
			  void __user *ctl_stack,
			  u32 *ctl_stack_used_size,
			  u32 *save_area_used_size)
{
	struct mqd_manager *mqd_mgr;

	dqm_lock(dqm);

	mqd_mgr = dqm->mqd_mgrs[KFD_MQD_TYPE_CP];

	if (q->properties.type != KFD_QUEUE_TYPE_COMPUTE ||
	    q->properties.is_active || !q->device->kfd->cwsr_enabled ||
	    !mqd_mgr->get_wave_state) {
		dqm_unlock(dqm);
		return -EINVAL;
	}

	dqm_unlock(dqm);

	/*
	 * get_wave_state is outside the dqm lock to prevent circular locking
	 * and the queue should be protected against destruction by the process
	 * lock.
	 */
	return mqd_mgr->get_wave_state(mqd_mgr, q->mqd, &q->properties,
			ctl_stack, ctl_stack_used_size, save_area_used_size);
}

static void get_queue_checkpoint_info(struct device_queue_manager *dqm,
			const struct queue *q,
			u32 *mqd_size,
			u32 *ctl_stack_size)
{
	struct mqd_manager *mqd_mgr;
	enum KFD_MQD_TYPE mqd_type =
			get_mqd_type_from_queue_type(q->properties.type);

	dqm_lock(dqm);
	mqd_mgr = dqm->mqd_mgrs[mqd_type];
	*mqd_size = mqd_mgr->mqd_size;
	*ctl_stack_size = 0;

	if (q->properties.type == KFD_QUEUE_TYPE_COMPUTE && mqd_mgr->get_checkpoint_info)
		mqd_mgr->get_checkpoint_info(mqd_mgr, q->mqd, ctl_stack_size);

	dqm_unlock(dqm);
}

static int checkpoint_mqd(struct device_queue_manager *dqm,
			  const struct queue *q,
			  void *mqd,
			  void *ctl_stack)
{
	struct mqd_manager *mqd_mgr;
	int r = 0;
	enum KFD_MQD_TYPE mqd_type =
			get_mqd_type_from_queue_type(q->properties.type);

	dqm_lock(dqm);

	if (q->properties.is_active || !q->device->kfd->cwsr_enabled) {
		r = -EINVAL;
		goto dqm_unlock;
	}

	mqd_mgr = dqm->mqd_mgrs[mqd_type];
	if (!mqd_mgr->checkpoint_mqd) {
		r = -EOPNOTSUPP;
		goto dqm_unlock;
	}

	mqd_mgr->checkpoint_mqd(mqd_mgr, q->mqd, mqd, ctl_stack);

dqm_unlock:
	dqm_unlock(dqm);
	return r;
}

static int process_termination_cpsch(struct device_queue_manager *dqm,
		struct qcm_process_device *qpd)
{
	int retval;
	struct queue *q;
	struct device *dev = dqm->dev->adev->dev;
	struct kernel_queue *kq, *kq_next;
	struct mqd_manager *mqd_mgr;
	struct device_process_node *cur, *next_dpn;
	enum kfd_unmap_queues_filter filter =
		KFD_UNMAP_QUEUES_FILTER_DYNAMIC_QUEUES;
	bool found = false;

	retval = 0;

	dqm_lock(dqm);

	/* Clean all kernel queues */
	list_for_each_entry_safe(kq, kq_next, &qpd->priv_queue_list, list) {
		list_del(&kq->list);
		decrement_queue_count(dqm, qpd, kq->queue);
		qpd->is_debug = false;
		dqm->total_queue_count--;
		filter = KFD_UNMAP_QUEUES_FILTER_ALL_QUEUES;
	}

	/* Clear all user mode queues */
	list_for_each_entry(q, &qpd->queues_list, list) {
		if (q->properties.type == KFD_QUEUE_TYPE_SDMA)
			deallocate_sdma_queue(dqm, q);
		else if (q->properties.type == KFD_QUEUE_TYPE_SDMA_XGMI)
			deallocate_sdma_queue(dqm, q);

		if (q->properties.is_active) {
			decrement_queue_count(dqm, qpd, q);

			if (dqm->dev->kfd->shared_resources.enable_mes) {
				retval = remove_queue_mes(dqm, q, qpd);
				if (retval)
					dev_err(dev, "Failed to remove queue %d\n",
						q->properties.queue_id);
			}
		}

		dqm->total_queue_count--;
	}

	/* Unregister process */
	list_for_each_entry_safe(cur, next_dpn, &dqm->queues, list) {
		if (qpd == cur->qpd) {
			list_del(&cur->list);
			kfree(cur);
			dqm->processes_count--;
			found = true;
			break;
		}
	}

	if (!dqm->dev->kfd->shared_resources.enable_mes)
		retval = execute_queues_cpsch(dqm, filter, 0, USE_DEFAULT_GRACE_PERIOD);

	if ((!dqm->is_hws_hang) && (retval || qpd->reset_wavefronts)) {
		pr_warn("Resetting wave fronts (cpsch) on dev %p\n", dqm->dev);
		dbgdev_wave_reset_wavefronts(dqm->dev, qpd->pqm->process);
		qpd->reset_wavefronts = false;
	}

	/* Lastly, free mqd resources.
	 * Do free_mqd() after dqm_unlock to avoid circular locking.
	 */
	while (!list_empty(&qpd->queues_list)) {
		q = list_first_entry(&qpd->queues_list, struct queue, list);
		mqd_mgr = dqm->mqd_mgrs[get_mqd_type_from_queue_type(
				q->properties.type)];
		list_del(&q->list);
		qpd->queue_count--;
		dqm_unlock(dqm);
		mqd_mgr->free_mqd(mqd_mgr, q->mqd, q->mqd_mem_obj);
		dqm_lock(dqm);
	}
	dqm_unlock(dqm);

	/* Outside the DQM lock because under the DQM lock we can't do
	 * reclaim or take other locks that others hold while reclaiming.
	 */
	if (found)
		kfd_dec_compute_active(dqm->dev);

	return retval;
}

static int init_mqd_managers(struct device_queue_manager *dqm)
{
	int i, j;
	struct device *dev = dqm->dev->adev->dev;
	struct mqd_manager *mqd_mgr;

	for (i = 0; i < KFD_MQD_TYPE_MAX; i++) {
		mqd_mgr = dqm->asic_ops.mqd_manager_init(i, dqm->dev);
		if (!mqd_mgr) {
			dev_err(dev, "mqd manager [%d] initialization failed\n", i);
			goto out_free;
		}
		dqm->mqd_mgrs[i] = mqd_mgr;
	}

	return 0;

out_free:
	for (j = 0; j < i; j++) {
		kfree(dqm->mqd_mgrs[j]);
		dqm->mqd_mgrs[j] = NULL;
	}

	return -ENOMEM;
}

/* Allocate one hiq mqd (HWS) and all SDMA mqd in a continuous trunk*/
static int allocate_hiq_sdma_mqd(struct device_queue_manager *dqm)
{
	int retval;
	struct kfd_node *dev = dqm->dev;
	struct kfd_mem_obj *mem_obj = &dqm->hiq_sdma_mqd;
	uint32_t size = dqm->mqd_mgrs[KFD_MQD_TYPE_SDMA]->mqd_size *
		get_num_all_sdma_engines(dqm) *
		dev->kfd->device_info.num_sdma_queues_per_engine +
		(dqm->mqd_mgrs[KFD_MQD_TYPE_HIQ]->mqd_size *
		NUM_XCC(dqm->dev->xcc_mask));

	retval = amdgpu_amdkfd_alloc_gtt_mem(dev->adev, size,
		&(mem_obj->gtt_mem), &(mem_obj->gpu_addr),
		(void *)&(mem_obj->cpu_ptr), false);

	return retval;
}

struct device_queue_manager *device_queue_manager_init(struct kfd_node *dev)
{
	struct device_queue_manager *dqm;

	pr_debug("Loading device queue manager\n");

	dqm = kzalloc(sizeof(*dqm), GFP_KERNEL);
	if (!dqm)
		return NULL;

	switch (dev->adev->asic_type) {
	/* HWS is not available on Hawaii. */
	case CHIP_HAWAII:
	/* HWS depends on CWSR for timely dequeue. CWSR is not
	 * available on Tonga.
	 *
	 * FIXME: This argument also applies to Kaveri.
	 */
	case CHIP_TONGA:
		dqm->sched_policy = KFD_SCHED_POLICY_NO_HWS;
		break;
	default:
		dqm->sched_policy = sched_policy;
		break;
	}

	dqm->dev = dev;
	switch (dqm->sched_policy) {
	case KFD_SCHED_POLICY_HWS:
	case KFD_SCHED_POLICY_HWS_NO_OVERSUBSCRIPTION:
		/* initialize dqm for cp scheduling */
		dqm->ops.create_queue = create_queue_cpsch;
		dqm->ops.initialize = initialize_cpsch;
		dqm->ops.start = start_cpsch;
		dqm->ops.stop = stop_cpsch;
		dqm->ops.pre_reset = pre_reset;
		dqm->ops.destroy_queue = destroy_queue_cpsch;
		dqm->ops.update_queue = update_queue;
		dqm->ops.register_process = register_process;
		dqm->ops.unregister_process = unregister_process;
		dqm->ops.uninitialize = uninitialize;
		dqm->ops.create_kernel_queue = create_kernel_queue_cpsch;
		dqm->ops.destroy_kernel_queue = destroy_kernel_queue_cpsch;
		dqm->ops.set_cache_memory_policy = set_cache_memory_policy;
		dqm->ops.process_termination = process_termination_cpsch;
		dqm->ops.evict_process_queues = evict_process_queues_cpsch;
		dqm->ops.restore_process_queues = restore_process_queues_cpsch;
		dqm->ops.get_wave_state = get_wave_state;
		dqm->ops.reset_queues = reset_queues_cpsch;
		dqm->ops.get_queue_checkpoint_info = get_queue_checkpoint_info;
		dqm->ops.checkpoint_mqd = checkpoint_mqd;
		break;
	case KFD_SCHED_POLICY_NO_HWS:
		/* initialize dqm for no cp scheduling */
		dqm->ops.start = start_nocpsch;
		dqm->ops.stop = stop_nocpsch;
		dqm->ops.pre_reset = pre_reset;
		dqm->ops.create_queue = create_queue_nocpsch;
		dqm->ops.destroy_queue = destroy_queue_nocpsch;
		dqm->ops.update_queue = update_queue;
		dqm->ops.register_process = register_process;
		dqm->ops.unregister_process = unregister_process;
		dqm->ops.initialize = initialize_nocpsch;
		dqm->ops.uninitialize = uninitialize;
		dqm->ops.set_cache_memory_policy = set_cache_memory_policy;
		dqm->ops.process_termination = process_termination_nocpsch;
		dqm->ops.evict_process_queues = evict_process_queues_nocpsch;
		dqm->ops.restore_process_queues =
			restore_process_queues_nocpsch;
		dqm->ops.get_wave_state = get_wave_state;
		dqm->ops.get_queue_checkpoint_info = get_queue_checkpoint_info;
		dqm->ops.checkpoint_mqd = checkpoint_mqd;
		break;
	default:
		dev_err(dev->adev->dev, "Invalid scheduling policy %d\n", dqm->sched_policy);
		goto out_free;
	}

	switch (dev->adev->asic_type) {
	case CHIP_KAVERI:
	case CHIP_HAWAII:
		device_queue_manager_init_cik(&dqm->asic_ops);
		break;

	case CHIP_CARRIZO:
	case CHIP_TONGA:
	case CHIP_FIJI:
	case CHIP_POLARIS10:
	case CHIP_POLARIS11:
	case CHIP_POLARIS12:
	case CHIP_VEGAM:
		device_queue_manager_init_vi(&dqm->asic_ops);
		break;

	default:
		if (KFD_GC_VERSION(dev) >= IP_VERSION(11, 0, 0))
			device_queue_manager_init_v11(&dqm->asic_ops);
		else if (KFD_GC_VERSION(dev) >= IP_VERSION(10, 1, 1))
			device_queue_manager_init_v10(&dqm->asic_ops);
		else if (KFD_GC_VERSION(dev) >= IP_VERSION(9, 0, 1))
			device_queue_manager_init_v9(&dqm->asic_ops);
		else {
			WARN(1, "Unexpected ASIC family %u",
			     dev->adev->asic_type);
			goto out_free;
		}
	}

	if (init_mqd_managers(dqm))
		goto out_free;

	if (!dev->kfd->shared_resources.enable_mes && allocate_hiq_sdma_mqd(dqm)) {
		dev_err(dev->adev->dev, "Failed to allocate hiq sdma mqd trunk buffer\n");
		goto out_free;
	}

	if (!dqm->ops.initialize(dqm)) {
		init_waitqueue_head(&dqm->destroy_wait);
		return dqm;
	}

out_free:
	kfree(dqm);
	return NULL;
}

static void deallocate_hiq_sdma_mqd(struct kfd_node *dev,
				    struct kfd_mem_obj *mqd)
{
	WARN(!mqd, "No hiq sdma mqd trunk to free");

	amdgpu_amdkfd_free_gtt_mem(dev->adev, mqd->gtt_mem);
}

void device_queue_manager_uninit(struct device_queue_manager *dqm)
{
	dqm->ops.stop(dqm);
	dqm->ops.uninitialize(dqm);
	if (!dqm->dev->kfd->shared_resources.enable_mes)
		deallocate_hiq_sdma_mqd(dqm->dev, &dqm->hiq_sdma_mqd);
	kfree(dqm);
}

int kfd_dqm_evict_pasid(struct device_queue_manager *dqm, u32 pasid)
{
	struct kfd_process_device *pdd;
	struct kfd_process *p = kfd_lookup_process_by_pasid(pasid);
	int ret = 0;

	if (!p)
		return -EINVAL;
	WARN(debug_evictions, "Evicting pid %d", p->lead_thread->pid);
	pdd = kfd_get_process_device_data(dqm->dev, p);
	if (pdd)
		ret = dqm->ops.evict_process_queues(dqm, &pdd->qpd);
	kfd_unref_process(p);

	return ret;
}

static void kfd_process_hw_exception(struct work_struct *work)
{
	struct device_queue_manager *dqm = container_of(work,
			struct device_queue_manager, hw_exception_work);
	amdgpu_amdkfd_gpu_reset(dqm->dev->adev);
}

int reserve_debug_trap_vmid(struct device_queue_manager *dqm,
				struct qcm_process_device *qpd)
{
	int r;
	struct device *dev = dqm->dev->adev->dev;
	int updated_vmid_mask;

	if (dqm->sched_policy == KFD_SCHED_POLICY_NO_HWS) {
		dev_err(dev, "Unsupported on sched_policy: %i\n", dqm->sched_policy);
		return -EINVAL;
	}

	dqm_lock(dqm);

	if (dqm->trap_debug_vmid != 0) {
		dev_err(dev, "Trap debug id already reserved\n");
		r = -EBUSY;
		goto out_unlock;
	}

	r = unmap_queues_cpsch(dqm, KFD_UNMAP_QUEUES_FILTER_ALL_QUEUES, 0,
			USE_DEFAULT_GRACE_PERIOD, false);
	if (r)
		goto out_unlock;

	updated_vmid_mask = dqm->dev->kfd->shared_resources.compute_vmid_bitmap;
	updated_vmid_mask &= ~(1 << dqm->dev->vm_info.last_vmid_kfd);

	dqm->dev->kfd->shared_resources.compute_vmid_bitmap = updated_vmid_mask;
	dqm->trap_debug_vmid = dqm->dev->vm_info.last_vmid_kfd;
	r = set_sched_resources(dqm);
	if (r)
		goto out_unlock;

	r = map_queues_cpsch(dqm);
	if (r)
		goto out_unlock;

	pr_debug("Reserved VMID for trap debug: %i\n", dqm->trap_debug_vmid);

out_unlock:
	dqm_unlock(dqm);
	return r;
}

/*
 * Releases vmid for the trap debugger
 */
int release_debug_trap_vmid(struct device_queue_manager *dqm,
			struct qcm_process_device *qpd)
{
	struct device *dev = dqm->dev->adev->dev;
	int r;
	int updated_vmid_mask;
	uint32_t trap_debug_vmid;

	if (dqm->sched_policy == KFD_SCHED_POLICY_NO_HWS) {
		dev_err(dev, "Unsupported on sched_policy: %i\n", dqm->sched_policy);
		return -EINVAL;
	}

	dqm_lock(dqm);
	trap_debug_vmid = dqm->trap_debug_vmid;
	if (dqm->trap_debug_vmid == 0) {
		dev_err(dev, "Trap debug id is not reserved\n");
		r = -EINVAL;
		goto out_unlock;
	}

	r = unmap_queues_cpsch(dqm, KFD_UNMAP_QUEUES_FILTER_ALL_QUEUES, 0,
			USE_DEFAULT_GRACE_PERIOD, false);
	if (r)
		goto out_unlock;

	updated_vmid_mask = dqm->dev->kfd->shared_resources.compute_vmid_bitmap;
	updated_vmid_mask |= (1 << dqm->dev->vm_info.last_vmid_kfd);

	dqm->dev->kfd->shared_resources.compute_vmid_bitmap = updated_vmid_mask;
	dqm->trap_debug_vmid = 0;
	r = set_sched_resources(dqm);
	if (r)
		goto out_unlock;

	r = map_queues_cpsch(dqm);
	if (r)
		goto out_unlock;

	pr_debug("Released VMID for trap debug: %i\n", trap_debug_vmid);

out_unlock:
	dqm_unlock(dqm);
	return r;
}

#define QUEUE_NOT_FOUND		-1
/* invalidate queue operation in array */
static void q_array_invalidate(uint32_t num_queues, uint32_t *queue_ids)
{
	int i;

	for (i = 0; i < num_queues; i++)
		queue_ids[i] |= KFD_DBG_QUEUE_INVALID_MASK;
}

/* find queue index in array */
static int q_array_get_index(unsigned int queue_id,
		uint32_t num_queues,
		uint32_t *queue_ids)
{
	int i;

	for (i = 0; i < num_queues; i++)
		if (queue_id == (queue_ids[i] & ~KFD_DBG_QUEUE_INVALID_MASK))
			return i;

	return QUEUE_NOT_FOUND;
}

struct copy_context_work_handler_workarea {
	struct work_struct copy_context_work;
	struct kfd_process *p;
};

static void copy_context_work_handler (struct work_struct *work)
{
	struct copy_context_work_handler_workarea *workarea;
	struct mqd_manager *mqd_mgr;
	struct queue *q;
	struct mm_struct *mm;
	struct kfd_process *p;
	uint32_t tmp_ctl_stack_used_size, tmp_save_area_used_size;
	int i;

	workarea = container_of(work,
			struct copy_context_work_handler_workarea,
			copy_context_work);

	p = workarea->p;
	mm = get_task_mm(p->lead_thread);

	if (!mm)
		return;

	kthread_use_mm(mm);
	for (i = 0; i < p->n_pdds; i++) {
		struct kfd_process_device *pdd = p->pdds[i];
		struct device_queue_manager *dqm = pdd->dev->dqm;
		struct qcm_process_device *qpd = &pdd->qpd;

		list_for_each_entry(q, &qpd->queues_list, list) {
			mqd_mgr = dqm->mqd_mgrs[KFD_MQD_TYPE_CP];

			/* We ignore the return value from get_wave_state
			 * because
			 * i) right now, it always returns 0, and
			 * ii) if we hit an error, we would continue to the
			 *      next queue anyway.
			 */
			mqd_mgr->get_wave_state(mqd_mgr,
					q->mqd,
					&q->properties,
					(void __user *)	q->properties.ctx_save_restore_area_address,
					&tmp_ctl_stack_used_size,
					&tmp_save_area_used_size);
		}
	}
	kthread_unuse_mm(mm);
	mmput(mm);
}

static uint32_t *get_queue_ids(uint32_t num_queues, uint32_t *usr_queue_id_array)
{
	size_t array_size = num_queues * sizeof(uint32_t);

	if (!usr_queue_id_array)
		return NULL;

	return memdup_user(usr_queue_id_array, array_size);
}

int resume_queues(struct kfd_process *p,
		uint32_t num_queues,
		uint32_t *usr_queue_id_array)
{
	uint32_t *queue_ids = NULL;
	int total_resumed = 0;
	int i;

	if (usr_queue_id_array) {
		queue_ids = get_queue_ids(num_queues, usr_queue_id_array);

		if (IS_ERR(queue_ids))
			return PTR_ERR(queue_ids);

		/* mask all queues as invalid.  unmask per successful request */
		q_array_invalidate(num_queues, queue_ids);
	}

	for (i = 0; i < p->n_pdds; i++) {
		struct kfd_process_device *pdd = p->pdds[i];
		struct device_queue_manager *dqm = pdd->dev->dqm;
		struct device *dev = dqm->dev->adev->dev;
		struct qcm_process_device *qpd = &pdd->qpd;
		struct queue *q;
		int r, per_device_resumed = 0;

		dqm_lock(dqm);

		/* unmask queues that resume or already resumed as valid */
		list_for_each_entry(q, &qpd->queues_list, list) {
			int q_idx = QUEUE_NOT_FOUND;

			if (queue_ids)
				q_idx = q_array_get_index(
						q->properties.queue_id,
						num_queues,
						queue_ids);

			if (!queue_ids || q_idx != QUEUE_NOT_FOUND) {
				int err = resume_single_queue(dqm, &pdd->qpd, q);

				if (queue_ids) {
					if (!err) {
						queue_ids[q_idx] &=
							~KFD_DBG_QUEUE_INVALID_MASK;
					} else {
						queue_ids[q_idx] |=
							KFD_DBG_QUEUE_ERROR_MASK;
						break;
					}
				}

				if (dqm->dev->kfd->shared_resources.enable_mes) {
					wake_up_all(&dqm->destroy_wait);
					if (!err)
						total_resumed++;
				} else {
					per_device_resumed++;
				}
			}
		}

		if (!per_device_resumed) {
			dqm_unlock(dqm);
			continue;
		}

		r = execute_queues_cpsch(dqm,
					KFD_UNMAP_QUEUES_FILTER_DYNAMIC_QUEUES,
					0,
					USE_DEFAULT_GRACE_PERIOD);
		if (r) {
			dev_err(dev, "Failed to resume process queues\n");
			if (queue_ids) {
				list_for_each_entry(q, &qpd->queues_list, list) {
					int q_idx = q_array_get_index(
							q->properties.queue_id,
							num_queues,
							queue_ids);

					/* mask queue as error on resume fail */
					if (q_idx != QUEUE_NOT_FOUND)
						queue_ids[q_idx] |=
							KFD_DBG_QUEUE_ERROR_MASK;
				}
			}
		} else {
			wake_up_all(&dqm->destroy_wait);
			total_resumed += per_device_resumed;
		}

		dqm_unlock(dqm);
	}

	if (queue_ids) {
		if (copy_to_user((void __user *)usr_queue_id_array, queue_ids,
				num_queues * sizeof(uint32_t)))
			pr_err("copy_to_user failed on queue resume\n");

		kfree(queue_ids);
	}

	return total_resumed;
}

int suspend_queues(struct kfd_process *p,
			uint32_t num_queues,
			uint32_t grace_period,
			uint64_t exception_clear_mask,
			uint32_t *usr_queue_id_array)
{
	uint32_t *queue_ids = get_queue_ids(num_queues, usr_queue_id_array);
	int total_suspended = 0;
	int i;

	if (IS_ERR(queue_ids))
		return PTR_ERR(queue_ids);

	/* mask all queues as invalid.  umask on successful request */
	q_array_invalidate(num_queues, queue_ids);

	for (i = 0; i < p->n_pdds; i++) {
		struct kfd_process_device *pdd = p->pdds[i];
		struct device_queue_manager *dqm = pdd->dev->dqm;
		struct device *dev = dqm->dev->adev->dev;
		struct qcm_process_device *qpd = &pdd->qpd;
		struct queue *q;
		int r, per_device_suspended = 0;

		mutex_lock(&p->event_mutex);
		dqm_lock(dqm);

		/* unmask queues that suspend or already suspended */
		list_for_each_entry(q, &qpd->queues_list, list) {
			int q_idx = q_array_get_index(q->properties.queue_id,
							num_queues,
							queue_ids);

			if (q_idx != QUEUE_NOT_FOUND) {
				int err = suspend_single_queue(dqm, pdd, q);
				bool is_mes = dqm->dev->kfd->shared_resources.enable_mes;

				if (!err) {
					queue_ids[q_idx] &= ~KFD_DBG_QUEUE_INVALID_MASK;
					if (exception_clear_mask && is_mes)
						q->properties.exception_status &=
							~exception_clear_mask;

					if (is_mes)
						total_suspended++;
					else
						per_device_suspended++;
				} else if (err != -EBUSY) {
					r = err;
					queue_ids[q_idx] |= KFD_DBG_QUEUE_ERROR_MASK;
					break;
				}
			}
		}

		if (!per_device_suspended) {
			dqm_unlock(dqm);
			mutex_unlock(&p->event_mutex);
			if (total_suspended)
				amdgpu_amdkfd_debug_mem_fence(dqm->dev->adev);
			continue;
		}

		r = execute_queues_cpsch(dqm,
			KFD_UNMAP_QUEUES_FILTER_DYNAMIC_QUEUES, 0,
			grace_period);

		if (r)
			dev_err(dev, "Failed to suspend process queues.\n");
		else
			total_suspended += per_device_suspended;

		list_for_each_entry(q, &qpd->queues_list, list) {
			int q_idx = q_array_get_index(q->properties.queue_id,
						num_queues, queue_ids);

			if (q_idx == QUEUE_NOT_FOUND)
				continue;

			/* mask queue as error on suspend fail */
			if (r)
				queue_ids[q_idx] |= KFD_DBG_QUEUE_ERROR_MASK;
			else if (exception_clear_mask)
				q->properties.exception_status &=
							~exception_clear_mask;
		}

		dqm_unlock(dqm);
		mutex_unlock(&p->event_mutex);
		amdgpu_device_flush_hdp(dqm->dev->adev, NULL);
	}

	if (total_suspended) {
		struct copy_context_work_handler_workarea copy_context_worker;

		INIT_WORK_ONSTACK(
				&copy_context_worker.copy_context_work,
				copy_context_work_handler);

		copy_context_worker.p = p;

		schedule_work(&copy_context_worker.copy_context_work);


		flush_work(&copy_context_worker.copy_context_work);
		destroy_work_on_stack(&copy_context_worker.copy_context_work);
	}

	if (copy_to_user((void __user *)usr_queue_id_array, queue_ids,
			num_queues * sizeof(uint32_t)))
		pr_err("copy_to_user failed on queue suspend\n");

	kfree(queue_ids);

	return total_suspended;
}

static uint32_t set_queue_type_for_user(struct queue_properties *q_props)
{
	switch (q_props->type) {
	case KFD_QUEUE_TYPE_COMPUTE:
		return q_props->format == KFD_QUEUE_FORMAT_PM4
					? KFD_IOC_QUEUE_TYPE_COMPUTE
					: KFD_IOC_QUEUE_TYPE_COMPUTE_AQL;
	case KFD_QUEUE_TYPE_SDMA:
		return KFD_IOC_QUEUE_TYPE_SDMA;
	case KFD_QUEUE_TYPE_SDMA_XGMI:
		return KFD_IOC_QUEUE_TYPE_SDMA_XGMI;
	default:
		WARN_ONCE(true, "queue type not recognized!");
		return 0xffffffff;
	};
}

void set_queue_snapshot_entry(struct queue *q,
			      uint64_t exception_clear_mask,
			      struct kfd_queue_snapshot_entry *qss_entry)
{
	qss_entry->ring_base_address = q->properties.queue_address;
	qss_entry->write_pointer_address = (uint64_t)q->properties.write_ptr;
	qss_entry->read_pointer_address = (uint64_t)q->properties.read_ptr;
	qss_entry->ctx_save_restore_address =
				q->properties.ctx_save_restore_area_address;
	qss_entry->ctx_save_restore_area_size =
				q->properties.ctx_save_restore_area_size;
	qss_entry->exception_status = q->properties.exception_status;
	qss_entry->queue_id = q->properties.queue_id;
	qss_entry->gpu_id = q->device->id;
	qss_entry->ring_size = (uint32_t)q->properties.queue_size;
	qss_entry->queue_type = set_queue_type_for_user(&q->properties);
	q->properties.exception_status &= ~exception_clear_mask;
}

int debug_lock_and_unmap(struct device_queue_manager *dqm)
{
	struct device *dev = dqm->dev->adev->dev;
	int r;

	if (dqm->sched_policy == KFD_SCHED_POLICY_NO_HWS) {
		dev_err(dev, "Unsupported on sched_policy: %i\n", dqm->sched_policy);
		return -EINVAL;
	}

	if (!kfd_dbg_is_per_vmid_supported(dqm->dev))
		return 0;

	dqm_lock(dqm);

	r = unmap_queues_cpsch(dqm, KFD_UNMAP_QUEUES_FILTER_ALL_QUEUES, 0, 0, false);
	if (r)
		dqm_unlock(dqm);

	return r;
}

int debug_map_and_unlock(struct device_queue_manager *dqm)
{
	struct device *dev = dqm->dev->adev->dev;
	int r;

	if (dqm->sched_policy == KFD_SCHED_POLICY_NO_HWS) {
		dev_err(dev, "Unsupported on sched_policy: %i\n", dqm->sched_policy);
		return -EINVAL;
	}

	if (!kfd_dbg_is_per_vmid_supported(dqm->dev))
		return 0;

	r = map_queues_cpsch(dqm);

	dqm_unlock(dqm);

	return r;
}

int debug_refresh_runlist(struct device_queue_manager *dqm)
{
	int r = debug_lock_and_unmap(dqm);

	if (r)
		return r;

	return debug_map_and_unlock(dqm);
}

#if defined(CONFIG_DEBUG_FS)

static void seq_reg_dump(struct seq_file *m,
			 uint32_t (*dump)[2], uint32_t n_regs)
{
	uint32_t i, count;

	for (i = 0, count = 0; i < n_regs; i++) {
		if (count == 0 ||
		    dump[i-1][0] + sizeof(uint32_t) != dump[i][0]) {
			seq_printf(m, "%s    %08x: %08x",
				   i ? "\n" : "",
				   dump[i][0], dump[i][1]);
			count = 7;
		} else {
			seq_printf(m, " %08x", dump[i][1]);
			count--;
		}
	}

	seq_puts(m, "\n");
}

int dqm_debugfs_hqds(struct seq_file *m, void *data)
{
	struct device_queue_manager *dqm = data;
	uint32_t xcc_mask = dqm->dev->xcc_mask;
	uint32_t (*dump)[2], n_regs;
	int pipe, queue;
	int r = 0, xcc_id;
	uint32_t sdma_engine_start;

	if (!dqm->sched_running) {
		seq_puts(m, " Device is stopped\n");
		return 0;
	}

	for_each_inst(xcc_id, xcc_mask) {
		r = dqm->dev->kfd2kgd->hqd_dump(dqm->dev->adev,
						KFD_CIK_HIQ_PIPE,
						KFD_CIK_HIQ_QUEUE, &dump,
						&n_regs, xcc_id);
		if (!r) {
			seq_printf(
				m,
				"   Inst %d, HIQ on MEC %d Pipe %d Queue %d\n",
				xcc_id,
				KFD_CIK_HIQ_PIPE / get_pipes_per_mec(dqm) + 1,
				KFD_CIK_HIQ_PIPE % get_pipes_per_mec(dqm),
				KFD_CIK_HIQ_QUEUE);
			seq_reg_dump(m, dump, n_regs);

			kfree(dump);
		}

		for (pipe = 0; pipe < get_pipes_per_mec(dqm); pipe++) {
			int pipe_offset = pipe * get_queues_per_pipe(dqm);

			for (queue = 0; queue < get_queues_per_pipe(dqm); queue++) {
				if (!test_bit(pipe_offset + queue,
				      dqm->dev->kfd->shared_resources.cp_queue_bitmap))
					continue;

				r = dqm->dev->kfd2kgd->hqd_dump(dqm->dev->adev,
								pipe, queue,
								&dump, &n_regs,
								xcc_id);
				if (r)
					break;

				seq_printf(m,
					   " Inst %d,  CP Pipe %d, Queue %d\n",
					   xcc_id, pipe, queue);
				seq_reg_dump(m, dump, n_regs);

				kfree(dump);
			}
		}
	}

	sdma_engine_start = dqm->dev->node_id * get_num_all_sdma_engines(dqm);
	for (pipe = sdma_engine_start;
	     pipe < (sdma_engine_start + get_num_all_sdma_engines(dqm));
	     pipe++) {
		for (queue = 0;
		     queue < dqm->dev->kfd->device_info.num_sdma_queues_per_engine;
		     queue++) {
			r = dqm->dev->kfd2kgd->hqd_sdma_dump(
				dqm->dev->adev, pipe, queue, &dump, &n_regs);
			if (r)
				break;

			seq_printf(m, "  SDMA Engine %d, RLC %d\n",
				  pipe, queue);
			seq_reg_dump(m, dump, n_regs);

			kfree(dump);
		}
	}

	return r;
}

int dqm_debugfs_hang_hws(struct device_queue_manager *dqm)
{
	int r = 0;

	dqm_lock(dqm);
	r = pm_debugfs_hang_hws(&dqm->packet_mgr);
	if (r) {
		dqm_unlock(dqm);
		return r;
	}
	dqm->active_runlist = true;
	r = execute_queues_cpsch(dqm, KFD_UNMAP_QUEUES_FILTER_ALL_QUEUES,
				0, USE_DEFAULT_GRACE_PERIOD);
	dqm_unlock(dqm);

	return r;
}

#endif<|MERGE_RESOLUTION|>--- conflicted
+++ resolved
@@ -1997,12 +1997,7 @@
 	 * check those fields
 	 */
 	mqd_mgr = dqm->mqd_mgrs[KFD_MQD_TYPE_HIQ];
-<<<<<<< HEAD
-	if (mqd_mgr->read_doorbell_id(dqm->packet_mgr.priv_queue->queue->mqd)) {
-		dev_err(dev, "HIQ MQD's queue_doorbell_id0 is not 0, Queue preemption time out\n");
-=======
 	if (mqd_mgr->check_preemption_failed(mqd_mgr, dqm->packet_mgr.priv_queue->queue->mqd)) {
->>>>>>> 0c383648
 		while (halt_if_hws_hang)
 			schedule();
 		kfd_hws_hang(dqm);

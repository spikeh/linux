--- conflicted
+++ resolved
@@ -68,8 +68,6 @@
 	engine->props.heartbeat_interval_ms = saved;
 }
 
-<<<<<<< HEAD
-=======
 static int wait_for_submit(struct intel_engine_cs *engine,
 			   struct i915_request *rq,
 			   unsigned long timeout)
@@ -135,7 +133,6 @@
 	return 0;
 }
 
->>>>>>> 04d5ce62
 static int live_sanitycheck(void *arg)
 {
 	struct intel_gt *gt = arg;
@@ -353,8 +350,6 @@
 	return live_unlite_restore(arg, I915_USER_PRIORITY(I915_PRIORITY_MAX));
 }
 
-<<<<<<< HEAD
-=======
 static int live_pin_rewind(void *arg)
 {
 	struct intel_gt *gt = arg;
@@ -433,7 +428,6 @@
 	return err;
 }
 
->>>>>>> 04d5ce62
 static int live_hold_reset(void *arg)
 {
 	struct intel_gt *gt = arg;
@@ -535,8 +529,6 @@
 	return err;
 }
 
-<<<<<<< HEAD
-=======
 static const char *error_repr(int err)
 {
 	return err ? "bad" : "good";
@@ -683,7 +675,6 @@
 	return 0;
 }
 
->>>>>>> 04d5ce62
 static int
 emit_semaphore_chain(struct i915_request *rq, struct i915_vma *vma, int idx)
 {
@@ -928,11 +919,7 @@
 	u32 *cs;
 	int err;
 
-<<<<<<< HEAD
-	rq = intel_engine_create_kernel_request(engine);
-=======
 	rq = intel_context_create_request(ce);
->>>>>>> 04d5ce62
 	if (IS_ERR(rq))
 		return rq;
 
@@ -984,21 +971,6 @@
 	return rq;
 }
 
-<<<<<<< HEAD
-static int wait_for_submit(struct intel_engine_cs *engine,
-			   struct i915_request *rq,
-			   unsigned long timeout)
-{
-	timeout += jiffies;
-	do {
-		cond_resched();
-		intel_engine_flush_submission(engine);
-		if (i915_request_is_active(rq))
-			return 0;
-	} while (time_before(jiffies, timeout));
-
-	return -ETIME;
-=======
 static int live_timeslice_rewind(void *arg)
 {
 	struct intel_gt *gt = arg;
@@ -1158,7 +1130,6 @@
 	i915_request_add(rq);
 
 	return rq;
->>>>>>> 04d5ce62
 }
 
 static long timeslice_threshold(const struct intel_engine_cs *engine)
@@ -1296,6 +1267,7 @@
 			break;
 	}
 
+err_pin:
 	i915_vma_unpin(vma);
 err_map:
 	i915_gem_object_unpin_map(obj);
@@ -2600,7 +2572,6 @@
 
 static int create_gang(struct intel_engine_cs *engine,
 		       struct i915_request **prev)
-<<<<<<< HEAD
 {
 	struct drm_i915_gem_object *obj;
 	struct intel_context *ce;
@@ -2794,202 +2765,6 @@
 	return 0;
 }
 
-static int live_preempt_hang(void *arg)
-=======
->>>>>>> 04d5ce62
-{
-	struct drm_i915_gem_object *obj;
-	struct intel_context *ce;
-	struct i915_request *rq;
-	struct i915_vma *vma;
-	u32 *cs;
-	int err;
-
-	ce = intel_context_create(engine);
-	if (IS_ERR(ce))
-		return PTR_ERR(ce);
-
-	obj = i915_gem_object_create_internal(engine->i915, 4096);
-	if (IS_ERR(obj)) {
-		err = PTR_ERR(obj);
-		goto err_ce;
-	}
-
-	vma = i915_vma_instance(obj, ce->vm, NULL);
-	if (IS_ERR(vma)) {
-		err = PTR_ERR(vma);
-		goto err_obj;
-	}
-
-	err = i915_vma_pin(vma, 0, 0, PIN_USER);
-	if (err)
-		goto err_obj;
-
-	cs = i915_gem_object_pin_map(obj, I915_MAP_WC);
-	if (IS_ERR(cs))
-		goto err_obj;
-
-	/* Semaphore target: spin until zero */
-	*cs++ = MI_ARB_ON_OFF | MI_ARB_ENABLE;
-
-	*cs++ = MI_SEMAPHORE_WAIT |
-		MI_SEMAPHORE_POLL |
-		MI_SEMAPHORE_SAD_EQ_SDD;
-	*cs++ = 0;
-	*cs++ = lower_32_bits(vma->node.start);
-	*cs++ = upper_32_bits(vma->node.start);
-
-	if (*prev) {
-		u64 offset = (*prev)->batch->node.start;
-
-		/* Terminate the spinner in the next lower priority batch. */
-		*cs++ = MI_STORE_DWORD_IMM_GEN4;
-		*cs++ = lower_32_bits(offset);
-		*cs++ = upper_32_bits(offset);
-		*cs++ = 0;
-	}
-
-	*cs++ = MI_BATCH_BUFFER_END;
-	i915_gem_object_flush_map(obj);
-	i915_gem_object_unpin_map(obj);
-
-	rq = intel_context_create_request(ce);
-	if (IS_ERR(rq))
-		goto err_obj;
-
-	rq->batch = vma;
-	i915_request_get(rq);
-
-	i915_vma_lock(vma);
-	err = i915_request_await_object(rq, vma->obj, false);
-	if (!err)
-		err = i915_vma_move_to_active(vma, rq, 0);
-	if (!err)
-		err = rq->engine->emit_bb_start(rq,
-						vma->node.start,
-						PAGE_SIZE, 0);
-	i915_vma_unlock(vma);
-	i915_request_add(rq);
-	if (err)
-		goto err_rq;
-
-	i915_gem_object_put(obj);
-	intel_context_put(ce);
-
-	rq->client_link.next = &(*prev)->client_link;
-	*prev = rq;
-	return 0;
-
-err_rq:
-	i915_request_put(rq);
-err_obj:
-	i915_gem_object_put(obj);
-err_ce:
-	intel_context_put(ce);
-	return err;
-}
-
-static int live_preempt_gang(void *arg)
-{
-	struct intel_gt *gt = arg;
-	struct intel_engine_cs *engine;
-	enum intel_engine_id id;
-
-	if (!HAS_LOGICAL_RING_PREEMPTION(gt->i915))
-		return 0;
-
-	/*
-	 * Build as long a chain of preempters as we can, with each
-	 * request higher priority than the last. Once we are ready, we release
-	 * the last batch which then precolates down the chain, each releasing
-	 * the next oldest in turn. The intent is to simply push as hard as we
-	 * can with the number of preemptions, trying to exceed narrow HW
-	 * limits. At a minimum, we insist that we can sort all the user
-	 * high priority levels into execution order.
-	 */
-
-	for_each_engine(engine, gt, id) {
-		struct i915_request *rq = NULL;
-		struct igt_live_test t;
-		IGT_TIMEOUT(end_time);
-		int prio = 0;
-		int err = 0;
-		u32 *cs;
-
-		if (!intel_engine_has_preemption(engine))
-			continue;
-
-		if (igt_live_test_begin(&t, gt->i915, __func__, engine->name))
-			return -EIO;
-
-		do {
-			struct i915_sched_attr attr = {
-				.priority = I915_USER_PRIORITY(prio++),
-			};
-
-			err = create_gang(engine, &rq);
-			if (err)
-				break;
-
-			/* Submit each spinner at increasing priority */
-			engine->schedule(rq, &attr);
-
-			if (prio <= I915_PRIORITY_MAX)
-				continue;
-
-			if (prio > (INT_MAX >> I915_USER_PRIORITY_SHIFT))
-				break;
-
-			if (__igt_timeout(end_time, NULL))
-				break;
-		} while (1);
-		pr_debug("%s: Preempt chain of %d requests\n",
-			 engine->name, prio);
-
-		/*
-		 * Such that the last spinner is the highest priority and
-		 * should execute first. When that spinner completes,
-		 * it will terminate the next lowest spinner until there
-		 * are no more spinners and the gang is complete.
-		 */
-		cs = i915_gem_object_pin_map(rq->batch->obj, I915_MAP_WC);
-		if (!IS_ERR(cs)) {
-			*cs = 0;
-			i915_gem_object_unpin_map(rq->batch->obj);
-		} else {
-			err = PTR_ERR(cs);
-			intel_gt_set_wedged(gt);
-		}
-
-		while (rq) { /* wait for each rq from highest to lowest prio */
-			struct i915_request *n =
-				list_next_entry(rq, client_link);
-
-			if (err == 0 && i915_request_wait(rq, 0, HZ / 5) < 0) {
-				struct drm_printer p =
-					drm_info_printer(engine->i915->drm.dev);
-
-				pr_err("Failed to flush chain of %d requests, at %d\n",
-				       prio, rq_prio(rq) >> I915_USER_PRIORITY_SHIFT);
-				intel_engine_dump(engine, &p,
-						  "%s\n", engine->name);
-
-				err = -ETIME;
-			}
-
-			i915_request_put(rq);
-			rq = n;
-		}
-
-		if (igt_live_test_end(&t))
-			err = -EIO;
-		if (err)
-			return err;
-	}
-
-	return 0;
-}
-
 static int live_preempt_timeout(void *arg)
 {
 	struct intel_gt *gt = arg;
@@ -3654,13 +3429,10 @@
 	scratch = create_scratch(siblings[0]->gt);
 	if (IS_ERR(scratch))
 		return PTR_ERR(scratch);
-<<<<<<< HEAD
-=======
 
 	err = i915_vma_sync(scratch);
 	if (err)
 		goto out_scratch;
->>>>>>> 04d5ce62
 
 	ve = intel_execlists_create_virtual(siblings, nsibling);
 	if (IS_ERR(ve)) {
@@ -3863,14 +3635,8 @@
 
 		memset_p((void *)rq, ERR_PTR(-EINVAL), ARRAY_SIZE(rq));
 
-<<<<<<< HEAD
-		rq[0] = igt_spinner_create_request(&spin,
-						   master->kernel_context,
-						   MI_NOOP);
-=======
 		rq[0] = igt_spinner_create_request(&spin, ce, MI_NOOP);
 		intel_context_put(ce);
->>>>>>> 04d5ce62
 		if (IS_ERR(rq[0])) {
 			err = PTR_ERR(rq[0]);
 			goto out;
@@ -4157,11 +3923,7 @@
 	 * forgotten.
 	 */
 
-<<<<<<< HEAD
-	if (USES_GUC_SUBMISSION(gt->i915))
-=======
 	if (intel_uc_uses_guc_submission(&gt->uc))
->>>>>>> 04d5ce62
 		return 0;
 
 	if (!intel_has_reset_engine(gt))
@@ -4194,13 +3956,9 @@
 		SUBTEST(live_sanitycheck),
 		SUBTEST(live_unlite_switch),
 		SUBTEST(live_unlite_preempt),
-<<<<<<< HEAD
-		SUBTEST(live_hold_reset),
-=======
 		SUBTEST(live_pin_rewind),
 		SUBTEST(live_hold_reset),
 		SUBTEST(live_error_interrupt),
->>>>>>> 04d5ce62
 		SUBTEST(live_timeslice_preempt),
 		SUBTEST(live_timeslice_rewind),
 		SUBTEST(live_timeslice_queue),
@@ -4213,10 +3971,6 @@
 		SUBTEST(live_suppress_wait_preempt),
 		SUBTEST(live_chain_preempt),
 		SUBTEST(live_preempt_gang),
-<<<<<<< HEAD
-		SUBTEST(live_preempt_hang),
-=======
->>>>>>> 04d5ce62
 		SUBTEST(live_preempt_timeout),
 		SUBTEST(live_preempt_smoke),
 		SUBTEST(live_virtual_engine),
@@ -4655,11 +4409,7 @@
 	u32 *cs;
 	int n;
 
-<<<<<<< HEAD
-	rq = intel_engine_create_kernel_request(engine);
-=======
 	rq = intel_context_create_request(ce);
->>>>>>> 04d5ce62
 	if (IS_ERR(rq))
 		return PTR_ERR(rq);
 
@@ -4684,13 +4434,8 @@
 	return 0;
 }
 
-<<<<<<< HEAD
-static int __live_gpr_clear(struct intel_engine_cs *engine,
-			    struct i915_vma *scratch)
-=======
 static struct i915_request *
 __gpr_read(struct intel_context *ce, struct i915_vma *scratch, u32 *slot)
->>>>>>> 04d5ce62
 {
 	const u32 offset =
 		i915_ggtt_offset(ce->engine->status_page.vma) +
@@ -4700,20 +4445,6 @@
 	int err;
 	int n;
 
-<<<<<<< HEAD
-	if (INTEL_GEN(engine->i915) < 9 && engine->class != RENDER_CLASS)
-		return 0; /* GPR only on rcs0 for gen8 */
-
-	err = gpr_make_dirty(engine);
-	if (err)
-		return err;
-
-	ce = intel_context_create(engine);
-	if (IS_ERR(ce))
-		return PTR_ERR(ce);
-
-=======
->>>>>>> 04d5ce62
 	rq = intel_context_create_request(ce);
 	if (IS_ERR(rq))
 		return rq;
@@ -4854,9 +4585,6 @@
 		return PTR_ERR(scratch);
 
 	for_each_engine(engine, gt, id) {
-<<<<<<< HEAD
-		err = __live_gpr_clear(engine, scratch);
-=======
 		unsigned long heartbeat;
 
 		engine_heartbeat_disable(engine, &heartbeat);
@@ -4873,14 +4601,11 @@
 		engine_heartbeat_enable(engine, heartbeat);
 		if (igt_flush_test(gt->i915))
 			err = -EIO;
->>>>>>> 04d5ce62
 		if (err)
 			break;
 	}
 
 	i915_vma_unpin_and_release(&scratch, 0);
-<<<<<<< HEAD
-=======
 	return err;
 }
 
@@ -5832,7 +5557,6 @@
 	if (igt_flush_test(gt->i915))
 		err = -EIO;
 
->>>>>>> 04d5ce62
 	return err;
 }
 

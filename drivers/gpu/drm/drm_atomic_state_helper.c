/*
 * Copyright (C) 2018 Intel Corp.
 *
 * Permission is hereby granted, free of charge, to any person obtaining a
 * copy of this software and associated documentation files (the "Software"),
 * to deal in the Software without restriction, including without limitation
 * the rights to use, copy, modify, merge, publish, distribute, sublicense,
 * and/or sell copies of the Software, and to permit persons to whom the
 * Software is furnished to do so, subject to the following conditions:
 *
 * The above copyright notice and this permission notice shall be included in
 * all copies or substantial portions of the Software.
 *
 * THE SOFTWARE IS PROVIDED "AS IS", WITHOUT WARRANTY OF ANY KIND, EXPRESS OR
 * IMPLIED, INCLUDING BUT NOT LIMITED TO THE WARRANTIES OF MERCHANTABILITY,
 * FITNESS FOR A PARTICULAR PURPOSE AND NONINFRINGEMENT.  IN NO EVENT SHALL
 * THE COPYRIGHT HOLDER(S) OR AUTHOR(S) BE LIABLE FOR ANY CLAIM, DAMAGES OR
 * OTHER LIABILITY, WHETHER IN AN ACTION OF CONTRACT, TORT OR OTHERWISE,
 * ARISING FROM, OUT OF OR IN CONNECTION WITH THE SOFTWARE OR THE USE OR
 * OTHER DEALINGS IN THE SOFTWARE.
 *
 * Authors:
 * Rob Clark <robdclark@gmail.com>
 * Daniel Vetter <daniel.vetter@ffwll.ch>
 */

#include <drm/drm_atomic.h>
#include <drm/drm_atomic_state_helper.h>
#include <drm/drm_bridge.h>
#include <drm/drm_connector.h>
#include <drm/drm_crtc.h>
#include <drm/drm_device.h>
#include <drm/drm_plane.h>
#include <drm/drm_print.h>
#include <drm/drm_writeback.h>

#include <linux/slab.h>
#include <linux/dma-fence.h>

/**
 * DOC: atomic state reset and initialization
 *
 * Both the drm core and the atomic helpers assume that there is always the full
 * and correct atomic software state for all connectors, CRTCs and planes
 * available. Which is a bit a problem on driver load and also after system
 * suspend. One way to solve this is to have a hardware state read-out
 * infrastructure which reconstructs the full software state (e.g. the i915
 * driver).
 *
 * The simpler solution is to just reset the software state to everything off,
 * which is easiest to do by calling drm_mode_config_reset(). To facilitate this
 * the atomic helpers provide default reset implementations for all hooks.
 *
 * On the upside the precise state tracking of atomic simplifies system suspend
 * and resume a lot. For drivers using drm_mode_config_reset() a complete recipe
 * is implemented in drm_atomic_helper_suspend() and drm_atomic_helper_resume().
 * For other drivers the building blocks are split out, see the documentation
 * for these functions.
 */

/**
 * __drm_atomic_helper_crtc_state_reset - reset the CRTC state
 * @crtc_state: atomic CRTC state, must not be NULL
 * @crtc: CRTC object, must not be NULL
 *
 * Initializes the newly allocated @crtc_state with default
 * values. This is useful for drivers that subclass the CRTC state.
 */
void
__drm_atomic_helper_crtc_state_reset(struct drm_crtc_state *crtc_state,
				     struct drm_crtc *crtc)
{
	crtc_state->crtc = crtc;
}
EXPORT_SYMBOL(__drm_atomic_helper_crtc_state_reset);

/**
 * __drm_atomic_helper_crtc_reset - reset state on CRTC
 * @crtc: drm CRTC
 * @crtc_state: CRTC state to assign
 *
 * Initializes the newly allocated @crtc_state and assigns it to
 * the &drm_crtc->state pointer of @crtc, usually required when
 * initializing the drivers or when called from the &drm_crtc_funcs.reset
 * hook.
 *
 * This is useful for drivers that subclass the CRTC state.
 */
void
__drm_atomic_helper_crtc_reset(struct drm_crtc *crtc,
			       struct drm_crtc_state *crtc_state)
{
	if (crtc_state)
		__drm_atomic_helper_crtc_state_reset(crtc_state, crtc);

	crtc->state = crtc_state;
}
EXPORT_SYMBOL(__drm_atomic_helper_crtc_reset);

/**
 * drm_atomic_helper_crtc_reset - default &drm_crtc_funcs.reset hook for CRTCs
 * @crtc: drm CRTC
 *
 * Resets the atomic state for @crtc by freeing the state pointer (which might
 * be NULL, e.g. at driver load time) and allocating a new empty state object.
 */
void drm_atomic_helper_crtc_reset(struct drm_crtc *crtc)
{
	struct drm_crtc_state *crtc_state =
		kzalloc(sizeof(*crtc->state), GFP_KERNEL);

	if (crtc->state)
		crtc->funcs->atomic_destroy_state(crtc, crtc->state);

	__drm_atomic_helper_crtc_reset(crtc, crtc_state);
}
EXPORT_SYMBOL(drm_atomic_helper_crtc_reset);

/**
 * __drm_atomic_helper_crtc_duplicate_state - copy atomic CRTC state
 * @crtc: CRTC object
 * @state: atomic CRTC state
 *
 * Copies atomic state from a CRTC's current state and resets inferred values.
 * This is useful for drivers that subclass the CRTC state.
 */
void __drm_atomic_helper_crtc_duplicate_state(struct drm_crtc *crtc,
					      struct drm_crtc_state *state)
{
	memcpy(state, crtc->state, sizeof(*state));

	if (state->mode_blob)
		drm_property_blob_get(state->mode_blob);
	if (state->degamma_lut)
		drm_property_blob_get(state->degamma_lut);
	if (state->ctm)
		drm_property_blob_get(state->ctm);
	if (state->gamma_lut)
		drm_property_blob_get(state->gamma_lut);
	state->mode_changed = false;
	state->active_changed = false;
	state->planes_changed = false;
	state->connectors_changed = false;
	state->color_mgmt_changed = false;
	state->zpos_changed = false;
	state->commit = NULL;
	state->event = NULL;
	state->async_flip = false;

	/* Self refresh should be canceled when a new update is available */
	state->active = drm_atomic_crtc_effectively_active(state);
	state->self_refresh_active = false;
}
EXPORT_SYMBOL(__drm_atomic_helper_crtc_duplicate_state);

/**
 * drm_atomic_helper_crtc_duplicate_state - default state duplicate hook
 * @crtc: drm CRTC
 *
 * Default CRTC state duplicate hook for drivers which don't have their own
 * subclassed CRTC state structure.
 */
struct drm_crtc_state *
drm_atomic_helper_crtc_duplicate_state(struct drm_crtc *crtc)
{
	struct drm_crtc_state *state;

	if (WARN_ON(!crtc->state))
		return NULL;

	state = kmalloc(sizeof(*state), GFP_KERNEL);
	if (state)
		__drm_atomic_helper_crtc_duplicate_state(crtc, state);

	return state;
}
EXPORT_SYMBOL(drm_atomic_helper_crtc_duplicate_state);

/**
 * __drm_atomic_helper_crtc_destroy_state - release CRTC state
 * @state: CRTC state object to release
 *
 * Releases all resources stored in the CRTC state without actually freeing
 * the memory of the CRTC state. This is useful for drivers that subclass the
 * CRTC state.
 */
void __drm_atomic_helper_crtc_destroy_state(struct drm_crtc_state *state)
{
	if (state->commit) {
		/*
		 * In the event that a non-blocking commit returns
		 * -ERESTARTSYS before the commit_tail work is queued, we will
		 * have an extra reference to the commit object. Release it, if
		 * the event has not been consumed by the worker.
		 *
		 * state->event may be freed, so we can't directly look at
		 * state->event->base.completion.
		 */
		if (state->event && state->commit->abort_completion)
			drm_crtc_commit_put(state->commit);

		kfree(state->commit->event);
		state->commit->event = NULL;

		drm_crtc_commit_put(state->commit);
	}

	drm_property_blob_put(state->mode_blob);
	drm_property_blob_put(state->degamma_lut);
	drm_property_blob_put(state->ctm);
	drm_property_blob_put(state->gamma_lut);
}
EXPORT_SYMBOL(__drm_atomic_helper_crtc_destroy_state);

/**
 * drm_atomic_helper_crtc_destroy_state - default state destroy hook
 * @crtc: drm CRTC
 * @state: CRTC state object to release
 *
 * Default CRTC state destroy hook for drivers which don't have their own
 * subclassed CRTC state structure.
 */
void drm_atomic_helper_crtc_destroy_state(struct drm_crtc *crtc,
					  struct drm_crtc_state *state)
{
	__drm_atomic_helper_crtc_destroy_state(state);
	kfree(state);
}
EXPORT_SYMBOL(drm_atomic_helper_crtc_destroy_state);

/**
 * __drm_atomic_helper_plane_state_reset - resets plane state to default values
 * @plane_state: atomic plane state, must not be NULL
 * @plane: plane object, must not be NULL
 *
 * Initializes the newly allocated @plane_state with default
 * values. This is useful for drivers that subclass the CRTC state.
 */
void __drm_atomic_helper_plane_state_reset(struct drm_plane_state *plane_state,
					   struct drm_plane *plane)
{
	plane_state->plane = plane;
	plane_state->rotation = DRM_MODE_ROTATE_0;

	plane_state->alpha = DRM_BLEND_ALPHA_OPAQUE;
	plane_state->pixel_blend_mode = DRM_MODE_BLEND_PREMULTI;
}
EXPORT_SYMBOL(__drm_atomic_helper_plane_state_reset);

/**
 * __drm_atomic_helper_plane_reset - reset state on plane
 * @plane: drm plane
 * @plane_state: plane state to assign
 *
 * Initializes the newly allocated @plane_state and assigns it to
 * the &drm_crtc->state pointer of @plane, usually required when
 * initializing the drivers or when called from the &drm_plane_funcs.reset
 * hook.
 *
 * This is useful for drivers that subclass the plane state.
 */
void __drm_atomic_helper_plane_reset(struct drm_plane *plane,
				     struct drm_plane_state *plane_state)
{
	if (plane_state)
		__drm_atomic_helper_plane_state_reset(plane_state, plane);

	plane->state = plane_state;
}
EXPORT_SYMBOL(__drm_atomic_helper_plane_reset);

/**
 * drm_atomic_helper_plane_reset - default &drm_plane_funcs.reset hook for planes
 * @plane: drm plane
 *
 * Resets the atomic state for @plane by freeing the state pointer (which might
 * be NULL, e.g. at driver load time) and allocating a new empty state object.
 */
void drm_atomic_helper_plane_reset(struct drm_plane *plane)
{
	if (plane->state)
		__drm_atomic_helper_plane_destroy_state(plane->state);

	kfree(plane->state);
	plane->state = kzalloc(sizeof(*plane->state), GFP_KERNEL);
	if (plane->state)
		__drm_atomic_helper_plane_reset(plane, plane->state);
}
EXPORT_SYMBOL(drm_atomic_helper_plane_reset);

/**
 * __drm_atomic_helper_plane_duplicate_state - copy atomic plane state
 * @plane: plane object
 * @state: atomic plane state
 *
 * Copies atomic state from a plane's current state. This is useful for
 * drivers that subclass the plane state.
 */
void __drm_atomic_helper_plane_duplicate_state(struct drm_plane *plane,
					       struct drm_plane_state *state)
{
	memcpy(state, plane->state, sizeof(*state));

	if (state->fb)
		drm_framebuffer_get(state->fb);

	state->fence = NULL;
	state->commit = NULL;
	state->fb_damage_clips = NULL;
}
EXPORT_SYMBOL(__drm_atomic_helper_plane_duplicate_state);

/**
 * drm_atomic_helper_plane_duplicate_state - default state duplicate hook
 * @plane: drm plane
 *
 * Default plane state duplicate hook for drivers which don't have their own
 * subclassed plane state structure.
 */
struct drm_plane_state *
drm_atomic_helper_plane_duplicate_state(struct drm_plane *plane)
{
	struct drm_plane_state *state;

	if (WARN_ON(!plane->state))
		return NULL;

	state = kmalloc(sizeof(*state), GFP_KERNEL);
	if (state)
		__drm_atomic_helper_plane_duplicate_state(plane, state);

	return state;
}
EXPORT_SYMBOL(drm_atomic_helper_plane_duplicate_state);

/**
 * __drm_atomic_helper_plane_destroy_state - release plane state
 * @state: plane state object to release
 *
 * Releases all resources stored in the plane state without actually freeing
 * the memory of the plane state. This is useful for drivers that subclass the
 * plane state.
 */
void __drm_atomic_helper_plane_destroy_state(struct drm_plane_state *state)
{
	if (state->fb)
		drm_framebuffer_put(state->fb);

	if (state->fence)
		dma_fence_put(state->fence);

	if (state->commit)
		drm_crtc_commit_put(state->commit);

	drm_property_blob_put(state->fb_damage_clips);
}
EXPORT_SYMBOL(__drm_atomic_helper_plane_destroy_state);

/**
 * drm_atomic_helper_plane_destroy_state - default state destroy hook
 * @plane: drm plane
 * @state: plane state object to release
 *
 * Default plane state destroy hook for drivers which don't have their own
 * subclassed plane state structure.
 */
void drm_atomic_helper_plane_destroy_state(struct drm_plane *plane,
					   struct drm_plane_state *state)
{
	__drm_atomic_helper_plane_destroy_state(state);
	kfree(state);
}
EXPORT_SYMBOL(drm_atomic_helper_plane_destroy_state);

/**
 * __drm_atomic_helper_connector_state_reset - reset the connector state
 * @conn_state: atomic connector state, must not be NULL
 * @connector: connectotr object, must not be NULL
 *
 * Initializes the newly allocated @conn_state with default
 * values. This is useful for drivers that subclass the connector state.
 */
void
__drm_atomic_helper_connector_state_reset(struct drm_connector_state *conn_state,
					  struct drm_connector *connector)
{
	conn_state->connector = connector;
}
EXPORT_SYMBOL(__drm_atomic_helper_connector_state_reset);

/**
 * __drm_atomic_helper_connector_reset - reset state on connector
 * @connector: drm connector
 * @conn_state: connector state to assign
 *
 * Initializes the newly allocated @conn_state and assigns it to
 * the &drm_connector->state pointer of @connector, usually required when
 * initializing the drivers or when called from the &drm_connector_funcs.reset
 * hook.
 *
 * This is useful for drivers that subclass the connector state.
 */
void
__drm_atomic_helper_connector_reset(struct drm_connector *connector,
				    struct drm_connector_state *conn_state)
{
	if (conn_state)
		__drm_atomic_helper_connector_state_reset(conn_state, connector);

	connector->state = conn_state;
}
EXPORT_SYMBOL(__drm_atomic_helper_connector_reset);

/**
 * drm_atomic_helper_connector_reset - default &drm_connector_funcs.reset hook for connectors
 * @connector: drm connector
 *
 * Resets the atomic state for @connector by freeing the state pointer (which
 * might be NULL, e.g. at driver load time) and allocating a new empty state
 * object.
 */
void drm_atomic_helper_connector_reset(struct drm_connector *connector)
{
	struct drm_connector_state *conn_state =
		kzalloc(sizeof(*conn_state), GFP_KERNEL);

	if (connector->state)
		__drm_atomic_helper_connector_destroy_state(connector->state);

	kfree(connector->state);
	__drm_atomic_helper_connector_reset(connector, conn_state);
}
EXPORT_SYMBOL(drm_atomic_helper_connector_reset);

/**
 * drm_atomic_helper_connector_tv_reset - Resets TV connector properties
 * @connector: DRM connector
 *
 * Resets the TV-related properties attached to a connector.
 */
void drm_atomic_helper_connector_tv_reset(struct drm_connector *connector)
{
	struct drm_cmdline_mode *cmdline = &connector->cmdline_mode;
	struct drm_connector_state *state = connector->state;

	state->tv.margins.left = cmdline->tv_margins.left;
	state->tv.margins.right = cmdline->tv_margins.right;
	state->tv.margins.top = cmdline->tv_margins.top;
	state->tv.margins.bottom = cmdline->tv_margins.bottom;
}
EXPORT_SYMBOL(drm_atomic_helper_connector_tv_reset);

/**
 * __drm_atomic_helper_connector_duplicate_state - copy atomic connector state
 * @connector: connector object
 * @state: atomic connector state
 *
 * Copies atomic state from a connector's current state. This is useful for
 * drivers that subclass the connector state.
 */
void
__drm_atomic_helper_connector_duplicate_state(struct drm_connector *connector,
					    struct drm_connector_state *state)
{
	memcpy(state, connector->state, sizeof(*state));
	if (state->crtc)
		drm_connector_get(connector);
	state->commit = NULL;

	if (state->hdr_output_metadata)
		drm_property_blob_get(state->hdr_output_metadata);

	/* Don't copy over a writeback job, they are used only once */
	state->writeback_job = NULL;
}
EXPORT_SYMBOL(__drm_atomic_helper_connector_duplicate_state);

/**
 * drm_atomic_helper_connector_duplicate_state - default state duplicate hook
 * @connector: drm connector
 *
 * Default connector state duplicate hook for drivers which don't have their own
 * subclassed connector state structure.
 */
struct drm_connector_state *
drm_atomic_helper_connector_duplicate_state(struct drm_connector *connector)
{
	struct drm_connector_state *state;

	if (WARN_ON(!connector->state))
		return NULL;

	state = kmalloc(sizeof(*state), GFP_KERNEL);
	if (state)
		__drm_atomic_helper_connector_duplicate_state(connector, state);

	return state;
}
EXPORT_SYMBOL(drm_atomic_helper_connector_duplicate_state);

/**
 * __drm_atomic_helper_connector_destroy_state - release connector state
 * @state: connector state object to release
 *
 * Releases all resources stored in the connector state without actually
 * freeing the memory of the connector state. This is useful for drivers that
 * subclass the connector state.
 */
void
__drm_atomic_helper_connector_destroy_state(struct drm_connector_state *state)
{
	if (state->crtc)
		drm_connector_put(state->connector);

	if (state->commit)
		drm_crtc_commit_put(state->commit);

	if (state->writeback_job)
		drm_writeback_cleanup_job(state->writeback_job);

	drm_property_blob_put(state->hdr_output_metadata);
}
EXPORT_SYMBOL(__drm_atomic_helper_connector_destroy_state);

/**
 * drm_atomic_helper_connector_destroy_state - default state destroy hook
 * @connector: drm connector
 * @state: connector state object to release
 *
 * Default connector state destroy hook for drivers which don't have their own
 * subclassed connector state structure.
 */
void drm_atomic_helper_connector_destroy_state(struct drm_connector *connector,
					  struct drm_connector_state *state)
{
	__drm_atomic_helper_connector_destroy_state(state);
	kfree(state);
}
EXPORT_SYMBOL(drm_atomic_helper_connector_destroy_state);

/**
 * __drm_atomic_helper_private_duplicate_state - copy atomic private state
 * @obj: CRTC object
 * @state: new private object state
 *
 * Copies atomic state from a private objects's current state and resets inferred values.
 * This is useful for drivers that subclass the private state.
 */
void __drm_atomic_helper_private_obj_duplicate_state(struct drm_private_obj *obj,
						     struct drm_private_state *state)
{
	memcpy(state, obj->state, sizeof(*state));
}
EXPORT_SYMBOL(__drm_atomic_helper_private_obj_duplicate_state);

/**
 * __drm_atomic_helper_bridge_duplicate_state() - Copy atomic bridge state
 * @bridge: bridge object
 * @state: atomic bridge state
 *
 * Copies atomic state from a bridge's current state and resets inferred values.
 * This is useful for drivers that subclass the bridge state.
 */
void __drm_atomic_helper_bridge_duplicate_state(struct drm_bridge *bridge,
						struct drm_bridge_state *state)
{
	__drm_atomic_helper_private_obj_duplicate_state(&bridge->base,
							&state->base);
	state->bridge = bridge;
}
EXPORT_SYMBOL(__drm_atomic_helper_bridge_duplicate_state);

/**
 * drm_atomic_helper_bridge_duplicate_state() - Duplicate a bridge state object
 * @bridge: bridge object
 *
 * Allocates a new bridge state and initializes it with the current bridge
 * state values. This helper is meant to be used as a bridge
 * &drm_bridge_funcs.atomic_duplicate_state hook for bridges that don't
 * subclass the bridge state.
 */
struct drm_bridge_state *
drm_atomic_helper_bridge_duplicate_state(struct drm_bridge *bridge)
{
	struct drm_bridge_state *new;

	if (WARN_ON(!bridge->base.state))
		return NULL;

	new = kzalloc(sizeof(*new), GFP_KERNEL);
	if (new)
		__drm_atomic_helper_bridge_duplicate_state(bridge, new);

	return new;
}
EXPORT_SYMBOL(drm_atomic_helper_bridge_duplicate_state);

/**
 * drm_atomic_helper_bridge_destroy_state() - Destroy a bridge state object
 * @bridge: the bridge this state refers to
 * @state: bridge state to destroy
 *
 * Destroys a bridge state previously created by
 * &drm_atomic_helper_bridge_reset() or
 * &drm_atomic_helper_bridge_duplicate_state(). This helper is meant to be
 * used as a bridge &drm_bridge_funcs.atomic_destroy_state hook for bridges
 * that don't subclass the bridge state.
 */
void drm_atomic_helper_bridge_destroy_state(struct drm_bridge *bridge,
					    struct drm_bridge_state *state)
{
	kfree(state);
}
EXPORT_SYMBOL(drm_atomic_helper_bridge_destroy_state);

/**
 * __drm_atomic_helper_bridge_reset() - Initialize a bridge state to its
 *					default
 * @bridge: the bridge this state refers to
 * @state: bridge state to initialize
 *
 * Initializes the bridge state to default values. This is meant to be called
 * by the bridge &drm_bridge_funcs.atomic_reset hook for bridges that subclass
 * the bridge state.
 */
void __drm_atomic_helper_bridge_reset(struct drm_bridge *bridge,
				      struct drm_bridge_state *state)
{
	memset(state, 0, sizeof(*state));
	state->bridge = bridge;
}
EXPORT_SYMBOL(__drm_atomic_helper_bridge_reset);

/**
 * drm_atomic_helper_bridge_reset() - Allocate and initialize a bridge state
 *				      to its default
 * @bridge: the bridge this state refers to
<<<<<<< HEAD
 * @state: bridge state to initialize
=======
>>>>>>> d718e53a
 *
 * Allocates the bridge state and initializes it to default values. This helper
 * is meant to be used as a bridge &drm_bridge_funcs.atomic_reset hook for
 * bridges that don't subclass the bridge state.
 */
struct drm_bridge_state *
drm_atomic_helper_bridge_reset(struct drm_bridge *bridge)
{
	struct drm_bridge_state *bridge_state;

	bridge_state = kzalloc(sizeof(*bridge_state), GFP_KERNEL);
	if (!bridge_state)
		return ERR_PTR(-ENOMEM);

	__drm_atomic_helper_bridge_reset(bridge, bridge_state);
	return bridge_state;
}
EXPORT_SYMBOL(drm_atomic_helper_bridge_reset);<|MERGE_RESOLUTION|>--- conflicted
+++ resolved
@@ -635,10 +635,6 @@
  * drm_atomic_helper_bridge_reset() - Allocate and initialize a bridge state
  *				      to its default
  * @bridge: the bridge this state refers to
-<<<<<<< HEAD
- * @state: bridge state to initialize
-=======
->>>>>>> d718e53a
  *
  * Allocates the bridge state and initializes it to default values. This helper
  * is meant to be used as a bridge &drm_bridge_funcs.atomic_reset hook for

// SPDX-License-Identifier: GPL-2.0-only
/*
 *  linux/kernel/fork.c
 *
 *  Copyright (C) 1991, 1992  Linus Torvalds
 */

/*
 *  'fork.c' contains the help-routines for the 'fork' system call
 * (see also entry.S and others).
 * Fork is rather simple, once you get the hang of it, but the memory
 * management can be a bitch. See 'mm/memory.c': 'copy_page_range()'
 */

#include <linux/anon_inodes.h>
#include <linux/slab.h>
#include <linux/sched/autogroup.h>
#include <linux/sched/mm.h>
#include <linux/sched/coredump.h>
#include <linux/sched/user.h>
#include <linux/sched/numa_balancing.h>
#include <linux/sched/stat.h>
#include <linux/sched/task.h>
#include <linux/sched/task_stack.h>
#include <linux/sched/cputime.h>
#include <linux/seq_file.h>
#include <linux/rtmutex.h>
#include <linux/init.h>
#include <linux/unistd.h>
#include <linux/module.h>
#include <linux/vmalloc.h>
#include <linux/completion.h>
#include <linux/personality.h>
#include <linux/mempolicy.h>
#include <linux/sem.h>
#include <linux/file.h>
#include <linux/fdtable.h>
#include <linux/iocontext.h>
#include <linux/key.h>
#include <linux/binfmts.h>
#include <linux/mman.h>
#include <linux/mmu_notifier.h>
#include <linux/fs.h>
#include <linux/mm.h>
#include <linux/vmacache.h>
#include <linux/nsproxy.h>
#include <linux/capability.h>
#include <linux/cpu.h>
#include <linux/cgroup.h>
#include <linux/security.h>
#include <linux/hugetlb.h>
#include <linux/seccomp.h>
#include <linux/swap.h>
#include <linux/syscalls.h>
#include <linux/jiffies.h>
#include <linux/futex.h>
#include <linux/compat.h>
#include <linux/kthread.h>
#include <linux/task_io_accounting_ops.h>
#include <linux/rcupdate.h>
#include <linux/ptrace.h>
#include <linux/mount.h>
#include <linux/audit.h>
#include <linux/memcontrol.h>
#include <linux/ftrace.h>
#include <linux/proc_fs.h>
#include <linux/profile.h>
#include <linux/rmap.h>
#include <linux/ksm.h>
#include <linux/acct.h>
#include <linux/userfaultfd_k.h>
#include <linux/tsacct_kern.h>
#include <linux/cn_proc.h>
#include <linux/freezer.h>
#include <linux/delayacct.h>
#include <linux/taskstats_kern.h>
#include <linux/random.h>
#include <linux/tty.h>
#include <linux/blkdev.h>
#include <linux/fs_struct.h>
#include <linux/magic.h>
#include <linux/perf_event.h>
#include <linux/posix-timers.h>
#include <linux/user-return-notifier.h>
#include <linux/oom.h>
#include <linux/khugepaged.h>
#include <linux/signalfd.h>
#include <linux/uprobes.h>
#include <linux/aio.h>
#include <linux/compiler.h>
#include <linux/sysctl.h>
#include <linux/kcov.h>
#include <linux/livepatch.h>
#include <linux/thread_info.h>
#include <linux/stackleak.h>
#include <linux/kasan.h>

#include <asm/pgtable.h>
#include <asm/pgalloc.h>
#include <linux/uaccess.h>
#include <asm/mmu_context.h>
#include <asm/cacheflush.h>
#include <asm/tlbflush.h>

#include <trace/events/sched.h>

#define CREATE_TRACE_POINTS
#include <trace/events/task.h>

/*
 * Minimum number of threads to boot the kernel
 */
#define MIN_THREADS 20

/*
 * Maximum number of threads
 */
#define MAX_THREADS FUTEX_TID_MASK

/*
 * Protected counters by write_lock_irq(&tasklist_lock)
 */
unsigned long total_forks;	/* Handle normal Linux uptimes. */
int nr_threads;			/* The idle threads do not count.. */

static int max_threads;		/* tunable limit on nr_threads */

#define NAMED_ARRAY_INDEX(x)	[x] = __stringify(x)

static const char * const resident_page_types[] = {
	NAMED_ARRAY_INDEX(MM_FILEPAGES),
	NAMED_ARRAY_INDEX(MM_ANONPAGES),
	NAMED_ARRAY_INDEX(MM_SWAPENTS),
	NAMED_ARRAY_INDEX(MM_SHMEMPAGES),
};

DEFINE_PER_CPU(unsigned long, process_counts) = 0;

__cacheline_aligned DEFINE_RWLOCK(tasklist_lock);  /* outer */

#ifdef CONFIG_PROVE_RCU
int lockdep_tasklist_lock_is_held(void)
{
	return lockdep_is_held(&tasklist_lock);
}
EXPORT_SYMBOL_GPL(lockdep_tasklist_lock_is_held);
#endif /* #ifdef CONFIG_PROVE_RCU */

int nr_processes(void)
{
	int cpu;
	int total = 0;

	for_each_possible_cpu(cpu)
		total += per_cpu(process_counts, cpu);

	return total;
}

void __weak arch_release_task_struct(struct task_struct *tsk)
{
}

#ifndef CONFIG_ARCH_TASK_STRUCT_ALLOCATOR
static struct kmem_cache *task_struct_cachep;

static inline struct task_struct *alloc_task_struct_node(int node)
{
	return kmem_cache_alloc_node(task_struct_cachep, GFP_KERNEL, node);
}

static inline void free_task_struct(struct task_struct *tsk)
{
	kmem_cache_free(task_struct_cachep, tsk);
}
#endif

#ifndef CONFIG_ARCH_THREAD_STACK_ALLOCATOR

/*
 * Allocate pages if THREAD_SIZE is >= PAGE_SIZE, otherwise use a
 * kmemcache based allocator.
 */
# if THREAD_SIZE >= PAGE_SIZE || defined(CONFIG_VMAP_STACK)

#ifdef CONFIG_VMAP_STACK
/*
 * vmalloc() is a bit slow, and calling vfree() enough times will force a TLB
 * flush.  Try to minimize the number of calls by caching stacks.
 */
#define NR_CACHED_STACKS 2
static DEFINE_PER_CPU(struct vm_struct *, cached_stacks[NR_CACHED_STACKS]);

static int free_vm_stack_cache(unsigned int cpu)
{
	struct vm_struct **cached_vm_stacks = per_cpu_ptr(cached_stacks, cpu);
	int i;

	for (i = 0; i < NR_CACHED_STACKS; i++) {
		struct vm_struct *vm_stack = cached_vm_stacks[i];

		if (!vm_stack)
			continue;

		vfree(vm_stack->addr);
		cached_vm_stacks[i] = NULL;
	}

	return 0;
}
#endif

static unsigned long *alloc_thread_stack_node(struct task_struct *tsk, int node)
{
#ifdef CONFIG_VMAP_STACK
	void *stack;
	int i;

	for (i = 0; i < NR_CACHED_STACKS; i++) {
		struct vm_struct *s;

		s = this_cpu_xchg(cached_stacks[i], NULL);

		if (!s)
			continue;

		/* Clear the KASAN shadow of the stack. */
		kasan_unpoison_shadow(s->addr, THREAD_SIZE);

		/* Clear stale pointers from reused stack. */
		memset(s->addr, 0, THREAD_SIZE);

		tsk->stack_vm_area = s;
		tsk->stack = s->addr;
		return s->addr;
	}

	/*
	 * Allocated stacks are cached and later reused by new threads,
	 * so memcg accounting is performed manually on assigning/releasing
	 * stacks to tasks. Drop __GFP_ACCOUNT.
	 */
	stack = __vmalloc_node_range(THREAD_SIZE, THREAD_ALIGN,
				     VMALLOC_START, VMALLOC_END,
				     THREADINFO_GFP & ~__GFP_ACCOUNT,
				     PAGE_KERNEL,
				     0, node, __builtin_return_address(0));

	/*
	 * We can't call find_vm_area() in interrupt context, and
	 * free_thread_stack() can be called in interrupt context,
	 * so cache the vm_struct.
	 */
	if (stack) {
		tsk->stack_vm_area = find_vm_area(stack);
		tsk->stack = stack;
	}
	return stack;
#else
	struct page *page = alloc_pages_node(node, THREADINFO_GFP,
					     THREAD_SIZE_ORDER);

	if (likely(page)) {
		tsk->stack = page_address(page);
		return tsk->stack;
	}
	return NULL;
#endif
}

static inline void free_thread_stack(struct task_struct *tsk)
{
#ifdef CONFIG_VMAP_STACK
	struct vm_struct *vm = task_stack_vm_area(tsk);

	if (vm) {
		int i;

		for (i = 0; i < THREAD_SIZE / PAGE_SIZE; i++) {
			mod_memcg_page_state(vm->pages[i],
					     MEMCG_KERNEL_STACK_KB,
					     -(int)(PAGE_SIZE / 1024));

			memcg_kmem_uncharge(vm->pages[i], 0);
		}

		for (i = 0; i < NR_CACHED_STACKS; i++) {
			if (this_cpu_cmpxchg(cached_stacks[i],
					NULL, tsk->stack_vm_area) != NULL)
				continue;

			return;
		}

		vfree_atomic(tsk->stack);
		return;
	}
#endif

	__free_pages(virt_to_page(tsk->stack), THREAD_SIZE_ORDER);
}
# else
static struct kmem_cache *thread_stack_cache;

static unsigned long *alloc_thread_stack_node(struct task_struct *tsk,
						  int node)
{
	unsigned long *stack;
	stack = kmem_cache_alloc_node(thread_stack_cache, THREADINFO_GFP, node);
	tsk->stack = stack;
	return stack;
}

static void free_thread_stack(struct task_struct *tsk)
{
	kmem_cache_free(thread_stack_cache, tsk->stack);
}

void thread_stack_cache_init(void)
{
	thread_stack_cache = kmem_cache_create_usercopy("thread_stack",
					THREAD_SIZE, THREAD_SIZE, 0, 0,
					THREAD_SIZE, NULL);
	BUG_ON(thread_stack_cache == NULL);
}
# endif
#endif

/* SLAB cache for signal_struct structures (tsk->signal) */
static struct kmem_cache *signal_cachep;

/* SLAB cache for sighand_struct structures (tsk->sighand) */
struct kmem_cache *sighand_cachep;

/* SLAB cache for files_struct structures (tsk->files) */
struct kmem_cache *files_cachep;

/* SLAB cache for fs_struct structures (tsk->fs) */
struct kmem_cache *fs_cachep;

/* SLAB cache for vm_area_struct structures */
static struct kmem_cache *vm_area_cachep;

/* SLAB cache for mm_struct structures (tsk->mm) */
static struct kmem_cache *mm_cachep;

struct vm_area_struct *vm_area_alloc(struct mm_struct *mm)
{
	struct vm_area_struct *vma;

	vma = kmem_cache_alloc(vm_area_cachep, GFP_KERNEL);
	if (vma)
		vma_init(vma, mm);
	return vma;
}

struct vm_area_struct *vm_area_dup(struct vm_area_struct *orig)
{
	struct vm_area_struct *new = kmem_cache_alloc(vm_area_cachep, GFP_KERNEL);

	if (new) {
		*new = *orig;
		INIT_LIST_HEAD(&new->anon_vma_chain);
	}
	return new;
}

void vm_area_free(struct vm_area_struct *vma)
{
	kmem_cache_free(vm_area_cachep, vma);
}

static void account_kernel_stack(struct task_struct *tsk, int account)
{
	void *stack = task_stack_page(tsk);
	struct vm_struct *vm = task_stack_vm_area(tsk);

	BUILD_BUG_ON(IS_ENABLED(CONFIG_VMAP_STACK) && PAGE_SIZE % 1024 != 0);

	if (vm) {
		int i;

		BUG_ON(vm->nr_pages != THREAD_SIZE / PAGE_SIZE);

		for (i = 0; i < THREAD_SIZE / PAGE_SIZE; i++) {
			mod_zone_page_state(page_zone(vm->pages[i]),
					    NR_KERNEL_STACK_KB,
					    PAGE_SIZE / 1024 * account);
		}
	} else {
		/*
		 * All stack pages are in the same zone and belong to the
		 * same memcg.
		 */
		struct page *first_page = virt_to_page(stack);

		mod_zone_page_state(page_zone(first_page), NR_KERNEL_STACK_KB,
				    THREAD_SIZE / 1024 * account);

		mod_memcg_page_state(first_page, MEMCG_KERNEL_STACK_KB,
				     account * (THREAD_SIZE / 1024));
	}
}

static int memcg_charge_kernel_stack(struct task_struct *tsk)
{
#ifdef CONFIG_VMAP_STACK
	struct vm_struct *vm = task_stack_vm_area(tsk);
	int ret;

	if (vm) {
		int i;

		for (i = 0; i < THREAD_SIZE / PAGE_SIZE; i++) {
			/*
			 * If memcg_kmem_charge() fails, page->mem_cgroup
			 * pointer is NULL, and both memcg_kmem_uncharge()
			 * and mod_memcg_page_state() in free_thread_stack()
			 * will ignore this page. So it's safe.
			 */
			ret = memcg_kmem_charge(vm->pages[i], GFP_KERNEL, 0);
			if (ret)
				return ret;

			mod_memcg_page_state(vm->pages[i],
					     MEMCG_KERNEL_STACK_KB,
					     PAGE_SIZE / 1024);
		}
	}
#endif
	return 0;
}

static void release_task_stack(struct task_struct *tsk)
{
	if (WARN_ON(tsk->state != TASK_DEAD))
		return;  /* Better to leak the stack than to free prematurely */

	account_kernel_stack(tsk, -1);
	free_thread_stack(tsk);
	tsk->stack = NULL;
#ifdef CONFIG_VMAP_STACK
	tsk->stack_vm_area = NULL;
#endif
}

#ifdef CONFIG_THREAD_INFO_IN_TASK
void put_task_stack(struct task_struct *tsk)
{
	if (refcount_dec_and_test(&tsk->stack_refcount))
		release_task_stack(tsk);
}
#endif

void free_task(struct task_struct *tsk)
{
#ifndef CONFIG_THREAD_INFO_IN_TASK
	/*
	 * The task is finally done with both the stack and thread_info,
	 * so free both.
	 */
	release_task_stack(tsk);
#else
	/*
	 * If the task had a separate stack allocation, it should be gone
	 * by now.
	 */
	WARN_ON_ONCE(refcount_read(&tsk->stack_refcount) != 0);
#endif
	rt_mutex_debug_task_free(tsk);
	ftrace_graph_exit_task(tsk);
	put_seccomp_filter(tsk);
	arch_release_task_struct(tsk);
	if (tsk->flags & PF_KTHREAD)
		free_kthread_struct(tsk);
	free_task_struct(tsk);
}
EXPORT_SYMBOL(free_task);

#ifdef CONFIG_MMU
static __latent_entropy int dup_mmap(struct mm_struct *mm,
					struct mm_struct *oldmm)
{
	struct vm_area_struct *mpnt, *tmp, *prev, **pprev;
	struct rb_node **rb_link, *rb_parent;
	int retval;
	unsigned long charge;
	LIST_HEAD(uf);

	uprobe_start_dup_mmap();
	if (down_write_killable(&oldmm->mmap_sem)) {
		retval = -EINTR;
		goto fail_uprobe_end;
	}
	flush_cache_dup_mm(oldmm);
	uprobe_dup_mmap(oldmm, mm);
	/*
	 * Not linked in yet - no deadlock potential:
	 */
	down_write_nested(&mm->mmap_sem, SINGLE_DEPTH_NESTING);

	/* No ordering required: file already has been exposed. */
	RCU_INIT_POINTER(mm->exe_file, get_mm_exe_file(oldmm));

	mm->total_vm = oldmm->total_vm;
	mm->data_vm = oldmm->data_vm;
	mm->exec_vm = oldmm->exec_vm;
	mm->stack_vm = oldmm->stack_vm;

	rb_link = &mm->mm_rb.rb_node;
	rb_parent = NULL;
	pprev = &mm->mmap;
	retval = ksm_fork(mm, oldmm);
	if (retval)
		goto out;
	retval = khugepaged_fork(mm, oldmm);
	if (retval)
		goto out;

	prev = NULL;
	for (mpnt = oldmm->mmap; mpnt; mpnt = mpnt->vm_next) {
		struct file *file;

		if (mpnt->vm_flags & VM_DONTCOPY) {
			vm_stat_account(mm, mpnt->vm_flags, -vma_pages(mpnt));
			continue;
		}
		charge = 0;
		/*
		 * Don't duplicate many vmas if we've been oom-killed (for
		 * example)
		 */
		if (fatal_signal_pending(current)) {
			retval = -EINTR;
			goto out;
		}
		if (mpnt->vm_flags & VM_ACCOUNT) {
			unsigned long len = vma_pages(mpnt);

			if (security_vm_enough_memory_mm(oldmm, len)) /* sic */
				goto fail_nomem;
			charge = len;
		}
		tmp = vm_area_dup(mpnt);
		if (!tmp)
			goto fail_nomem;
		retval = vma_dup_policy(mpnt, tmp);
		if (retval)
			goto fail_nomem_policy;
		tmp->vm_mm = mm;
		retval = dup_userfaultfd(tmp, &uf);
		if (retval)
			goto fail_nomem_anon_vma_fork;
		if (tmp->vm_flags & VM_WIPEONFORK) {
			/* VM_WIPEONFORK gets a clean slate in the child. */
			tmp->anon_vma = NULL;
			if (anon_vma_prepare(tmp))
				goto fail_nomem_anon_vma_fork;
		} else if (anon_vma_fork(tmp, mpnt))
			goto fail_nomem_anon_vma_fork;
		tmp->vm_flags &= ~(VM_LOCKED | VM_LOCKONFAULT);
		tmp->vm_next = tmp->vm_prev = NULL;
		file = tmp->vm_file;
		if (file) {
			struct inode *inode = file_inode(file);
			struct address_space *mapping = file->f_mapping;

			get_file(file);
			if (tmp->vm_flags & VM_DENYWRITE)
				atomic_dec(&inode->i_writecount);
			i_mmap_lock_write(mapping);
			if (tmp->vm_flags & VM_SHARED)
				atomic_inc(&mapping->i_mmap_writable);
			flush_dcache_mmap_lock(mapping);
			/* insert tmp into the share list, just after mpnt */
			vma_interval_tree_insert_after(tmp, mpnt,
					&mapping->i_mmap);
			flush_dcache_mmap_unlock(mapping);
			i_mmap_unlock_write(mapping);
		}

		/*
		 * Clear hugetlb-related page reserves for children. This only
		 * affects MAP_PRIVATE mappings. Faults generated by the child
		 * are not guaranteed to succeed, even if read-only
		 */
		if (is_vm_hugetlb_page(tmp))
			reset_vma_resv_huge_pages(tmp);

		/*
		 * Link in the new vma and copy the page table entries.
		 */
		*pprev = tmp;
		pprev = &tmp->vm_next;
		tmp->vm_prev = prev;
		prev = tmp;

		__vma_link_rb(mm, tmp, rb_link, rb_parent);
		rb_link = &tmp->vm_rb.rb_right;
		rb_parent = &tmp->vm_rb;

		mm->map_count++;
		if (!(tmp->vm_flags & VM_WIPEONFORK))
			retval = copy_page_range(mm, oldmm, mpnt);

		if (tmp->vm_ops && tmp->vm_ops->open)
			tmp->vm_ops->open(tmp);

		if (retval)
			goto out;
	}
	/* a new mm has just been created */
	retval = arch_dup_mmap(oldmm, mm);
out:
	up_write(&mm->mmap_sem);
	flush_tlb_mm(oldmm);
	up_write(&oldmm->mmap_sem);
	dup_userfaultfd_complete(&uf);
fail_uprobe_end:
	uprobe_end_dup_mmap();
	return retval;
fail_nomem_anon_vma_fork:
	mpol_put(vma_policy(tmp));
fail_nomem_policy:
	vm_area_free(tmp);
fail_nomem:
	retval = -ENOMEM;
	vm_unacct_memory(charge);
	goto out;
}

static inline int mm_alloc_pgd(struct mm_struct *mm)
{
	mm->pgd = pgd_alloc(mm);
	if (unlikely(!mm->pgd))
		return -ENOMEM;
	return 0;
}

static inline void mm_free_pgd(struct mm_struct *mm)
{
	pgd_free(mm, mm->pgd);
}
#else
static int dup_mmap(struct mm_struct *mm, struct mm_struct *oldmm)
{
	down_write(&oldmm->mmap_sem);
	RCU_INIT_POINTER(mm->exe_file, get_mm_exe_file(oldmm));
	up_write(&oldmm->mmap_sem);
	return 0;
}
#define mm_alloc_pgd(mm)	(0)
#define mm_free_pgd(mm)
#endif /* CONFIG_MMU */

static void check_mm(struct mm_struct *mm)
{
	int i;

	BUILD_BUG_ON_MSG(ARRAY_SIZE(resident_page_types) != NR_MM_COUNTERS,
			 "Please make sure 'struct resident_page_types[]' is updated as well");

	for (i = 0; i < NR_MM_COUNTERS; i++) {
		long x = atomic_long_read(&mm->rss_stat.count[i]);

		if (unlikely(x))
			pr_alert("BUG: Bad rss-counter state mm:%p type:%s val:%ld\n",
				 mm, resident_page_types[i], x);
	}

	if (mm_pgtables_bytes(mm))
		pr_alert("BUG: non-zero pgtables_bytes on freeing mm: %ld\n",
				mm_pgtables_bytes(mm));

#if defined(CONFIG_TRANSPARENT_HUGEPAGE) && !USE_SPLIT_PMD_PTLOCKS
	VM_BUG_ON_MM(mm->pmd_huge_pte, mm);
#endif
}

#define allocate_mm()	(kmem_cache_alloc(mm_cachep, GFP_KERNEL))
#define free_mm(mm)	(kmem_cache_free(mm_cachep, (mm)))

/*
 * Called when the last reference to the mm
 * is dropped: either by a lazy thread or by
 * mmput. Free the page directory and the mm.
 */
void __mmdrop(struct mm_struct *mm)
{
	BUG_ON(mm == &init_mm);
	WARN_ON_ONCE(mm == current->mm);
	WARN_ON_ONCE(mm == current->active_mm);
	mm_free_pgd(mm);
	destroy_context(mm);
	mmu_notifier_mm_destroy(mm);
	check_mm(mm);
	put_user_ns(mm->user_ns);
	free_mm(mm);
}
EXPORT_SYMBOL_GPL(__mmdrop);

static void mmdrop_async_fn(struct work_struct *work)
{
	struct mm_struct *mm;

	mm = container_of(work, struct mm_struct, async_put_work);
	__mmdrop(mm);
}

static void mmdrop_async(struct mm_struct *mm)
{
	if (unlikely(atomic_dec_and_test(&mm->mm_count))) {
		INIT_WORK(&mm->async_put_work, mmdrop_async_fn);
		schedule_work(&mm->async_put_work);
	}
}

static inline void free_signal_struct(struct signal_struct *sig)
{
	taskstats_tgid_free(sig);
	sched_autogroup_exit(sig);
	/*
	 * __mmdrop is not safe to call from softirq context on x86 due to
	 * pgd_dtor so postpone it to the async context
	 */
	if (sig->oom_mm)
		mmdrop_async(sig->oom_mm);
	kmem_cache_free(signal_cachep, sig);
}

static inline void put_signal_struct(struct signal_struct *sig)
{
	if (refcount_dec_and_test(&sig->sigcnt))
		free_signal_struct(sig);
}

void __put_task_struct(struct task_struct *tsk)
{
	WARN_ON(!tsk->exit_state);
	WARN_ON(refcount_read(&tsk->usage));
	WARN_ON(tsk == current);

	cgroup_free(tsk);
	task_numa_free(tsk, true);
	security_task_free(tsk);
	exit_creds(tsk);
	delayacct_tsk_free(tsk);
	put_signal_struct(tsk->signal);

	if (!profile_handoff_task(tsk))
		free_task(tsk);
}
EXPORT_SYMBOL_GPL(__put_task_struct);

void __init __weak arch_task_cache_init(void) { }

/*
 * set_max_threads
 */
static void set_max_threads(unsigned int max_threads_suggested)
{
	u64 threads;
	unsigned long nr_pages = totalram_pages();

	/*
	 * The number of threads shall be limited such that the thread
	 * structures may only consume a small part of the available memory.
	 */
	if (fls64(nr_pages) + fls64(PAGE_SIZE) > 64)
		threads = MAX_THREADS;
	else
		threads = div64_u64((u64) nr_pages * (u64) PAGE_SIZE,
				    (u64) THREAD_SIZE * 8UL);

	if (threads > max_threads_suggested)
		threads = max_threads_suggested;

	max_threads = clamp_t(u64, threads, MIN_THREADS, MAX_THREADS);
}

#ifdef CONFIG_ARCH_WANTS_DYNAMIC_TASK_STRUCT
/* Initialized by the architecture: */
int arch_task_struct_size __read_mostly;
#endif

#ifndef CONFIG_ARCH_TASK_STRUCT_ALLOCATOR
static void task_struct_whitelist(unsigned long *offset, unsigned long *size)
{
	/* Fetch thread_struct whitelist for the architecture. */
	arch_thread_struct_whitelist(offset, size);

	/*
	 * Handle zero-sized whitelist or empty thread_struct, otherwise
	 * adjust offset to position of thread_struct in task_struct.
	 */
	if (unlikely(*size == 0))
		*offset = 0;
	else
		*offset += offsetof(struct task_struct, thread);
}
#endif /* CONFIG_ARCH_TASK_STRUCT_ALLOCATOR */

void __init fork_init(void)
{
	int i;
#ifndef CONFIG_ARCH_TASK_STRUCT_ALLOCATOR
#ifndef ARCH_MIN_TASKALIGN
#define ARCH_MIN_TASKALIGN	0
#endif
	int align = max_t(int, L1_CACHE_BYTES, ARCH_MIN_TASKALIGN);
	unsigned long useroffset, usersize;

	/* create a slab on which task_structs can be allocated */
	task_struct_whitelist(&useroffset, &usersize);
	task_struct_cachep = kmem_cache_create_usercopy("task_struct",
			arch_task_struct_size, align,
			SLAB_PANIC|SLAB_ACCOUNT,
			useroffset, usersize, NULL);
#endif

	/* do the arch specific task caches init */
	arch_task_cache_init();

	set_max_threads(MAX_THREADS);

	init_task.signal->rlim[RLIMIT_NPROC].rlim_cur = max_threads/2;
	init_task.signal->rlim[RLIMIT_NPROC].rlim_max = max_threads/2;
	init_task.signal->rlim[RLIMIT_SIGPENDING] =
		init_task.signal->rlim[RLIMIT_NPROC];

	for (i = 0; i < UCOUNT_COUNTS; i++) {
		init_user_ns.ucount_max[i] = max_threads/2;
	}

#ifdef CONFIG_VMAP_STACK
	cpuhp_setup_state(CPUHP_BP_PREPARE_DYN, "fork:vm_stack_cache",
			  NULL, free_vm_stack_cache);
#endif

	lockdep_init_task(&init_task);
	uprobes_init();
}

int __weak arch_dup_task_struct(struct task_struct *dst,
					       struct task_struct *src)
{
	*dst = *src;
	return 0;
}

void set_task_stack_end_magic(struct task_struct *tsk)
{
	unsigned long *stackend;

	stackend = end_of_stack(tsk);
	*stackend = STACK_END_MAGIC;	/* for overflow detection */
}

static struct task_struct *dup_task_struct(struct task_struct *orig, int node)
{
	struct task_struct *tsk;
	unsigned long *stack;
	struct vm_struct *stack_vm_area __maybe_unused;
	int err;

	if (node == NUMA_NO_NODE)
		node = tsk_fork_get_node(orig);
	tsk = alloc_task_struct_node(node);
	if (!tsk)
		return NULL;

	stack = alloc_thread_stack_node(tsk, node);
	if (!stack)
		goto free_tsk;

	if (memcg_charge_kernel_stack(tsk))
		goto free_stack;

	stack_vm_area = task_stack_vm_area(tsk);

	err = arch_dup_task_struct(tsk, orig);

	/*
	 * arch_dup_task_struct() clobbers the stack-related fields.  Make
	 * sure they're properly initialized before using any stack-related
	 * functions again.
	 */
	tsk->stack = stack;
#ifdef CONFIG_VMAP_STACK
	tsk->stack_vm_area = stack_vm_area;
#endif
#ifdef CONFIG_THREAD_INFO_IN_TASK
	refcount_set(&tsk->stack_refcount, 1);
#endif

	if (err)
		goto free_stack;

#ifdef CONFIG_SECCOMP
	/*
	 * We must handle setting up seccomp filters once we're under
	 * the sighand lock in case orig has changed between now and
	 * then. Until then, filter must be NULL to avoid messing up
	 * the usage counts on the error path calling free_task.
	 */
	tsk->seccomp.filter = NULL;
#endif

	setup_thread_stack(tsk, orig);
	clear_user_return_notifier(tsk);
	clear_tsk_need_resched(tsk);
	set_task_stack_end_magic(tsk);

#ifdef CONFIG_STACKPROTECTOR
	tsk->stack_canary = get_random_canary();
#endif
	if (orig->cpus_ptr == &orig->cpus_mask)
		tsk->cpus_ptr = &tsk->cpus_mask;

	/*
	 * One for the user space visible state that goes away when reaped.
	 * One for the scheduler.
	 */
	refcount_set(&tsk->rcu_users, 2);
	/* One for the rcu users */
	refcount_set(&tsk->usage, 1);
#ifdef CONFIG_BLK_DEV_IO_TRACE
	tsk->btrace_seq = 0;
#endif
	tsk->splice_pipe = NULL;
	tsk->task_frag.page = NULL;
	tsk->wake_q.next = NULL;

	account_kernel_stack(tsk, 1);

	kcov_task_init(tsk);

#ifdef CONFIG_FAULT_INJECTION
	tsk->fail_nth = 0;
#endif

#ifdef CONFIG_BLK_CGROUP
	tsk->throttle_queue = NULL;
	tsk->use_memdelay = 0;
#endif

#ifdef CONFIG_MEMCG
	tsk->active_memcg = NULL;
#endif
	return tsk;

free_stack:
	free_thread_stack(tsk);
free_tsk:
	free_task_struct(tsk);
	return NULL;
}

__cacheline_aligned_in_smp DEFINE_SPINLOCK(mmlist_lock);

static unsigned long default_dump_filter = MMF_DUMP_FILTER_DEFAULT;

static int __init coredump_filter_setup(char *s)
{
	default_dump_filter =
		(simple_strtoul(s, NULL, 0) << MMF_DUMP_FILTER_SHIFT) &
		MMF_DUMP_FILTER_MASK;
	return 1;
}

__setup("coredump_filter=", coredump_filter_setup);

#include <linux/init_task.h>

static void mm_init_aio(struct mm_struct *mm)
{
#ifdef CONFIG_AIO
	spin_lock_init(&mm->ioctx_lock);
	mm->ioctx_table = NULL;
#endif
}

static __always_inline void mm_clear_owner(struct mm_struct *mm,
					   struct task_struct *p)
{
#ifdef CONFIG_MEMCG
	if (mm->owner == p)
		WRITE_ONCE(mm->owner, NULL);
#endif
}

static void mm_init_owner(struct mm_struct *mm, struct task_struct *p)
{
#ifdef CONFIG_MEMCG
	mm->owner = p;
#endif
}

static void mm_init_uprobes_state(struct mm_struct *mm)
{
#ifdef CONFIG_UPROBES
	mm->uprobes_state.xol_area = NULL;
#endif
}

static struct mm_struct *mm_init(struct mm_struct *mm, struct task_struct *p,
	struct user_namespace *user_ns)
{
	mm->mmap = NULL;
	mm->mm_rb = RB_ROOT;
	mm->vmacache_seqnum = 0;
	atomic_set(&mm->mm_users, 1);
	atomic_set(&mm->mm_count, 1);
	init_rwsem(&mm->mmap_sem);
	INIT_LIST_HEAD(&mm->mmlist);
	mm->core_state = NULL;
	mm_pgtables_bytes_init(mm);
	mm->map_count = 0;
	mm->locked_vm = 0;
	atomic64_set(&mm->pinned_vm, 0);
	memset(&mm->rss_stat, 0, sizeof(mm->rss_stat));
	spin_lock_init(&mm->page_table_lock);
	spin_lock_init(&mm->arg_lock);
	mm_init_cpumask(mm);
	mm_init_aio(mm);
	mm_init_owner(mm, p);
	RCU_INIT_POINTER(mm->exe_file, NULL);
	mmu_notifier_mm_init(mm);
	init_tlb_flush_pending(mm);
#if defined(CONFIG_TRANSPARENT_HUGEPAGE) && !USE_SPLIT_PMD_PTLOCKS
	mm->pmd_huge_pte = NULL;
#endif
	mm_init_uprobes_state(mm);

	if (current->mm) {
		mm->flags = current->mm->flags & MMF_INIT_MASK;
		mm->def_flags = current->mm->def_flags & VM_INIT_DEF_MASK;
	} else {
		mm->flags = default_dump_filter;
		mm->def_flags = 0;
	}

	if (mm_alloc_pgd(mm))
		goto fail_nopgd;

	if (init_new_context(p, mm))
		goto fail_nocontext;

	mm->user_ns = get_user_ns(user_ns);
	return mm;

fail_nocontext:
	mm_free_pgd(mm);
fail_nopgd:
	free_mm(mm);
	return NULL;
}

/*
 * Allocate and initialize an mm_struct.
 */
struct mm_struct *mm_alloc(void)
{
	struct mm_struct *mm;

	mm = allocate_mm();
	if (!mm)
		return NULL;

	memset(mm, 0, sizeof(*mm));
	return mm_init(mm, current, current_user_ns());
}

static inline void __mmput(struct mm_struct *mm)
{
	VM_BUG_ON(atomic_read(&mm->mm_users));

	uprobe_clear_state(mm);
	exit_aio(mm);
	ksm_exit(mm);
	khugepaged_exit(mm); /* must run before exit_mmap */
	exit_mmap(mm);
	mm_put_huge_zero_page(mm);
	set_mm_exe_file(mm, NULL);
	if (!list_empty(&mm->mmlist)) {
		spin_lock(&mmlist_lock);
		list_del(&mm->mmlist);
		spin_unlock(&mmlist_lock);
	}
	if (mm->binfmt)
		module_put(mm->binfmt->module);
	mmdrop(mm);
}

/*
 * Decrement the use count and release all resources for an mm.
 */
void mmput(struct mm_struct *mm)
{
	might_sleep();

	if (atomic_dec_and_test(&mm->mm_users))
		__mmput(mm);
}
EXPORT_SYMBOL_GPL(mmput);

#ifdef CONFIG_MMU
static void mmput_async_fn(struct work_struct *work)
{
	struct mm_struct *mm = container_of(work, struct mm_struct,
					    async_put_work);

	__mmput(mm);
}

void mmput_async(struct mm_struct *mm)
{
	if (atomic_dec_and_test(&mm->mm_users)) {
		INIT_WORK(&mm->async_put_work, mmput_async_fn);
		schedule_work(&mm->async_put_work);
	}
}
#endif

/**
 * set_mm_exe_file - change a reference to the mm's executable file
 *
 * This changes mm's executable file (shown as symlink /proc/[pid]/exe).
 *
 * Main users are mmput() and sys_execve(). Callers prevent concurrent
 * invocations: in mmput() nobody alive left, in execve task is single
 * threaded. sys_prctl(PR_SET_MM_MAP/EXE_FILE) also needs to set the
 * mm->exe_file, but does so without using set_mm_exe_file() in order
 * to do avoid the need for any locks.
 */
void set_mm_exe_file(struct mm_struct *mm, struct file *new_exe_file)
{
	struct file *old_exe_file;

	/*
	 * It is safe to dereference the exe_file without RCU as
	 * this function is only called if nobody else can access
	 * this mm -- see comment above for justification.
	 */
	old_exe_file = rcu_dereference_raw(mm->exe_file);

	if (new_exe_file)
		get_file(new_exe_file);
	rcu_assign_pointer(mm->exe_file, new_exe_file);
	if (old_exe_file)
		fput(old_exe_file);
}

/**
 * get_mm_exe_file - acquire a reference to the mm's executable file
 *
 * Returns %NULL if mm has no associated executable file.
 * User must release file via fput().
 */
struct file *get_mm_exe_file(struct mm_struct *mm)
{
	struct file *exe_file;

	rcu_read_lock();
	exe_file = rcu_dereference(mm->exe_file);
	if (exe_file && !get_file_rcu(exe_file))
		exe_file = NULL;
	rcu_read_unlock();
	return exe_file;
}
EXPORT_SYMBOL(get_mm_exe_file);

/**
 * get_task_exe_file - acquire a reference to the task's executable file
 *
 * Returns %NULL if task's mm (if any) has no associated executable file or
 * this is a kernel thread with borrowed mm (see the comment above get_task_mm).
 * User must release file via fput().
 */
struct file *get_task_exe_file(struct task_struct *task)
{
	struct file *exe_file = NULL;
	struct mm_struct *mm;

	task_lock(task);
	mm = task->mm;
	if (mm) {
		if (!(task->flags & PF_KTHREAD))
			exe_file = get_mm_exe_file(mm);
	}
	task_unlock(task);
	return exe_file;
}
EXPORT_SYMBOL(get_task_exe_file);

/**
 * get_task_mm - acquire a reference to the task's mm
 *
 * Returns %NULL if the task has no mm.  Checks PF_KTHREAD (meaning
 * this kernel workthread has transiently adopted a user mm with use_mm,
 * to do its AIO) is not set and if so returns a reference to it, after
 * bumping up the use count.  User must release the mm via mmput()
 * after use.  Typically used by /proc and ptrace.
 */
struct mm_struct *get_task_mm(struct task_struct *task)
{
	struct mm_struct *mm;

	task_lock(task);
	mm = task->mm;
	if (mm) {
		if (task->flags & PF_KTHREAD)
			mm = NULL;
		else
			mmget(mm);
	}
	task_unlock(task);
	return mm;
}
EXPORT_SYMBOL_GPL(get_task_mm);

struct mm_struct *mm_access(struct task_struct *task, unsigned int mode)
{
	struct mm_struct *mm;
	int err;

	err =  mutex_lock_killable(&task->signal->cred_guard_mutex);
	if (err)
		return ERR_PTR(err);

	mm = get_task_mm(task);
	if (mm && mm != current->mm &&
			!ptrace_may_access(task, mode)) {
		mmput(mm);
		mm = ERR_PTR(-EACCES);
	}
	mutex_unlock(&task->signal->cred_guard_mutex);

	return mm;
}

static void complete_vfork_done(struct task_struct *tsk)
{
	struct completion *vfork;

	task_lock(tsk);
	vfork = tsk->vfork_done;
	if (likely(vfork)) {
		tsk->vfork_done = NULL;
		complete(vfork);
	}
	task_unlock(tsk);
}

static int wait_for_vfork_done(struct task_struct *child,
				struct completion *vfork)
{
	int killed;

	freezer_do_not_count();
	cgroup_enter_frozen();
	killed = wait_for_completion_killable(vfork);
	cgroup_leave_frozen(false);
	freezer_count();

	if (killed) {
		task_lock(child);
		child->vfork_done = NULL;
		task_unlock(child);
	}

	put_task_struct(child);
	return killed;
}

/* Please note the differences between mmput and mm_release.
 * mmput is called whenever we stop holding onto a mm_struct,
 * error success whatever.
 *
 * mm_release is called after a mm_struct has been removed
 * from the current process.
 *
 * This difference is important for error handling, when we
 * only half set up a mm_struct for a new process and need to restore
 * the old one.  Because we mmput the new mm_struct before
 * restoring the old one. . .
 * Eric Biederman 10 January 1998
 */
static void mm_release(struct task_struct *tsk, struct mm_struct *mm)
{
	uprobe_free_utask(tsk);

	/* Get rid of any cached register state */
	deactivate_mm(tsk, mm);

	/*
	 * Signal userspace if we're not exiting with a core dump
	 * because we want to leave the value intact for debugging
	 * purposes.
	 */
	if (tsk->clear_child_tid) {
		if (!(tsk->signal->flags & SIGNAL_GROUP_COREDUMP) &&
		    atomic_read(&mm->mm_users) > 1) {
			/*
			 * We don't check the error code - if userspace has
			 * not set up a proper pointer then tough luck.
			 */
			put_user(0, tsk->clear_child_tid);
			do_futex(tsk->clear_child_tid, FUTEX_WAKE,
					1, NULL, NULL, 0, 0);
		}
		tsk->clear_child_tid = NULL;
	}

	/*
	 * All done, finally we can wake up parent and return this mm to him.
	 * Also kthread_stop() uses this completion for synchronization.
	 */
	if (tsk->vfork_done)
		complete_vfork_done(tsk);
}

void exit_mm_release(struct task_struct *tsk, struct mm_struct *mm)
{
	futex_exit_release(tsk);
	mm_release(tsk, mm);
}

void exec_mm_release(struct task_struct *tsk, struct mm_struct *mm)
{
	futex_exec_release(tsk);
	mm_release(tsk, mm);
}

/**
 * dup_mm() - duplicates an existing mm structure
 * @tsk: the task_struct with which the new mm will be associated.
 * @oldmm: the mm to duplicate.
 *
 * Allocates a new mm structure and duplicates the provided @oldmm structure
 * content into it.
 *
 * Return: the duplicated mm or NULL on failure.
 */
static struct mm_struct *dup_mm(struct task_struct *tsk,
				struct mm_struct *oldmm)
{
	struct mm_struct *mm;
	int err;

	mm = allocate_mm();
	if (!mm)
		goto fail_nomem;

	memcpy(mm, oldmm, sizeof(*mm));

	if (!mm_init(mm, tsk, mm->user_ns))
		goto fail_nomem;

	err = dup_mmap(mm, oldmm);
	if (err)
		goto free_pt;

	mm->hiwater_rss = get_mm_rss(mm);
	mm->hiwater_vm = mm->total_vm;

	if (mm->binfmt && !try_module_get(mm->binfmt->module))
		goto free_pt;

	return mm;

free_pt:
	/* don't put binfmt in mmput, we haven't got module yet */
	mm->binfmt = NULL;
	mm_init_owner(mm, NULL);
	mmput(mm);

fail_nomem:
	return NULL;
}

static int copy_mm(unsigned long clone_flags, struct task_struct *tsk)
{
	struct mm_struct *mm, *oldmm;
	int retval;

	tsk->min_flt = tsk->maj_flt = 0;
	tsk->nvcsw = tsk->nivcsw = 0;
#ifdef CONFIG_DETECT_HUNG_TASK
	tsk->last_switch_count = tsk->nvcsw + tsk->nivcsw;
	tsk->last_switch_time = 0;
#endif

	tsk->mm = NULL;
	tsk->active_mm = NULL;

	/*
	 * Are we cloning a kernel thread?
	 *
	 * We need to steal a active VM for that..
	 */
	oldmm = current->mm;
	if (!oldmm)
		return 0;

	/* initialize the new vmacache entries */
	vmacache_flush(tsk);

	if (clone_flags & CLONE_VM) {
		mmget(oldmm);
		mm = oldmm;
		goto good_mm;
	}

	retval = -ENOMEM;
	mm = dup_mm(tsk, current->mm);
	if (!mm)
		goto fail_nomem;

good_mm:
	tsk->mm = mm;
	tsk->active_mm = mm;
	return 0;

fail_nomem:
	return retval;
}

static int copy_fs(unsigned long clone_flags, struct task_struct *tsk)
{
	struct fs_struct *fs = current->fs;
	if (clone_flags & CLONE_FS) {
		/* tsk->fs is already what we want */
		spin_lock(&fs->lock);
		if (fs->in_exec) {
			spin_unlock(&fs->lock);
			return -EAGAIN;
		}
		fs->users++;
		spin_unlock(&fs->lock);
		return 0;
	}
	tsk->fs = copy_fs_struct(fs);
	if (!tsk->fs)
		return -ENOMEM;
	return 0;
}

static int copy_files(unsigned long clone_flags, struct task_struct *tsk)
{
	struct files_struct *oldf, *newf;
	int error = 0;

	/*
	 * A background process may not have any files ...
	 */
	oldf = current->files;
	if (!oldf)
		goto out;

	if (clone_flags & CLONE_FILES) {
		atomic_inc(&oldf->count);
		goto out;
	}

	newf = dup_fd(oldf, &error);
	if (!newf)
		goto out;

	tsk->files = newf;
	error = 0;
out:
	return error;
}

static int copy_io(unsigned long clone_flags, struct task_struct *tsk)
{
#ifdef CONFIG_BLOCK
	struct io_context *ioc = current->io_context;
	struct io_context *new_ioc;

	if (!ioc)
		return 0;
	/*
	 * Share io context with parent, if CLONE_IO is set
	 */
	if (clone_flags & CLONE_IO) {
		ioc_task_link(ioc);
		tsk->io_context = ioc;
	} else if (ioprio_valid(ioc->ioprio)) {
		new_ioc = get_task_io_context(tsk, GFP_KERNEL, NUMA_NO_NODE);
		if (unlikely(!new_ioc))
			return -ENOMEM;

		new_ioc->ioprio = ioc->ioprio;
		put_io_context(new_ioc);
	}
#endif
	return 0;
}

static int copy_sighand(unsigned long clone_flags, struct task_struct *tsk)
{
	struct sighand_struct *sig;

	if (clone_flags & CLONE_SIGHAND) {
		refcount_inc(&current->sighand->count);
		return 0;
	}
	sig = kmem_cache_alloc(sighand_cachep, GFP_KERNEL);
	rcu_assign_pointer(tsk->sighand, sig);
	if (!sig)
		return -ENOMEM;

	refcount_set(&sig->count, 1);
	spin_lock_irq(&current->sighand->siglock);
	memcpy(sig->action, current->sighand->action, sizeof(sig->action));
	spin_unlock_irq(&current->sighand->siglock);

	/* Reset all signal handler not set to SIG_IGN to SIG_DFL. */
	if (clone_flags & CLONE_CLEAR_SIGHAND)
		flush_signal_handlers(tsk, 0);

	return 0;
}

void __cleanup_sighand(struct sighand_struct *sighand)
{
	if (refcount_dec_and_test(&sighand->count)) {
		signalfd_cleanup(sighand);
		/*
		 * sighand_cachep is SLAB_TYPESAFE_BY_RCU so we can free it
		 * without an RCU grace period, see __lock_task_sighand().
		 */
		kmem_cache_free(sighand_cachep, sighand);
	}
}

/*
 * Initialize POSIX timer handling for a thread group.
 */
static void posix_cpu_timers_init_group(struct signal_struct *sig)
{
	struct posix_cputimers *pct = &sig->posix_cputimers;
	unsigned long cpu_limit;

	cpu_limit = READ_ONCE(sig->rlim[RLIMIT_CPU].rlim_cur);
	posix_cputimers_group_init(pct, cpu_limit);
}

static int copy_signal(unsigned long clone_flags, struct task_struct *tsk)
{
	struct signal_struct *sig;

	if (clone_flags & CLONE_THREAD)
		return 0;

	sig = kmem_cache_zalloc(signal_cachep, GFP_KERNEL);
	tsk->signal = sig;
	if (!sig)
		return -ENOMEM;

	sig->nr_threads = 1;
	atomic_set(&sig->live, 1);
	refcount_set(&sig->sigcnt, 1);

	/* list_add(thread_node, thread_head) without INIT_LIST_HEAD() */
	sig->thread_head = (struct list_head)LIST_HEAD_INIT(tsk->thread_node);
	tsk->thread_node = (struct list_head)LIST_HEAD_INIT(sig->thread_head);

	init_waitqueue_head(&sig->wait_chldexit);
	sig->curr_target = tsk;
	init_sigpending(&sig->shared_pending);
	INIT_HLIST_HEAD(&sig->multiprocess);
	seqlock_init(&sig->stats_lock);
	prev_cputime_init(&sig->prev_cputime);

#ifdef CONFIG_POSIX_TIMERS
	INIT_LIST_HEAD(&sig->posix_timers);
	hrtimer_init(&sig->real_timer, CLOCK_MONOTONIC, HRTIMER_MODE_REL);
	sig->real_timer.function = it_real_fn;
#endif

	task_lock(current->group_leader);
	memcpy(sig->rlim, current->signal->rlim, sizeof sig->rlim);
	task_unlock(current->group_leader);

	posix_cpu_timers_init_group(sig);

	tty_audit_fork(sig);
	sched_autogroup_fork(sig);

	sig->oom_score_adj = current->signal->oom_score_adj;
	sig->oom_score_adj_min = current->signal->oom_score_adj_min;

	mutex_init(&sig->cred_guard_mutex);

	return 0;
}

static void copy_seccomp(struct task_struct *p)
{
#ifdef CONFIG_SECCOMP
	/*
	 * Must be called with sighand->lock held, which is common to
	 * all threads in the group. Holding cred_guard_mutex is not
	 * needed because this new task is not yet running and cannot
	 * be racing exec.
	 */
	assert_spin_locked(&current->sighand->siglock);

	/* Ref-count the new filter user, and assign it. */
	get_seccomp_filter(current);
	p->seccomp = current->seccomp;

	/*
	 * Explicitly enable no_new_privs here in case it got set
	 * between the task_struct being duplicated and holding the
	 * sighand lock. The seccomp state and nnp must be in sync.
	 */
	if (task_no_new_privs(current))
		task_set_no_new_privs(p);

	/*
	 * If the parent gained a seccomp mode after copying thread
	 * flags and between before we held the sighand lock, we have
	 * to manually enable the seccomp thread flag here.
	 */
	if (p->seccomp.mode != SECCOMP_MODE_DISABLED)
		set_tsk_thread_flag(p, TIF_SECCOMP);
#endif
}

SYSCALL_DEFINE1(set_tid_address, int __user *, tidptr)
{
	current->clear_child_tid = tidptr;

	return task_pid_vnr(current);
}

static void rt_mutex_init_task(struct task_struct *p)
{
	raw_spin_lock_init(&p->pi_lock);
#ifdef CONFIG_RT_MUTEXES
	p->pi_waiters = RB_ROOT_CACHED;
	p->pi_top_task = NULL;
	p->pi_blocked_on = NULL;
#endif
}

static inline void init_task_pid_links(struct task_struct *task)
{
	enum pid_type type;

	for (type = PIDTYPE_PID; type < PIDTYPE_MAX; ++type) {
		INIT_HLIST_NODE(&task->pid_links[type]);
	}
}

static inline void
init_task_pid(struct task_struct *task, enum pid_type type, struct pid *pid)
{
	if (type == PIDTYPE_PID)
		task->thread_pid = pid;
	else
		task->signal->pids[type] = pid;
}

static inline void rcu_copy_process(struct task_struct *p)
{
#ifdef CONFIG_PREEMPT_RCU
	p->rcu_read_lock_nesting = 0;
	p->rcu_read_unlock_special.s = 0;
	p->rcu_blocked_node = NULL;
	INIT_LIST_HEAD(&p->rcu_node_entry);
#endif /* #ifdef CONFIG_PREEMPT_RCU */
#ifdef CONFIG_TASKS_RCU
	p->rcu_tasks_holdout = false;
	INIT_LIST_HEAD(&p->rcu_tasks_holdout_list);
	p->rcu_tasks_idle_cpu = -1;
#endif /* #ifdef CONFIG_TASKS_RCU */
}

struct pid *pidfd_pid(const struct file *file)
{
	if (file->f_op == &pidfd_fops)
		return file->private_data;

	return ERR_PTR(-EBADF);
}

static int pidfd_release(struct inode *inode, struct file *file)
{
	struct pid *pid = file->private_data;

	file->private_data = NULL;
	put_pid(pid);
	return 0;
}

#ifdef CONFIG_PROC_FS
/**
 * pidfd_show_fdinfo - print information about a pidfd
 * @m: proc fdinfo file
 * @f: file referencing a pidfd
 *
 * Pid:
 * This function will print the pid that a given pidfd refers to in the
 * pid namespace of the procfs instance.
 * If the pid namespace of the process is not a descendant of the pid
 * namespace of the procfs instance 0 will be shown as its pid. This is
 * similar to calling getppid() on a process whose parent is outside of
 * its pid namespace.
 *
 * NSpid:
 * If pid namespaces are supported then this function will also print
 * the pid of a given pidfd refers to for all descendant pid namespaces
 * starting from the current pid namespace of the instance, i.e. the
 * Pid field and the first entry in the NSpid field will be identical.
 * If the pid namespace of the process is not a descendant of the pid
 * namespace of the procfs instance 0 will be shown as its first NSpid
 * entry and no others will be shown.
 * Note that this differs from the Pid and NSpid fields in
 * /proc/<pid>/status where Pid and NSpid are always shown relative to
 * the  pid namespace of the procfs instance. The difference becomes
 * obvious when sending around a pidfd between pid namespaces from a
 * different branch of the tree, i.e. where no ancestoral relation is
 * present between the pid namespaces:
 * - create two new pid namespaces ns1 and ns2 in the initial pid
 *   namespace (also take care to create new mount namespaces in the
 *   new pid namespace and mount procfs)
 * - create a process with a pidfd in ns1
 * - send pidfd from ns1 to ns2
 * - read /proc/self/fdinfo/<pidfd> and observe that both Pid and NSpid
 *   have exactly one entry, which is 0
 */
static void pidfd_show_fdinfo(struct seq_file *m, struct file *f)
{
	struct pid *pid = f->private_data;
	struct pid_namespace *ns;
	pid_t nr = -1;
<<<<<<< HEAD

	if (likely(pid_has_task(pid, PIDTYPE_PID))) {
		ns = proc_pid_ns(file_inode(m->file));
		nr = pid_nr_ns(pid, ns);
	}

	seq_put_decimal_ll(m, "Pid:\t", nr);

=======

	if (likely(pid_has_task(pid, PIDTYPE_PID))) {
		ns = proc_pid_ns(file_inode(m->file));
		nr = pid_nr_ns(pid, ns);
	}

	seq_put_decimal_ll(m, "Pid:\t", nr);

>>>>>>> a7196caf
#ifdef CONFIG_PID_NS
	seq_put_decimal_ll(m, "\nNSpid:\t", nr);
	if (nr > 0) {
		int i;

		/* If nr is non-zero it means that 'pid' is valid and that
		 * ns, i.e. the pid namespace associated with the procfs
		 * instance, is in the pid namespace hierarchy of pid.
		 * Start at one below the already printed level.
		 */
		for (i = ns->level + 1; i <= pid->level; i++)
			seq_put_decimal_ll(m, "\t", pid->numbers[i].nr);
	}
#endif
	seq_putc(m, '\n');
}
#endif

/*
 * Poll support for process exit notification.
 */
static __poll_t pidfd_poll(struct file *file, struct poll_table_struct *pts)
{
	struct task_struct *task;
	struct pid *pid = file->private_data;
	__poll_t poll_flags = 0;

	poll_wait(file, &pid->wait_pidfd, pts);

	rcu_read_lock();
	task = pid_task(pid, PIDTYPE_PID);
	/*
	 * Inform pollers only when the whole thread group exits.
	 * If the thread group leader exits before all other threads in the
	 * group, then poll(2) should block, similar to the wait(2) family.
	 */
	if (!task || (task->exit_state && thread_group_empty(task)))
		poll_flags = EPOLLIN | EPOLLRDNORM;
	rcu_read_unlock();

	return poll_flags;
}

const struct file_operations pidfd_fops = {
	.release = pidfd_release,
	.poll = pidfd_poll,
#ifdef CONFIG_PROC_FS
	.show_fdinfo = pidfd_show_fdinfo,
#endif
};

static void __delayed_free_task(struct rcu_head *rhp)
{
	struct task_struct *tsk = container_of(rhp, struct task_struct, rcu);

	free_task(tsk);
}

static __always_inline void delayed_free_task(struct task_struct *tsk)
{
	if (IS_ENABLED(CONFIG_MEMCG))
		call_rcu(&tsk->rcu, __delayed_free_task);
	else
		free_task(tsk);
}

/*
 * This creates a new process as a copy of the old one,
 * but does not actually start it yet.
 *
 * It copies the registers, and all the appropriate
 * parts of the process environment (as per the clone
 * flags). The actual kick-off is left to the caller.
 */
static __latent_entropy struct task_struct *copy_process(
					struct pid *pid,
					int trace,
					int node,
					struct kernel_clone_args *args)
{
	int pidfd = -1, retval;
	struct task_struct *p;
	struct multiprocess_signals delayed;
	struct file *pidfile = NULL;
	u64 clone_flags = args->flags;

	/*
	 * Don't allow sharing the root directory with processes in a different
	 * namespace
	 */
	if ((clone_flags & (CLONE_NEWNS|CLONE_FS)) == (CLONE_NEWNS|CLONE_FS))
		return ERR_PTR(-EINVAL);

	if ((clone_flags & (CLONE_NEWUSER|CLONE_FS)) == (CLONE_NEWUSER|CLONE_FS))
		return ERR_PTR(-EINVAL);

	/*
	 * Thread groups must share signals as well, and detached threads
	 * can only be started up within the thread group.
	 */
	if ((clone_flags & CLONE_THREAD) && !(clone_flags & CLONE_SIGHAND))
		return ERR_PTR(-EINVAL);

	/*
	 * Shared signal handlers imply shared VM. By way of the above,
	 * thread groups also imply shared VM. Blocking this case allows
	 * for various simplifications in other code.
	 */
	if ((clone_flags & CLONE_SIGHAND) && !(clone_flags & CLONE_VM))
		return ERR_PTR(-EINVAL);

	/*
	 * Siblings of global init remain as zombies on exit since they are
	 * not reaped by their parent (swapper). To solve this and to avoid
	 * multi-rooted process trees, prevent global and container-inits
	 * from creating siblings.
	 */
	if ((clone_flags & CLONE_PARENT) &&
				current->signal->flags & SIGNAL_UNKILLABLE)
		return ERR_PTR(-EINVAL);

	/*
	 * If the new process will be in a different pid or user namespace
	 * do not allow it to share a thread group with the forking task.
	 */
	if (clone_flags & CLONE_THREAD) {
		if ((clone_flags & (CLONE_NEWUSER | CLONE_NEWPID)) ||
		    (task_active_pid_ns(current) !=
				current->nsproxy->pid_ns_for_children))
			return ERR_PTR(-EINVAL);
	}

	if (clone_flags & CLONE_PIDFD) {
		/*
		 * - CLONE_DETACHED is blocked so that we can potentially
		 *   reuse it later for CLONE_PIDFD.
		 * - CLONE_THREAD is blocked until someone really needs it.
		 */
		if (clone_flags & (CLONE_DETACHED | CLONE_THREAD))
			return ERR_PTR(-EINVAL);
	}

	/*
	 * Force any signals received before this point to be delivered
	 * before the fork happens.  Collect up signals sent to multiple
	 * processes that happen during the fork and delay them so that
	 * they appear to happen after the fork.
	 */
	sigemptyset(&delayed.signal);
	INIT_HLIST_NODE(&delayed.node);

	spin_lock_irq(&current->sighand->siglock);
	if (!(clone_flags & CLONE_THREAD))
		hlist_add_head(&delayed.node, &current->signal->multiprocess);
	recalc_sigpending();
	spin_unlock_irq(&current->sighand->siglock);
	retval = -ERESTARTNOINTR;
	if (signal_pending(current))
		goto fork_out;

	retval = -ENOMEM;
	p = dup_task_struct(current, node);
	if (!p)
		goto fork_out;

	/*
	 * This _must_ happen before we call free_task(), i.e. before we jump
	 * to any of the bad_fork_* labels. This is to avoid freeing
	 * p->set_child_tid which is (ab)used as a kthread's data pointer for
	 * kernel threads (PF_KTHREAD).
	 */
	p->set_child_tid = (clone_flags & CLONE_CHILD_SETTID) ? args->child_tid : NULL;
	/*
	 * Clear TID on mm_release()?
	 */
	p->clear_child_tid = (clone_flags & CLONE_CHILD_CLEARTID) ? args->child_tid : NULL;

	ftrace_graph_init_task(p);

	rt_mutex_init_task(p);

#ifdef CONFIG_PROVE_LOCKING
	DEBUG_LOCKS_WARN_ON(!p->hardirqs_enabled);
	DEBUG_LOCKS_WARN_ON(!p->softirqs_enabled);
#endif
	retval = -EAGAIN;
	if (atomic_read(&p->real_cred->user->processes) >=
			task_rlimit(p, RLIMIT_NPROC)) {
		if (p->real_cred->user != INIT_USER &&
		    !capable(CAP_SYS_RESOURCE) && !capable(CAP_SYS_ADMIN))
			goto bad_fork_free;
	}
	current->flags &= ~PF_NPROC_EXCEEDED;

	retval = copy_creds(p, clone_flags);
	if (retval < 0)
		goto bad_fork_free;

	/*
	 * If multiple threads are within copy_process(), then this check
	 * triggers too late. This doesn't hurt, the check is only there
	 * to stop root fork bombs.
	 */
	retval = -EAGAIN;
	if (nr_threads >= max_threads)
		goto bad_fork_cleanup_count;

	delayacct_tsk_init(p);	/* Must remain after dup_task_struct() */
	p->flags &= ~(PF_SUPERPRIV | PF_WQ_WORKER | PF_IDLE);
	p->flags |= PF_FORKNOEXEC;
	INIT_LIST_HEAD(&p->children);
	INIT_LIST_HEAD(&p->sibling);
	rcu_copy_process(p);
	p->vfork_done = NULL;
	spin_lock_init(&p->alloc_lock);

	init_sigpending(&p->pending);

	p->utime = p->stime = p->gtime = 0;
#ifdef CONFIG_ARCH_HAS_SCALED_CPUTIME
	p->utimescaled = p->stimescaled = 0;
#endif
	prev_cputime_init(&p->prev_cputime);

#ifdef CONFIG_VIRT_CPU_ACCOUNTING_GEN
	seqcount_init(&p->vtime.seqcount);
	p->vtime.starttime = 0;
	p->vtime.state = VTIME_INACTIVE;
#endif

#if defined(SPLIT_RSS_COUNTING)
	memset(&p->rss_stat, 0, sizeof(p->rss_stat));
#endif

	p->default_timer_slack_ns = current->timer_slack_ns;

#ifdef CONFIG_PSI
	p->psi_flags = 0;
#endif

	task_io_accounting_init(&p->ioac);
	acct_clear_integrals(p);

	posix_cputimers_init(&p->posix_cputimers);

	p->io_context = NULL;
	audit_set_context(p, NULL);
	cgroup_fork(p);
#ifdef CONFIG_NUMA
	p->mempolicy = mpol_dup(p->mempolicy);
	if (IS_ERR(p->mempolicy)) {
		retval = PTR_ERR(p->mempolicy);
		p->mempolicy = NULL;
		goto bad_fork_cleanup_threadgroup_lock;
	}
#endif
#ifdef CONFIG_CPUSETS
	p->cpuset_mem_spread_rotor = NUMA_NO_NODE;
	p->cpuset_slab_spread_rotor = NUMA_NO_NODE;
	seqcount_init(&p->mems_allowed_seq);
#endif
#ifdef CONFIG_TRACE_IRQFLAGS
	p->irq_events = 0;
	p->hardirqs_enabled = 0;
	p->hardirq_enable_ip = 0;
	p->hardirq_enable_event = 0;
	p->hardirq_disable_ip = _THIS_IP_;
	p->hardirq_disable_event = 0;
	p->softirqs_enabled = 1;
	p->softirq_enable_ip = _THIS_IP_;
	p->softirq_enable_event = 0;
	p->softirq_disable_ip = 0;
	p->softirq_disable_event = 0;
	p->hardirq_context = 0;
	p->softirq_context = 0;
#endif

	p->pagefault_disabled = 0;

#ifdef CONFIG_LOCKDEP
	lockdep_init_task(p);
#endif

#ifdef CONFIG_DEBUG_MUTEXES
	p->blocked_on = NULL; /* not blocked yet */
#endif
#ifdef CONFIG_BCACHE
	p->sequential_io	= 0;
	p->sequential_io_avg	= 0;
#endif

	/* Perform scheduler related setup. Assign this task to a CPU. */
	retval = sched_fork(clone_flags, p);
	if (retval)
		goto bad_fork_cleanup_policy;

	retval = perf_event_init_task(p);
	if (retval)
		goto bad_fork_cleanup_policy;
	retval = audit_alloc(p);
	if (retval)
		goto bad_fork_cleanup_perf;
	/* copy all the process information */
	shm_init_task(p);
	retval = security_task_alloc(p, clone_flags);
	if (retval)
		goto bad_fork_cleanup_audit;
	retval = copy_semundo(clone_flags, p);
	if (retval)
		goto bad_fork_cleanup_security;
	retval = copy_files(clone_flags, p);
	if (retval)
		goto bad_fork_cleanup_semundo;
	retval = copy_fs(clone_flags, p);
	if (retval)
		goto bad_fork_cleanup_files;
	retval = copy_sighand(clone_flags, p);
	if (retval)
		goto bad_fork_cleanup_fs;
	retval = copy_signal(clone_flags, p);
	if (retval)
		goto bad_fork_cleanup_sighand;
	retval = copy_mm(clone_flags, p);
	if (retval)
		goto bad_fork_cleanup_signal;
	retval = copy_namespaces(clone_flags, p);
	if (retval)
		goto bad_fork_cleanup_mm;
	retval = copy_io(clone_flags, p);
	if (retval)
		goto bad_fork_cleanup_namespaces;
	retval = copy_thread_tls(clone_flags, args->stack, args->stack_size, p,
				 args->tls);
	if (retval)
		goto bad_fork_cleanup_io;

	stackleak_task_init(p);

	if (pid != &init_struct_pid) {
		pid = alloc_pid(p->nsproxy->pid_ns_for_children, args->set_tid,
				args->set_tid_size);
		if (IS_ERR(pid)) {
			retval = PTR_ERR(pid);
			goto bad_fork_cleanup_thread;
		}
	}

	/*
	 * This has to happen after we've potentially unshared the file
	 * descriptor table (so that the pidfd doesn't leak into the child
	 * if the fd table isn't shared).
	 */
	if (clone_flags & CLONE_PIDFD) {
		retval = get_unused_fd_flags(O_RDWR | O_CLOEXEC);
		if (retval < 0)
			goto bad_fork_free_pid;

		pidfd = retval;

		pidfile = anon_inode_getfile("[pidfd]", &pidfd_fops, pid,
					      O_RDWR | O_CLOEXEC);
		if (IS_ERR(pidfile)) {
			put_unused_fd(pidfd);
			retval = PTR_ERR(pidfile);
			goto bad_fork_free_pid;
		}
		get_pid(pid);	/* held by pidfile now */

		retval = put_user(pidfd, args->pidfd);
		if (retval)
			goto bad_fork_put_pidfd;
	}

#ifdef CONFIG_BLOCK
	p->plug = NULL;
#endif
	futex_init_task(p);

	/*
	 * sigaltstack should be cleared when sharing the same VM
	 */
	if ((clone_flags & (CLONE_VM|CLONE_VFORK)) == CLONE_VM)
		sas_ss_reset(p);

	/*
	 * Syscall tracing and stepping should be turned off in the
	 * child regardless of CLONE_PTRACE.
	 */
	user_disable_single_step(p);
	clear_tsk_thread_flag(p, TIF_SYSCALL_TRACE);
#ifdef TIF_SYSCALL_EMU
	clear_tsk_thread_flag(p, TIF_SYSCALL_EMU);
#endif
	clear_tsk_latency_tracing(p);

	/* ok, now we should be set up.. */
	p->pid = pid_nr(pid);
	if (clone_flags & CLONE_THREAD) {
		p->exit_signal = -1;
		p->group_leader = current->group_leader;
		p->tgid = current->tgid;
	} else {
		if (clone_flags & CLONE_PARENT)
			p->exit_signal = current->group_leader->exit_signal;
		else
			p->exit_signal = args->exit_signal;
		p->group_leader = p;
		p->tgid = p->pid;
	}

	p->nr_dirtied = 0;
	p->nr_dirtied_pause = 128 >> (PAGE_SHIFT - 10);
	p->dirty_paused_when = 0;

	p->pdeath_signal = 0;
	INIT_LIST_HEAD(&p->thread_group);
	p->task_works = NULL;

	cgroup_threadgroup_change_begin(current);
	/*
	 * Ensure that the cgroup subsystem policies allow the new process to be
	 * forked. It should be noted the the new process's css_set can be changed
	 * between here and cgroup_post_fork() if an organisation operation is in
	 * progress.
	 */
	retval = cgroup_can_fork(p);
	if (retval)
		goto bad_fork_cgroup_threadgroup_change_end;

	/*
	 * From this point on we must avoid any synchronous user-space
	 * communication until we take the tasklist-lock. In particular, we do
	 * not want user-space to be able to predict the process start-time by
	 * stalling fork(2) after we recorded the start_time but before it is
	 * visible to the system.
	 */

	p->start_time = ktime_get_ns();
	p->start_boottime = ktime_get_boottime_ns();

	/*
	 * Make it visible to the rest of the system, but dont wake it up yet.
	 * Need tasklist lock for parent etc handling!
	 */
	write_lock_irq(&tasklist_lock);

	/* CLONE_PARENT re-uses the old parent */
	if (clone_flags & (CLONE_PARENT|CLONE_THREAD)) {
		p->real_parent = current->real_parent;
		p->parent_exec_id = current->parent_exec_id;
	} else {
		p->real_parent = current;
		p->parent_exec_id = current->self_exec_id;
	}

	klp_copy_process(p);

	spin_lock(&current->sighand->siglock);

	/*
	 * Copy seccomp details explicitly here, in case they were changed
	 * before holding sighand lock.
	 */
	copy_seccomp(p);

	rseq_fork(p, clone_flags);

	/* Don't start children in a dying pid namespace */
	if (unlikely(!(ns_of_pid(pid)->pid_allocated & PIDNS_ADDING))) {
		retval = -ENOMEM;
		goto bad_fork_cancel_cgroup;
	}

	/* Let kill terminate clone/fork in the middle */
	if (fatal_signal_pending(current)) {
		retval = -EINTR;
		goto bad_fork_cancel_cgroup;
	}

	/* past the last point of failure */
	if (pidfile)
		fd_install(pidfd, pidfile);

	init_task_pid_links(p);
	if (likely(p->pid)) {
		ptrace_init_task(p, (clone_flags & CLONE_PTRACE) || trace);

		init_task_pid(p, PIDTYPE_PID, pid);
		if (thread_group_leader(p)) {
			init_task_pid(p, PIDTYPE_TGID, pid);
			init_task_pid(p, PIDTYPE_PGID, task_pgrp(current));
			init_task_pid(p, PIDTYPE_SID, task_session(current));

			if (is_child_reaper(pid)) {
				ns_of_pid(pid)->child_reaper = p;
				p->signal->flags |= SIGNAL_UNKILLABLE;
			}
			p->signal->shared_pending.signal = delayed.signal;
			p->signal->tty = tty_kref_get(current->signal->tty);
			/*
			 * Inherit has_child_subreaper flag under the same
			 * tasklist_lock with adding child to the process tree
			 * for propagate_has_child_subreaper optimization.
			 */
			p->signal->has_child_subreaper = p->real_parent->signal->has_child_subreaper ||
							 p->real_parent->signal->is_child_subreaper;
			list_add_tail(&p->sibling, &p->real_parent->children);
			list_add_tail_rcu(&p->tasks, &init_task.tasks);
			attach_pid(p, PIDTYPE_TGID);
			attach_pid(p, PIDTYPE_PGID);
			attach_pid(p, PIDTYPE_SID);
			__this_cpu_inc(process_counts);
		} else {
			current->signal->nr_threads++;
			atomic_inc(&current->signal->live);
			refcount_inc(&current->signal->sigcnt);
			task_join_group_stop(p);
			list_add_tail_rcu(&p->thread_group,
					  &p->group_leader->thread_group);
			list_add_tail_rcu(&p->thread_node,
					  &p->signal->thread_head);
		}
		attach_pid(p, PIDTYPE_PID);
		nr_threads++;
	}
	total_forks++;
	hlist_del_init(&delayed.node);
	spin_unlock(&current->sighand->siglock);
	syscall_tracepoint_update(p);
	write_unlock_irq(&tasklist_lock);

	proc_fork_connector(p);
	cgroup_post_fork(p);
	cgroup_threadgroup_change_end(current);
	perf_event_fork(p);

	trace_task_newtask(p, clone_flags);
	uprobe_copy_process(p, clone_flags);

	return p;

bad_fork_cancel_cgroup:
	spin_unlock(&current->sighand->siglock);
	write_unlock_irq(&tasklist_lock);
	cgroup_cancel_fork(p);
bad_fork_cgroup_threadgroup_change_end:
	cgroup_threadgroup_change_end(current);
bad_fork_put_pidfd:
	if (clone_flags & CLONE_PIDFD) {
		fput(pidfile);
		put_unused_fd(pidfd);
	}
bad_fork_free_pid:
	if (pid != &init_struct_pid)
		free_pid(pid);
bad_fork_cleanup_thread:
	exit_thread(p);
bad_fork_cleanup_io:
	if (p->io_context)
		exit_io_context(p);
bad_fork_cleanup_namespaces:
	exit_task_namespaces(p);
bad_fork_cleanup_mm:
	if (p->mm) {
		mm_clear_owner(p->mm, p);
		mmput(p->mm);
	}
bad_fork_cleanup_signal:
	if (!(clone_flags & CLONE_THREAD))
		free_signal_struct(p->signal);
bad_fork_cleanup_sighand:
	__cleanup_sighand(p->sighand);
bad_fork_cleanup_fs:
	exit_fs(p); /* blocking */
bad_fork_cleanup_files:
	exit_files(p); /* blocking */
bad_fork_cleanup_semundo:
	exit_sem(p);
bad_fork_cleanup_security:
	security_task_free(p);
bad_fork_cleanup_audit:
	audit_free(p);
bad_fork_cleanup_perf:
	perf_event_free_task(p);
bad_fork_cleanup_policy:
	lockdep_free_task(p);
#ifdef CONFIG_NUMA
	mpol_put(p->mempolicy);
bad_fork_cleanup_threadgroup_lock:
#endif
	delayacct_tsk_free(p);
bad_fork_cleanup_count:
	atomic_dec(&p->cred->user->processes);
	exit_creds(p);
bad_fork_free:
	p->state = TASK_DEAD;
	put_task_stack(p);
	delayed_free_task(p);
fork_out:
	spin_lock_irq(&current->sighand->siglock);
	hlist_del_init(&delayed.node);
	spin_unlock_irq(&current->sighand->siglock);
	return ERR_PTR(retval);
}

static inline void init_idle_pids(struct task_struct *idle)
{
	enum pid_type type;

	for (type = PIDTYPE_PID; type < PIDTYPE_MAX; ++type) {
		INIT_HLIST_NODE(&idle->pid_links[type]); /* not really needed */
		init_task_pid(idle, type, &init_struct_pid);
	}
}

struct task_struct *fork_idle(int cpu)
{
	struct task_struct *task;
	struct kernel_clone_args args = {
		.flags = CLONE_VM,
	};

	task = copy_process(&init_struct_pid, 0, cpu_to_node(cpu), &args);
	if (!IS_ERR(task)) {
		init_idle_pids(task);
		init_idle(task, cpu);
	}

	return task;
}

struct mm_struct *copy_init_mm(void)
{
	return dup_mm(NULL, &init_mm);
}

/*
 *  Ok, this is the main fork-routine.
 *
 * It copies the process, and if successful kick-starts
 * it and waits for it to finish using the VM if required.
 *
 * args->exit_signal is expected to be checked for sanity by the caller.
 */
long _do_fork(struct kernel_clone_args *args)
{
	u64 clone_flags = args->flags;
	struct completion vfork;
	struct pid *pid;
	struct task_struct *p;
	int trace = 0;
	long nr;

	/*
	 * Determine whether and which event to report to ptracer.  When
	 * called from kernel_thread or CLONE_UNTRACED is explicitly
	 * requested, no event is reported; otherwise, report if the event
	 * for the type of forking is enabled.
	 */
	if (!(clone_flags & CLONE_UNTRACED)) {
		if (clone_flags & CLONE_VFORK)
			trace = PTRACE_EVENT_VFORK;
		else if (args->exit_signal != SIGCHLD)
			trace = PTRACE_EVENT_CLONE;
		else
			trace = PTRACE_EVENT_FORK;

		if (likely(!ptrace_event_enabled(current, trace)))
			trace = 0;
	}

	p = copy_process(NULL, trace, NUMA_NO_NODE, args);
	add_latent_entropy();

	if (IS_ERR(p))
		return PTR_ERR(p);

	/*
	 * Do this prior waking up the new thread - the thread pointer
	 * might get invalid after that point, if the thread exits quickly.
	 */
	trace_sched_process_fork(current, p);

	pid = get_task_pid(p, PIDTYPE_PID);
	nr = pid_vnr(pid);

	if (clone_flags & CLONE_PARENT_SETTID)
		put_user(nr, args->parent_tid);

	if (clone_flags & CLONE_VFORK) {
		p->vfork_done = &vfork;
		init_completion(&vfork);
		get_task_struct(p);
	}

	wake_up_new_task(p);

	/* forking complete and child started to run, tell ptracer */
	if (unlikely(trace))
		ptrace_event_pid(trace, pid);

	if (clone_flags & CLONE_VFORK) {
		if (!wait_for_vfork_done(p, &vfork))
			ptrace_event_pid(PTRACE_EVENT_VFORK_DONE, pid);
	}

	put_pid(pid);
	return nr;
}

bool legacy_clone_args_valid(const struct kernel_clone_args *kargs)
{
	/* clone(CLONE_PIDFD) uses parent_tidptr to return a pidfd */
	if ((kargs->flags & CLONE_PIDFD) &&
	    (kargs->flags & CLONE_PARENT_SETTID))
		return false;

	return true;
}

#ifndef CONFIG_HAVE_COPY_THREAD_TLS
/* For compatibility with architectures that call do_fork directly rather than
 * using the syscall entry points below. */
long do_fork(unsigned long clone_flags,
	      unsigned long stack_start,
	      unsigned long stack_size,
	      int __user *parent_tidptr,
	      int __user *child_tidptr)
{
	struct kernel_clone_args args = {
		.flags		= (clone_flags & ~CSIGNAL),
		.pidfd		= parent_tidptr,
		.child_tid	= child_tidptr,
		.parent_tid	= parent_tidptr,
		.exit_signal	= (clone_flags & CSIGNAL),
		.stack		= stack_start,
		.stack_size	= stack_size,
	};

	if (!legacy_clone_args_valid(&args))
		return -EINVAL;

	return _do_fork(&args);
}
#endif

/*
 * Create a kernel thread.
 */
pid_t kernel_thread(int (*fn)(void *), void *arg, unsigned long flags)
{
	struct kernel_clone_args args = {
		.flags		= ((flags | CLONE_VM | CLONE_UNTRACED) & ~CSIGNAL),
		.exit_signal	= (flags & CSIGNAL),
		.stack		= (unsigned long)fn,
		.stack_size	= (unsigned long)arg,
	};

	return _do_fork(&args);
}

#ifdef __ARCH_WANT_SYS_FORK
SYSCALL_DEFINE0(fork)
{
#ifdef CONFIG_MMU
	struct kernel_clone_args args = {
		.exit_signal = SIGCHLD,
	};

	return _do_fork(&args);
#else
	/* can not support in nommu mode */
	return -EINVAL;
#endif
}
#endif

#ifdef __ARCH_WANT_SYS_VFORK
SYSCALL_DEFINE0(vfork)
{
	struct kernel_clone_args args = {
		.flags		= CLONE_VFORK | CLONE_VM,
		.exit_signal	= SIGCHLD,
	};

	return _do_fork(&args);
}
#endif

#ifdef __ARCH_WANT_SYS_CLONE
#ifdef CONFIG_CLONE_BACKWARDS
SYSCALL_DEFINE5(clone, unsigned long, clone_flags, unsigned long, newsp,
		 int __user *, parent_tidptr,
		 unsigned long, tls,
		 int __user *, child_tidptr)
#elif defined(CONFIG_CLONE_BACKWARDS2)
SYSCALL_DEFINE5(clone, unsigned long, newsp, unsigned long, clone_flags,
		 int __user *, parent_tidptr,
		 int __user *, child_tidptr,
		 unsigned long, tls)
#elif defined(CONFIG_CLONE_BACKWARDS3)
SYSCALL_DEFINE6(clone, unsigned long, clone_flags, unsigned long, newsp,
		int, stack_size,
		int __user *, parent_tidptr,
		int __user *, child_tidptr,
		unsigned long, tls)
#else
SYSCALL_DEFINE5(clone, unsigned long, clone_flags, unsigned long, newsp,
		 int __user *, parent_tidptr,
		 int __user *, child_tidptr,
		 unsigned long, tls)
#endif
{
	struct kernel_clone_args args = {
		.flags		= (clone_flags & ~CSIGNAL),
		.pidfd		= parent_tidptr,
		.child_tid	= child_tidptr,
		.parent_tid	= parent_tidptr,
		.exit_signal	= (clone_flags & CSIGNAL),
		.stack		= newsp,
		.tls		= tls,
	};

	if (!legacy_clone_args_valid(&args))
		return -EINVAL;

	return _do_fork(&args);
}
#endif

#ifdef __ARCH_WANT_SYS_CLONE3

/*
 * copy_thread implementations handle CLONE_SETTLS by reading the TLS value from
 * the registers containing the syscall arguments for clone. This doesn't work
 * with clone3 since the TLS value is passed in clone_args instead.
 */
#ifndef CONFIG_HAVE_COPY_THREAD_TLS
#error clone3 requires copy_thread_tls support in arch
#endif

noinline static int copy_clone_args_from_user(struct kernel_clone_args *kargs,
					      struct clone_args __user *uargs,
					      size_t usize)
{
	int err;
	struct clone_args args;
	pid_t *kset_tid = kargs->set_tid;

	if (unlikely(usize > PAGE_SIZE))
		return -E2BIG;
	if (unlikely(usize < CLONE_ARGS_SIZE_VER0))
		return -EINVAL;

	err = copy_struct_from_user(&args, sizeof(args), uargs, usize);
	if (err)
		return err;

	if (unlikely(args.set_tid_size > MAX_PID_NS_LEVEL))
		return -EINVAL;

	if (unlikely(!args.set_tid && args.set_tid_size > 0))
		return -EINVAL;

	if (unlikely(args.set_tid && args.set_tid_size == 0))
		return -EINVAL;

	/*
	 * Verify that higher 32bits of exit_signal are unset and that
	 * it is a valid signal
	 */
	if (unlikely((args.exit_signal & ~((u64)CSIGNAL)) ||
		     !valid_signal(args.exit_signal)))
		return -EINVAL;

	*kargs = (struct kernel_clone_args){
		.flags		= args.flags,
		.pidfd		= u64_to_user_ptr(args.pidfd),
		.child_tid	= u64_to_user_ptr(args.child_tid),
		.parent_tid	= u64_to_user_ptr(args.parent_tid),
		.exit_signal	= args.exit_signal,
		.stack		= args.stack,
		.stack_size	= args.stack_size,
		.tls		= args.tls,
		.set_tid_size	= args.set_tid_size,
	};

	if (args.set_tid &&
		copy_from_user(kset_tid, u64_to_user_ptr(args.set_tid),
			(kargs->set_tid_size * sizeof(pid_t))))
		return -EFAULT;

	kargs->set_tid = kset_tid;

	return 0;
}

/**
 * clone3_stack_valid - check and prepare stack
 * @kargs: kernel clone args
 *
 * Verify that the stack arguments userspace gave us are sane.
 * In addition, set the stack direction for userspace since it's easy for us to
 * determine.
 */
static inline bool clone3_stack_valid(struct kernel_clone_args *kargs)
{
	if (kargs->stack == 0) {
		if (kargs->stack_size > 0)
			return false;
	} else {
		if (kargs->stack_size == 0)
			return false;

		if (!access_ok((void __user *)kargs->stack, kargs->stack_size))
			return false;

#if !defined(CONFIG_STACK_GROWSUP) && !defined(CONFIG_IA64)
		kargs->stack += kargs->stack_size;
#endif
	}

	return true;
}

static bool clone3_args_valid(struct kernel_clone_args *kargs)
{
	/* Verify that no unknown flags are passed along. */
	if (kargs->flags & ~(CLONE_LEGACY_FLAGS | CLONE_CLEAR_SIGHAND))
		return false;

	/*
	 * - make the CLONE_DETACHED bit reuseable for clone3
	 * - make the CSIGNAL bits reuseable for clone3
	 */
	if (kargs->flags & (CLONE_DETACHED | CSIGNAL))
		return false;

	if ((kargs->flags & (CLONE_SIGHAND | CLONE_CLEAR_SIGHAND)) ==
	    (CLONE_SIGHAND | CLONE_CLEAR_SIGHAND))
		return false;

	if ((kargs->flags & (CLONE_THREAD | CLONE_PARENT)) &&
	    kargs->exit_signal)
		return false;

	if (!clone3_stack_valid(kargs))
		return false;

	return true;
}

/**
 * clone3 - create a new process with specific properties
 * @uargs: argument structure
 * @size:  size of @uargs
 *
 * clone3() is the extensible successor to clone()/clone2().
 * It takes a struct as argument that is versioned by its size.
 *
 * Return: On success, a positive PID for the child process.
 *         On error, a negative errno number.
 */
SYSCALL_DEFINE2(clone3, struct clone_args __user *, uargs, size_t, size)
{
	int err;

	struct kernel_clone_args kargs;
	pid_t set_tid[MAX_PID_NS_LEVEL];

	kargs.set_tid = set_tid;

	err = copy_clone_args_from_user(&kargs, uargs, size);
	if (err)
		return err;

	if (!clone3_args_valid(&kargs))
		return -EINVAL;

	return _do_fork(&kargs);
}
#endif

void walk_process_tree(struct task_struct *top, proc_visitor visitor, void *data)
{
	struct task_struct *leader, *parent, *child;
	int res;

	read_lock(&tasklist_lock);
	leader = top = top->group_leader;
down:
	for_each_thread(leader, parent) {
		list_for_each_entry(child, &parent->children, sibling) {
			res = visitor(child, data);
			if (res) {
				if (res < 0)
					goto out;
				leader = child;
				goto down;
			}
up:
			;
		}
	}

	if (leader != top) {
		child = leader;
		parent = child->real_parent;
		leader = parent->group_leader;
		goto up;
	}
out:
	read_unlock(&tasklist_lock);
}

#ifndef ARCH_MIN_MMSTRUCT_ALIGN
#define ARCH_MIN_MMSTRUCT_ALIGN 0
#endif

static void sighand_ctor(void *data)
{
	struct sighand_struct *sighand = data;

	spin_lock_init(&sighand->siglock);
	init_waitqueue_head(&sighand->signalfd_wqh);
}

void __init proc_caches_init(void)
{
	unsigned int mm_size;

	sighand_cachep = kmem_cache_create("sighand_cache",
			sizeof(struct sighand_struct), 0,
			SLAB_HWCACHE_ALIGN|SLAB_PANIC|SLAB_TYPESAFE_BY_RCU|
			SLAB_ACCOUNT, sighand_ctor);
	signal_cachep = kmem_cache_create("signal_cache",
			sizeof(struct signal_struct), 0,
			SLAB_HWCACHE_ALIGN|SLAB_PANIC|SLAB_ACCOUNT,
			NULL);
	files_cachep = kmem_cache_create("files_cache",
			sizeof(struct files_struct), 0,
			SLAB_HWCACHE_ALIGN|SLAB_PANIC|SLAB_ACCOUNT,
			NULL);
	fs_cachep = kmem_cache_create("fs_cache",
			sizeof(struct fs_struct), 0,
			SLAB_HWCACHE_ALIGN|SLAB_PANIC|SLAB_ACCOUNT,
			NULL);

	/*
	 * The mm_cpumask is located at the end of mm_struct, and is
	 * dynamically sized based on the maximum CPU number this system
	 * can have, taking hotplug into account (nr_cpu_ids).
	 */
	mm_size = sizeof(struct mm_struct) + cpumask_size();

	mm_cachep = kmem_cache_create_usercopy("mm_struct",
			mm_size, ARCH_MIN_MMSTRUCT_ALIGN,
			SLAB_HWCACHE_ALIGN|SLAB_PANIC|SLAB_ACCOUNT,
			offsetof(struct mm_struct, saved_auxv),
			sizeof_field(struct mm_struct, saved_auxv),
			NULL);
	vm_area_cachep = KMEM_CACHE(vm_area_struct, SLAB_PANIC|SLAB_ACCOUNT);
	mmap_init();
	nsproxy_cache_init();
}

/*
 * Check constraints on flags passed to the unshare system call.
 */
static int check_unshare_flags(unsigned long unshare_flags)
{
	if (unshare_flags & ~(CLONE_THREAD|CLONE_FS|CLONE_NEWNS|CLONE_SIGHAND|
				CLONE_VM|CLONE_FILES|CLONE_SYSVSEM|
				CLONE_NEWUTS|CLONE_NEWIPC|CLONE_NEWNET|
				CLONE_NEWUSER|CLONE_NEWPID|CLONE_NEWCGROUP))
		return -EINVAL;
	/*
	 * Not implemented, but pretend it works if there is nothing
	 * to unshare.  Note that unsharing the address space or the
	 * signal handlers also need to unshare the signal queues (aka
	 * CLONE_THREAD).
	 */
	if (unshare_flags & (CLONE_THREAD | CLONE_SIGHAND | CLONE_VM)) {
		if (!thread_group_empty(current))
			return -EINVAL;
	}
	if (unshare_flags & (CLONE_SIGHAND | CLONE_VM)) {
		if (refcount_read(&current->sighand->count) > 1)
			return -EINVAL;
	}
	if (unshare_flags & CLONE_VM) {
		if (!current_is_single_threaded())
			return -EINVAL;
	}

	return 0;
}

/*
 * Unshare the filesystem structure if it is being shared
 */
static int unshare_fs(unsigned long unshare_flags, struct fs_struct **new_fsp)
{
	struct fs_struct *fs = current->fs;

	if (!(unshare_flags & CLONE_FS) || !fs)
		return 0;

	/* don't need lock here; in the worst case we'll do useless copy */
	if (fs->users == 1)
		return 0;

	*new_fsp = copy_fs_struct(fs);
	if (!*new_fsp)
		return -ENOMEM;

	return 0;
}

/*
 * Unshare file descriptor table if it is being shared
 */
static int unshare_fd(unsigned long unshare_flags, struct files_struct **new_fdp)
{
	struct files_struct *fd = current->files;
	int error = 0;

	if ((unshare_flags & CLONE_FILES) &&
	    (fd && atomic_read(&fd->count) > 1)) {
		*new_fdp = dup_fd(fd, &error);
		if (!*new_fdp)
			return error;
	}

	return 0;
}

/*
 * unshare allows a process to 'unshare' part of the process
 * context which was originally shared using clone.  copy_*
 * functions used by do_fork() cannot be used here directly
 * because they modify an inactive task_struct that is being
 * constructed. Here we are modifying the current, active,
 * task_struct.
 */
int ksys_unshare(unsigned long unshare_flags)
{
	struct fs_struct *fs, *new_fs = NULL;
	struct files_struct *fd, *new_fd = NULL;
	struct cred *new_cred = NULL;
	struct nsproxy *new_nsproxy = NULL;
	int do_sysvsem = 0;
	int err;

	/*
	 * If unsharing a user namespace must also unshare the thread group
	 * and unshare the filesystem root and working directories.
	 */
	if (unshare_flags & CLONE_NEWUSER)
		unshare_flags |= CLONE_THREAD | CLONE_FS;
	/*
	 * If unsharing vm, must also unshare signal handlers.
	 */
	if (unshare_flags & CLONE_VM)
		unshare_flags |= CLONE_SIGHAND;
	/*
	 * If unsharing a signal handlers, must also unshare the signal queues.
	 */
	if (unshare_flags & CLONE_SIGHAND)
		unshare_flags |= CLONE_THREAD;
	/*
	 * If unsharing namespace, must also unshare filesystem information.
	 */
	if (unshare_flags & CLONE_NEWNS)
		unshare_flags |= CLONE_FS;

	err = check_unshare_flags(unshare_flags);
	if (err)
		goto bad_unshare_out;
	/*
	 * CLONE_NEWIPC must also detach from the undolist: after switching
	 * to a new ipc namespace, the semaphore arrays from the old
	 * namespace are unreachable.
	 */
	if (unshare_flags & (CLONE_NEWIPC|CLONE_SYSVSEM))
		do_sysvsem = 1;
	err = unshare_fs(unshare_flags, &new_fs);
	if (err)
		goto bad_unshare_out;
	err = unshare_fd(unshare_flags, &new_fd);
	if (err)
		goto bad_unshare_cleanup_fs;
	err = unshare_userns(unshare_flags, &new_cred);
	if (err)
		goto bad_unshare_cleanup_fd;
	err = unshare_nsproxy_namespaces(unshare_flags, &new_nsproxy,
					 new_cred, new_fs);
	if (err)
		goto bad_unshare_cleanup_cred;

	if (new_fs || new_fd || do_sysvsem || new_cred || new_nsproxy) {
		if (do_sysvsem) {
			/*
			 * CLONE_SYSVSEM is equivalent to sys_exit().
			 */
			exit_sem(current);
		}
		if (unshare_flags & CLONE_NEWIPC) {
			/* Orphan segments in old ns (see sem above). */
			exit_shm(current);
			shm_init_task(current);
		}

		if (new_nsproxy)
			switch_task_namespaces(current, new_nsproxy);

		task_lock(current);

		if (new_fs) {
			fs = current->fs;
			spin_lock(&fs->lock);
			current->fs = new_fs;
			if (--fs->users)
				new_fs = NULL;
			else
				new_fs = fs;
			spin_unlock(&fs->lock);
		}

		if (new_fd) {
			fd = current->files;
			current->files = new_fd;
			new_fd = fd;
		}

		task_unlock(current);

		if (new_cred) {
			/* Install the new user namespace */
			commit_creds(new_cred);
			new_cred = NULL;
		}
	}

	perf_event_namespaces(current);

bad_unshare_cleanup_cred:
	if (new_cred)
		put_cred(new_cred);
bad_unshare_cleanup_fd:
	if (new_fd)
		put_files_struct(new_fd);

bad_unshare_cleanup_fs:
	if (new_fs)
		free_fs_struct(new_fs);

bad_unshare_out:
	return err;
}

SYSCALL_DEFINE1(unshare, unsigned long, unshare_flags)
{
	return ksys_unshare(unshare_flags);
}

/*
 *	Helper to unshare the files of the current task.
 *	We don't want to expose copy_files internals to
 *	the exec layer of the kernel.
 */

int unshare_files(struct files_struct **displaced)
{
	struct task_struct *task = current;
	struct files_struct *copy = NULL;
	int error;

	error = unshare_fd(CLONE_FILES, &copy);
	if (error || !copy) {
		*displaced = NULL;
		return error;
	}
	*displaced = task->files;
	task_lock(task);
	task->files = copy;
	task_unlock(task);
	return 0;
}

int sysctl_max_threads(struct ctl_table *table, int write,
		       void __user *buffer, size_t *lenp, loff_t *ppos)
{
	struct ctl_table t;
	int ret;
	int threads = max_threads;
	int min = 1;
	int max = MAX_THREADS;

	t = *table;
	t.data = &threads;
	t.extra1 = &min;
	t.extra2 = &max;

	ret = proc_dointvec_minmax(&t, write, buffer, lenp, ppos);
	if (ret || !write)
		return ret;

	max_threads = threads;

	return 0;
}<|MERGE_RESOLUTION|>--- conflicted
+++ resolved
@@ -1739,7 +1739,6 @@
 	struct pid *pid = f->private_data;
 	struct pid_namespace *ns;
 	pid_t nr = -1;
-<<<<<<< HEAD
 
 	if (likely(pid_has_task(pid, PIDTYPE_PID))) {
 		ns = proc_pid_ns(file_inode(m->file));
@@ -1748,16 +1747,6 @@
 
 	seq_put_decimal_ll(m, "Pid:\t", nr);
 
-=======
-
-	if (likely(pid_has_task(pid, PIDTYPE_PID))) {
-		ns = proc_pid_ns(file_inode(m->file));
-		nr = pid_nr_ns(pid, ns);
-	}
-
-	seq_put_decimal_ll(m, "Pid:\t", nr);
-
->>>>>>> a7196caf
 #ifdef CONFIG_PID_NS
 	seq_put_decimal_ll(m, "\nNSpid:\t", nr);
 	if (nr > 0) {

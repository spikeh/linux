--- conflicted
+++ resolved
@@ -1015,7 +1015,6 @@
 
 	/*
 	 * Always lookup index if there is no-upperdentry.
-<<<<<<< HEAD
 	 *
 	 * For the case of upperdentry, we have set origin by now if it
 	 * needed to be set. There are basically three cases.
@@ -1029,21 +1028,6 @@
 	 * xattr. There is no verification though as there is no path
 	 * based dentry lookup in lower in this case.
 	 *
-=======
-	 *
-	 * For the case of upperdentry, we have set origin by now if it
-	 * needed to be set. There are basically three cases.
-	 *
-	 * For directories, lookup index by lower inode and verify it matches
-	 * upper inode. We only trust dir index if we verified that lower dir
-	 * matches origin, otherwise dir index entries may be inconsistent
-	 * and we ignore them.
-	 *
-	 * For regular upper, we already set origin if upper had ORIGIN
-	 * xattr. There is no verification though as there is no path
-	 * based dentry lookup in lower in this case.
-	 *
->>>>>>> 84569f32
 	 * For metacopy upper, we set a verified origin already if index
 	 * is enabled and if upper had an ORIGIN xattr.
 	 *

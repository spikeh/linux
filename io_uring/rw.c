--- conflicted
+++ resolved
@@ -273,19 +273,6 @@
 	rw->addr = READ_ONCE(sqe->addr);
 	rw->len = READ_ONCE(sqe->len);
 	rw->flags = READ_ONCE(sqe->rw_flags);
-<<<<<<< HEAD
-	return 0;
-}
-
-int io_prep_rwv(struct io_kiocb *req, const struct io_uring_sqe *sqe)
-{
-	int ret;
-
-	ret = io_prep_rw(req, sqe);
-	if (unlikely(ret))
-		return ret;
-
-=======
 	return io_prep_rw_setup(req, ddir, do_import);
 }
 
@@ -311,33 +298,18 @@
 	if (do_import)
 		return 0;
 
->>>>>>> 0c383648
 	/*
 	 * Have to do this validation here, as this is in io_read() rw->len
 	 * might have chanaged due to buffer selection
 	 */
-<<<<<<< HEAD
-	if (req->flags & REQ_F_BUFFER_SELECT)
-		return io_iov_buffer_select_prep(req);
-=======
 	return io_iov_buffer_select_prep(req);
 }
->>>>>>> 0c383648
 
 int io_prep_readv(struct io_kiocb *req, const struct io_uring_sqe *sqe)
 {
 	return io_prep_rwv(req, sqe, ITER_DEST);
 }
 
-<<<<<<< HEAD
-int io_prep_rw_fixed(struct io_kiocb *req, const struct io_uring_sqe *sqe)
-{
-	struct io_ring_ctx *ctx = req->ctx;
-	u16 index;
-	int ret;
-
-	ret = io_prep_rw(req, sqe);
-=======
 int io_prep_writev(struct io_kiocb *req, const struct io_uring_sqe *sqe)
 {
 	return io_prep_rwv(req, sqe, ITER_SOURCE);
@@ -353,7 +325,6 @@
 	int ret;
 
 	ret = io_prep_rw(req, sqe, ddir, false);
->>>>>>> 0c383648
 	if (unlikely(ret))
 		return ret;
 
@@ -362,8 +333,21 @@
 	index = array_index_nospec(req->buf_index, ctx->nr_user_bufs);
 	req->imu = ctx->user_bufs[index];
 	io_req_set_rsrc_node(req, ctx, 0);
-<<<<<<< HEAD
-	return 0;
+
+	io = req->async_data;
+	ret = io_import_fixed(ddir, &io->iter, req->imu, rw->addr, rw->len);
+	iov_iter_save_state(&io->iter, &io->iter_state);
+	return ret;
+}
+
+int io_prep_read_fixed(struct io_kiocb *req, const struct io_uring_sqe *sqe)
+{
+	return io_prep_rw_fixed(req, sqe, ITER_DEST);
+}
+
+int io_prep_write_fixed(struct io_kiocb *req, const struct io_uring_sqe *sqe)
+{
+	return io_prep_rw_fixed(req, sqe, ITER_SOURCE);
 }
 
 /*
@@ -372,31 +356,6 @@
  */
 int io_read_mshot_prep(struct io_kiocb *req, const struct io_uring_sqe *sqe)
 {
-=======
-
-	io = req->async_data;
-	ret = io_import_fixed(ddir, &io->iter, req->imu, rw->addr, rw->len);
-	iov_iter_save_state(&io->iter, &io->iter_state);
-	return ret;
-}
-
-int io_prep_read_fixed(struct io_kiocb *req, const struct io_uring_sqe *sqe)
-{
-	return io_prep_rw_fixed(req, sqe, ITER_DEST);
-}
-
-int io_prep_write_fixed(struct io_kiocb *req, const struct io_uring_sqe *sqe)
-{
-	return io_prep_rw_fixed(req, sqe, ITER_SOURCE);
-}
-
-/*
- * Multishot read is prepared just like a normal read/write request, only
- * difference is that we set the MULTISHOT flag.
- */
-int io_read_mshot_prep(struct io_kiocb *req, const struct io_uring_sqe *sqe)
-{
->>>>>>> 0c383648
 	struct io_rw *rw = io_kiocb_to_cmd(req, struct io_rw);
 	int ret;
 
@@ -404,11 +363,7 @@
 	if (!(req->flags & REQ_F_BUFFER_SELECT))
 		return -EINVAL;
 
-<<<<<<< HEAD
-	ret = io_prep_rw(req, sqe);
-=======
 	ret = io_prep_rw(req, sqe, ITER_DEST, false);
->>>>>>> 0c383648
 	if (unlikely(ret))
 		return ret;
 
@@ -421,13 +376,7 @@
 
 void io_readv_writev_cleanup(struct io_kiocb *req)
 {
-<<<<<<< HEAD
-	struct io_async_rw *io = req->async_data;
-
-	kfree(io->free_iovec);
-=======
 	io_rw_iovec_free(req->async_data);
->>>>>>> 0c383648
 }
 
 static inline loff_t *io_kiocb_update_pos(struct io_kiocb *req)
@@ -552,17 +501,6 @@
 {
 	struct io_rw *rw = io_kiocb_to_cmd(req, struct io_rw);
 	struct kiocb *kiocb = &rw->kiocb;
-<<<<<<< HEAD
-
-	if ((kiocb->ki_flags & IOCB_DIO_CALLER_COMP) && kiocb->dio_complete) {
-		long res = kiocb->dio_complete(rw->kiocb.private);
-
-		io_req_set_res(req, io_fixup_rw_res(req, res), 0);
-	}
-
-	io_req_io_end(req);
-=======
->>>>>>> 0c383648
 
 	if ((kiocb->ki_flags & IOCB_DIO_CALLER_COMP) && kiocb->dio_complete) {
 		long res = kiocb->dio_complete(rw->kiocb.private);
@@ -671,66 +609,6 @@
 	return IOU_ISSUE_SKIP_COMPLETE;
 }
 
-<<<<<<< HEAD
-static struct iovec *__io_import_iovec(int ddir, struct io_kiocb *req,
-				       struct io_rw_state *s,
-				       unsigned int issue_flags)
-{
-	struct io_rw *rw = io_kiocb_to_cmd(req, struct io_rw);
-	struct iov_iter *iter = &s->iter;
-	u8 opcode = req->opcode;
-	struct iovec *iovec;
-	void __user *buf;
-	size_t sqe_len;
-	ssize_t ret;
-
-	if (opcode == IORING_OP_READ_FIXED || opcode == IORING_OP_WRITE_FIXED) {
-		ret = io_import_fixed(ddir, iter, req->imu, rw->addr, rw->len);
-		if (ret)
-			return ERR_PTR(ret);
-		return NULL;
-	}
-
-	buf = u64_to_user_ptr(rw->addr);
-	sqe_len = rw->len;
-
-	if (!io_issue_defs[opcode].vectored || req->flags & REQ_F_BUFFER_SELECT) {
-		if (io_do_buffer_select(req)) {
-			buf = io_buffer_select(req, &sqe_len, issue_flags);
-			if (!buf)
-				return ERR_PTR(-ENOBUFS);
-			rw->addr = (unsigned long) buf;
-			rw->len = sqe_len;
-		}
-
-		ret = import_ubuf(ddir, buf, sqe_len, iter);
-		if (ret)
-			return ERR_PTR(ret);
-		return NULL;
-	}
-
-	iovec = s->fast_iov;
-	ret = __import_iovec(ddir, buf, sqe_len, UIO_FASTIOV, &iovec, iter,
-			      req->ctx->compat);
-	if (unlikely(ret < 0))
-		return ERR_PTR(ret);
-	return iovec;
-}
-
-static inline int io_import_iovec(int rw, struct io_kiocb *req,
-				  struct iovec **iovec, struct io_rw_state *s,
-				  unsigned int issue_flags)
-{
-	*iovec = __io_import_iovec(rw, req, s, issue_flags);
-	if (IS_ERR(*iovec))
-		return PTR_ERR(*iovec);
-
-	iov_iter_save_state(&s->iter, &s->iter_state);
-	return 0;
-}
-
-=======
->>>>>>> 0c383648
 static inline loff_t *io_kiocb_ppos(struct kiocb *kiocb)
 {
 	return (kiocb->ki_filp->f_mode & FMODE_STREAM) ? NULL : &kiocb->ki_pos;
@@ -802,92 +680,6 @@
 	return ret;
 }
 
-<<<<<<< HEAD
-static void io_req_map_rw(struct io_kiocb *req, const struct iovec *iovec,
-			  const struct iovec *fast_iov, struct iov_iter *iter)
-{
-	struct io_async_rw *io = req->async_data;
-
-	memcpy(&io->s.iter, iter, sizeof(*iter));
-	io->free_iovec = iovec;
-	io->bytes_done = 0;
-	/* can only be fixed buffers, no need to do anything */
-	if (iov_iter_is_bvec(iter) || iter_is_ubuf(iter))
-		return;
-	if (!iovec) {
-		unsigned iov_off = 0;
-
-		io->s.iter.__iov = io->s.fast_iov;
-		if (iter->__iov != fast_iov) {
-			iov_off = iter_iov(iter) - fast_iov;
-			io->s.iter.__iov += iov_off;
-		}
-		if (io->s.fast_iov != fast_iov)
-			memcpy(io->s.fast_iov + iov_off, fast_iov + iov_off,
-			       sizeof(struct iovec) * iter->nr_segs);
-	} else {
-		req->flags |= REQ_F_NEED_CLEANUP;
-	}
-}
-
-static int io_setup_async_rw(struct io_kiocb *req, const struct iovec *iovec,
-			     struct io_rw_state *s, bool force)
-{
-	if (!force && !io_cold_defs[req->opcode].prep_async)
-		return 0;
-	/* opcode type doesn't need async data */
-	if (!io_cold_defs[req->opcode].async_size)
-		return 0;
-	if (!req_has_async_data(req)) {
-		struct io_async_rw *iorw;
-
-		if (io_alloc_async_data(req)) {
-			kfree(iovec);
-			return -ENOMEM;
-		}
-
-		io_req_map_rw(req, iovec, s->fast_iov, &s->iter);
-		iorw = req->async_data;
-		/* we've copied and mapped the iter, ensure state is saved */
-		iov_iter_save_state(&iorw->s.iter, &iorw->s.iter_state);
-	}
-	return 0;
-}
-
-static inline int io_rw_prep_async(struct io_kiocb *req, int rw)
-{
-	struct io_async_rw *iorw = req->async_data;
-	struct iovec *iov;
-	int ret;
-
-	iorw->bytes_done = 0;
-	iorw->free_iovec = NULL;
-
-	/* submission path, ->uring_lock should already be taken */
-	ret = io_import_iovec(rw, req, &iov, &iorw->s, 0);
-	if (unlikely(ret < 0))
-		return ret;
-
-	if (iov) {
-		iorw->free_iovec = iov;
-		req->flags |= REQ_F_NEED_CLEANUP;
-	}
-
-	return 0;
-}
-
-int io_readv_prep_async(struct io_kiocb *req)
-{
-	return io_rw_prep_async(req, ITER_DEST);
-}
-
-int io_writev_prep_async(struct io_kiocb *req)
-{
-	return io_rw_prep_async(req, ITER_SOURCE);
-}
-
-=======
->>>>>>> 0c383648
 /*
  * This is our waitqueue callback handler, registered through __folio_lock_async()
  * when we initially tried to do the IO with the iocb armed our waitqueue.
@@ -948,12 +740,8 @@
 	 * just use poll if we can, and don't attempt if the fs doesn't
 	 * support callback based unlocks
 	 */
-<<<<<<< HEAD
-	if (io_file_can_poll(req) || !(req->file->f_mode & FMODE_BUF_RASYNC))
-=======
 	if (io_file_can_poll(req) ||
 	    !(req->file->f_op->fop_flags & FOP_BUFFER_RASYNC))
->>>>>>> 0c383648
 		return false;
 
 	wait->wait.func = io_async_buf_func;
@@ -1070,16 +858,8 @@
 
 	if (ret == -EAGAIN || (req->flags & REQ_F_REISSUE)) {
 		req->flags &= ~REQ_F_REISSUE;
-<<<<<<< HEAD
-		/*
-		 * If we can poll, just do that. For a vectored read, we'll
-		 * need to copy state first.
-		 */
-		if (io_file_can_poll(req) && !io_issue_defs[req->opcode].vectored)
-=======
 		/* If we can poll, just do that. */
 		if (io_file_can_poll(req))
->>>>>>> 0c383648
 			return -EAGAIN;
 		/* IOPOLL retry should happen for io-wq threads */
 		if (!force_nonblock && !(req->ctx->flags & IORING_SETUP_IOPOLL))
@@ -1137,11 +917,6 @@
 	} while (ret > 0);
 done:
 	/* it's faster to check here then delegate to kfree */
-<<<<<<< HEAD
-	if (iovec)
-		kfree(iovec);
-=======
->>>>>>> 0c383648
 	return ret;
 }
 
@@ -1204,13 +979,7 @@
 		cflags = io_put_kbuf(req, issue_flags);
 		rw->len = 0; /* similarly to above, reset len to 0 */
 
-<<<<<<< HEAD
-		if (io_fill_cqe_req_aux(req,
-					issue_flags & IO_URING_F_COMPLETE_DEFER,
-					ret, cflags | IORING_CQE_F_MORE)) {
-=======
 		if (io_req_post_cqe(req, ret, cflags | IORING_CQE_F_MORE)) {
->>>>>>> 0c383648
 			if (issue_flags & IO_URING_F_MULTISHOT) {
 				/*
 				 * Force retry, as we might have more data to
@@ -1229,10 +998,7 @@
 	 * multishot request, hitting overflow will terminate it.
 	 */
 	io_req_set_res(req, ret, cflags);
-<<<<<<< HEAD
-=======
 	io_req_rw_cleanup(req, issue_flags);
->>>>>>> 0c383648
 	if (issue_flags & IO_URING_F_MULTISHOT)
 		return IOU_STOP_MULTISHOT;
 	return IOU_OK;
@@ -1319,38 +1085,17 @@
 
 			if (kiocb->ki_flags & IOCB_WRITE)
 				io_req_end_write(req);
-<<<<<<< HEAD
-			return ret ? ret : -EAGAIN;
-=======
 			return -EAGAIN;
->>>>>>> 0c383648
 		}
 done:
 		return kiocb_done(req, ret2, issue_flags);
 	} else {
-<<<<<<< HEAD
-copy_iov:
-		iov_iter_restore(&s->iter, &s->iter_state);
-		ret = io_setup_async_rw(req, iovec, s, false);
-		if (!ret) {
-			if (kiocb->ki_flags & IOCB_WRITE)
-				io_req_end_write(req);
-			return -EAGAIN;
-		}
-		return ret;
-	}
-	/* it's reportedly faster than delegating the null check to kfree() */
-	if (iovec)
-		kfree(iovec);
-	return ret;
-=======
 ret_eagain:
 		iov_iter_restore(&io->iter, &io->iter_state);
 		if (kiocb->ki_flags & IOCB_WRITE)
 			io_req_end_write(req);
 		return -EAGAIN;
 	}
->>>>>>> 0c383648
 }
 
 void io_rw_fail(struct io_kiocb *req)
@@ -1424,11 +1169,8 @@
 			break;
 		nr_events++;
 		req->cqe.flags = io_put_kbuf(req, 0);
-<<<<<<< HEAD
-=======
 		if (req->opcode != IORING_OP_URING_CMD)
 			io_req_rw_cleanup(req, 0);
->>>>>>> 0c383648
 	}
 	if (unlikely(!nr_events))
 		return 0;

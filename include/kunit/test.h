/* SPDX-License-Identifier: GPL-2.0 */
/*
 * Base unit test (KUnit) API.
 *
 * Copyright (C) 2019, Google LLC.
 * Author: Brendan Higgins <brendanhiggins@google.com>
 */

#ifndef _KUNIT_TEST_H
#define _KUNIT_TEST_H

#include <kunit/assert.h>
#include <kunit/try-catch.h>

#include <linux/args.h>
#include <linux/compiler.h>
#include <linux/container_of.h>
#include <linux/err.h>
#include <linux/init.h>
#include <linux/jump_label.h>
#include <linux/kconfig.h>
#include <linux/kref.h>
#include <linux/list.h>
#include <linux/module.h>
#include <linux/slab.h>
#include <linux/spinlock.h>
#include <linux/string.h>
#include <linux/types.h>

#include <asm/rwonce.h>

/* Static key: true if any KUnit tests are currently running */
DECLARE_STATIC_KEY_FALSE(kunit_running);

struct kunit;
struct string_stream;

/* Maximum size of parameter description string. */
#define KUNIT_PARAM_DESC_SIZE 128

/* Maximum size of a status comment. */
#define KUNIT_STATUS_COMMENT_SIZE 256

/*
 * TAP specifies subtest stream indentation of 4 spaces, 8 spaces for a
 * sub-subtest.  See the "Subtests" section in
 * https://node-tap.org/tap-protocol/
 */
#define KUNIT_INDENT_LEN		4
#define KUNIT_SUBTEST_INDENT		"    "
#define KUNIT_SUBSUBTEST_INDENT		"        "

/**
 * enum kunit_status - Type of result for a test or test suite
 * @KUNIT_SUCCESS: Denotes the test suite has not failed nor been skipped
 * @KUNIT_FAILURE: Denotes the test has failed.
 * @KUNIT_SKIPPED: Denotes the test has been skipped.
 */
enum kunit_status {
	KUNIT_SUCCESS,
	KUNIT_FAILURE,
	KUNIT_SKIPPED,
};

/* Attribute struct/enum definitions */

/*
 * Speed Attribute is stored as an enum and separated into categories of
 * speed: very_slowm, slow, and normal. These speeds are relative to
 * other KUnit tests.
 *
 * Note: unset speed attribute acts as default of KUNIT_SPEED_NORMAL.
 */
enum kunit_speed {
	KUNIT_SPEED_UNSET,
	KUNIT_SPEED_VERY_SLOW,
	KUNIT_SPEED_SLOW,
	KUNIT_SPEED_NORMAL,
	KUNIT_SPEED_MAX = KUNIT_SPEED_NORMAL,
};

/* Holds attributes for each test case and suite */
struct kunit_attributes {
	enum kunit_speed speed;
};

/**
 * struct kunit_case - represents an individual test case.
 *
 * @run_case: the function representing the actual test case.
 * @name:     the name of the test case.
 * @generate_params: the generator function for parameterized tests.
 * @attr:     the attributes associated with the test
 *
 * A test case is a function with the signature,
 * ``void (*)(struct kunit *)``
 * that makes expectations and assertions (see KUNIT_EXPECT_TRUE() and
 * KUNIT_ASSERT_TRUE()) about code under test. Each test case is associated
 * with a &struct kunit_suite and will be run after the suite's init
 * function and followed by the suite's exit function.
 *
 * A test case should be static and should only be created with the
 * KUNIT_CASE() macro; additionally, every array of test cases should be
 * terminated with an empty test case.
 *
 * Example:
 *
 * .. code-block:: c
 *
 *	void add_test_basic(struct kunit *test)
 *	{
 *		KUNIT_EXPECT_EQ(test, 1, add(1, 0));
 *		KUNIT_EXPECT_EQ(test, 2, add(1, 1));
 *		KUNIT_EXPECT_EQ(test, 0, add(-1, 1));
 *		KUNIT_EXPECT_EQ(test, INT_MAX, add(0, INT_MAX));
 *		KUNIT_EXPECT_EQ(test, -1, add(INT_MAX, INT_MIN));
 *	}
 *
 *	static struct kunit_case example_test_cases[] = {
 *		KUNIT_CASE(add_test_basic),
 *		{}
 *	};
 *
 */
struct kunit_case {
	void (*run_case)(struct kunit *test);
	const char *name;
	const void* (*generate_params)(const void *prev, char *desc);
	struct kunit_attributes attr;

	/* private: internal use only. */
	enum kunit_status status;
	char *module_name;
	struct string_stream *log;
};

static inline char *kunit_status_to_ok_not_ok(enum kunit_status status)
{
	switch (status) {
	case KUNIT_SKIPPED:
	case KUNIT_SUCCESS:
		return "ok";
	case KUNIT_FAILURE:
		return "not ok";
	}
	return "invalid";
}

/**
 * KUNIT_CASE - A helper for creating a &struct kunit_case
 *
 * @test_name: a reference to a test case function.
 *
 * Takes a symbol for a function representing a test case and creates a
 * &struct kunit_case object from it. See the documentation for
 * &struct kunit_case for an example on how to use it.
 */
#define KUNIT_CASE(test_name)			\
		{ .run_case = test_name, .name = #test_name,	\
		  .module_name = KBUILD_MODNAME}

/**
 * KUNIT_CASE_ATTR - A helper for creating a &struct kunit_case
 * with attributes
 *
 * @test_name: a reference to a test case function.
 * @attributes: a reference to a struct kunit_attributes object containing
 * test attributes
 */
#define KUNIT_CASE_ATTR(test_name, attributes)			\
		{ .run_case = test_name, .name = #test_name,	\
		  .attr = attributes, .module_name = KBUILD_MODNAME}

/**
 * KUNIT_CASE_SLOW - A helper for creating a &struct kunit_case
 * with the slow attribute
 *
 * @test_name: a reference to a test case function.
 */

#define KUNIT_CASE_SLOW(test_name)			\
		{ .run_case = test_name, .name = #test_name,	\
		  .attr.speed = KUNIT_SPEED_SLOW, .module_name = KBUILD_MODNAME}

/**
 * KUNIT_CASE_PARAM - A helper for creation a parameterized &struct kunit_case
 *
 * @test_name: a reference to a test case function.
 * @gen_params: a reference to a parameter generator function.
 *
 * The generator function::
 *
 *	const void* gen_params(const void *prev, char *desc)
 *
 * is used to lazily generate a series of arbitrarily typed values that fit into
 * a void*. The argument @prev is the previously returned value, which should be
 * used to derive the next value; @prev is set to NULL on the initial generator
 * call. When no more values are available, the generator must return NULL.
 * Optionally write a string into @desc (size of KUNIT_PARAM_DESC_SIZE)
 * describing the parameter.
 */
#define KUNIT_CASE_PARAM(test_name, gen_params)			\
		{ .run_case = test_name, .name = #test_name,	\
		  .generate_params = gen_params, .module_name = KBUILD_MODNAME}

/**
 * KUNIT_CASE_PARAM_ATTR - A helper for creating a parameterized &struct
 * kunit_case with attributes
 *
 * @test_name: a reference to a test case function.
 * @gen_params: a reference to a parameter generator function.
 * @attributes: a reference to a struct kunit_attributes object containing
 * test attributes
 */
#define KUNIT_CASE_PARAM_ATTR(test_name, gen_params, attributes)	\
		{ .run_case = test_name, .name = #test_name,	\
		  .generate_params = gen_params,				\
		  .attr = attributes, .module_name = KBUILD_MODNAME}

/**
 * struct kunit_suite - describes a related collection of &struct kunit_case
 *
 * @name:	the name of the test. Purely informational.
 * @suite_init:	called once per test suite before the test cases.
 * @suite_exit:	called once per test suite after all test cases.
 * @init:	called before every test case.
 * @exit:	called after every test case.
 * @test_cases:	a null terminated array of test cases.
 * @attr:	the attributes associated with the test suite
 *
 * A kunit_suite is a collection of related &struct kunit_case s, such that
 * @init is called before every test case and @exit is called after every
 * test case, similar to the notion of a *test fixture* or a *test class*
 * in other unit testing frameworks like JUnit or Googletest.
 *
 * Note that @exit and @suite_exit will run even if @init or @suite_init
 * fail: make sure they can handle any inconsistent state which may result.
 *
 * Every &struct kunit_case must be associated with a kunit_suite for KUnit
 * to run it.
 */
struct kunit_suite {
	const char name[256];
	int (*suite_init)(struct kunit_suite *suite);
	void (*suite_exit)(struct kunit_suite *suite);
	int (*init)(struct kunit *test);
	void (*exit)(struct kunit *test);
	struct kunit_case *test_cases;
	struct kunit_attributes attr;

	/* private: internal use only */
	char status_comment[KUNIT_STATUS_COMMENT_SIZE];
	struct dentry *debugfs;
	struct string_stream *log;
	int suite_init_err;
	bool is_init;
};

/* Stores an array of suites, end points one past the end */
struct kunit_suite_set {
	struct kunit_suite * const *start;
	struct kunit_suite * const *end;
};

/**
 * struct kunit - represents a running instance of a test.
 *
 * @priv: for user to store arbitrary data. Commonly used to pass data
 *	  created in the init function (see &struct kunit_suite).
 *
 * Used to store information about the current context under which the test
 * is running. Most of this data is private and should only be accessed
 * indirectly via public functions; the one exception is @priv which can be
 * used by the test writer to store arbitrary data.
 */
struct kunit {
	void *priv;

	/* private: internal use only. */
	const char *name; /* Read only after initialization! */
	struct string_stream *log; /* Points at case log after initialization */
	struct kunit_try_catch try_catch;
	/* param_value is the current parameter value for a test case. */
	const void *param_value;
	/* param_index stores the index of the parameter in parameterized tests. */
	int param_index;
	/*
	 * success starts as true, and may only be set to false during a
	 * test case; thus, it is safe to update this across multiple
	 * threads using WRITE_ONCE; however, as a consequence, it may only
	 * be read after the test case finishes once all threads associated
	 * with the test case have terminated.
	 */
	spinlock_t lock; /* Guards all mutable test state. */
	enum kunit_status status; /* Read only after test_case finishes! */
	/*
	 * Because resources is a list that may be updated multiple times (with
	 * new resources) from any thread associated with a test case, we must
	 * protect it with some type of lock.
	 */
	struct list_head resources; /* Protected by lock. */

	char status_comment[KUNIT_STATUS_COMMENT_SIZE];
	/* Saves the last seen test. Useful to help with faults. */
	struct kunit_loc last_seen;
};

static inline void kunit_set_failure(struct kunit *test)
{
	WRITE_ONCE(test->status, KUNIT_FAILURE);
}

bool kunit_enabled(void);
const char *kunit_action(void);
const char *kunit_filter_glob(void);
char *kunit_filter(void);
char *kunit_filter_action(void);

void kunit_init_test(struct kunit *test, const char *name, struct string_stream *log);

int kunit_run_tests(struct kunit_suite *suite);

size_t kunit_suite_num_test_cases(struct kunit_suite *suite);

unsigned int kunit_test_case_num(struct kunit_suite *suite,
				 struct kunit_case *test_case);

struct kunit_suite_set
kunit_filter_suites(const struct kunit_suite_set *suite_set,
		    const char *filter_glob,
		    char *filters,
		    char *filter_action,
		    int *err);
void kunit_free_suite_set(struct kunit_suite_set suite_set);

int __kunit_test_suites_init(struct kunit_suite * const * const suites, int num_suites);

void __kunit_test_suites_exit(struct kunit_suite **suites, int num_suites);

void kunit_exec_run_tests(struct kunit_suite_set *suite_set, bool builtin);
void kunit_exec_list_tests(struct kunit_suite_set *suite_set, bool include_attr);

struct kunit_suite_set kunit_merge_suite_sets(struct kunit_suite_set init_suite_set,
		struct kunit_suite_set suite_set);

#if IS_BUILTIN(CONFIG_KUNIT)
int kunit_run_all_tests(void);
#else
static inline int kunit_run_all_tests(void)
{
	return 0;
}
#endif /* IS_BUILTIN(CONFIG_KUNIT) */

#define __kunit_test_suites(unique_array, ...)				       \
	static struct kunit_suite *unique_array[]			       \
	__aligned(sizeof(struct kunit_suite *))				       \
	__used __section(".kunit_test_suites") = { __VA_ARGS__ }

/**
 * kunit_test_suites() - used to register one or more &struct kunit_suite
 *			 with KUnit.
 *
 * @__suites: a statically allocated list of &struct kunit_suite.
 *
 * Registers @suites with the test framework.
 * This is done by placing the array of struct kunit_suite * in the
 * .kunit_test_suites ELF section.
 *
 * When builtin, KUnit tests are all run via the executor at boot, and when
 * built as a module, they run on module load.
 *
 */
#define kunit_test_suites(__suites...)						\
	__kunit_test_suites(__UNIQUE_ID(array),				\
			    ##__suites)

#define kunit_test_suite(suite)	kunit_test_suites(&suite)

#define __kunit_init_test_suites(unique_array, ...)			       \
	static struct kunit_suite *unique_array[]			       \
	__aligned(sizeof(struct kunit_suite *))				       \
	__used __section(".kunit_init_test_suites") = { __VA_ARGS__ }

/**
 * kunit_test_init_section_suites() - used to register one or more &struct
 *				      kunit_suite containing init functions or
 *				      init data.
 *
 * @__suites: a statically allocated list of &struct kunit_suite.
 *
 * This functions similar to kunit_test_suites() except that it compiles the
 * list of suites during init phase.
 *
 * This macro also suffixes the array and suite declarations it makes with
 * _probe; so that modpost suppresses warnings about referencing init data
 * for symbols named in this manner.
 *
 * Note: these init tests are not able to be run after boot so there is no
 * "run" debugfs file generated for these tests.
 *
 * Also, do not mark the suite or test case structs with __initdata because
 * they will be used after the init phase with debugfs.
 */
#define kunit_test_init_section_suites(__suites...)			\
	__kunit_init_test_suites(CONCATENATE(__UNIQUE_ID(array), _probe), \
			    ##__suites)

#define kunit_test_init_section_suite(suite)	\
	kunit_test_init_section_suites(&suite)

#define kunit_suite_for_each_test_case(suite, test_case)		\
	for (test_case = suite->test_cases; test_case->run_case; test_case++)

enum kunit_status kunit_suite_has_succeeded(struct kunit_suite *suite);

/**
 * kunit_kmalloc_array() - Like kmalloc_array() except the allocation is *test managed*.
 * @test: The test context object.
 * @n: number of elements.
 * @size: The size in bytes of the desired memory.
 * @gfp: flags passed to underlying kmalloc().
 *
 * Just like `kmalloc_array(...)`, except the allocation is managed by the test case
 * and is automatically cleaned up after the test case concludes. See kunit_add_action()
 * for more information.
 *
 * Note that some internal context data is also allocated with GFP_KERNEL,
 * regardless of the gfp passed in.
 */
void *kunit_kmalloc_array(struct kunit *test, size_t n, size_t size, gfp_t gfp);

/**
 * kunit_kmalloc() - Like kmalloc() except the allocation is *test managed*.
 * @test: The test context object.
 * @size: The size in bytes of the desired memory.
 * @gfp: flags passed to underlying kmalloc().
 *
 * See kmalloc() and kunit_kmalloc_array() for more information.
 *
 * Note that some internal context data is also allocated with GFP_KERNEL,
 * regardless of the gfp passed in.
 */
static inline void *kunit_kmalloc(struct kunit *test, size_t size, gfp_t gfp)
{
	return kunit_kmalloc_array(test, 1, size, gfp);
}

/**
 * kunit_kfree() - Like kfree except for allocations managed by KUnit.
 * @test: The test case to which the resource belongs.
 * @ptr: The memory allocation to free.
 */
void kunit_kfree(struct kunit *test, const void *ptr);

/**
 * kunit_kzalloc() - Just like kunit_kmalloc(), but zeroes the allocation.
 * @test: The test context object.
 * @size: The size in bytes of the desired memory.
 * @gfp: flags passed to underlying kmalloc().
 *
 * See kzalloc() and kunit_kmalloc_array() for more information.
 */
static inline void *kunit_kzalloc(struct kunit *test, size_t size, gfp_t gfp)
{
	return kunit_kmalloc(test, size, gfp | __GFP_ZERO);
}

/**
 * kunit_kcalloc() - Just like kunit_kmalloc_array(), but zeroes the allocation.
 * @test: The test context object.
 * @n: number of elements.
 * @size: The size in bytes of the desired memory.
 * @gfp: flags passed to underlying kmalloc().
 *
 * See kcalloc() and kunit_kmalloc_array() for more information.
 */
static inline void *kunit_kcalloc(struct kunit *test, size_t n, size_t size, gfp_t gfp)
{
	return kunit_kmalloc_array(test, n, size, gfp | __GFP_ZERO);
}

void kunit_cleanup(struct kunit *test);

void __printf(2, 3) kunit_log_append(struct string_stream *log, const char *fmt, ...);

/**
 * kunit_mark_skipped() - Marks @test_or_suite as skipped
 *
 * @test_or_suite: The test context object.
 * @fmt:  A printk() style format string.
 *
 * Marks the test as skipped. @fmt is given output as the test status
 * comment, typically the reason the test was skipped.
 *
 * Test execution continues after kunit_mark_skipped() is called.
 */
#define kunit_mark_skipped(test_or_suite, fmt, ...)			\
	do {								\
		WRITE_ONCE((test_or_suite)->status, KUNIT_SKIPPED);	\
		scnprintf((test_or_suite)->status_comment,		\
			  KUNIT_STATUS_COMMENT_SIZE,			\
			  fmt, ##__VA_ARGS__);				\
	} while (0)

/**
 * kunit_skip() - Marks @test_or_suite as skipped
 *
 * @test_or_suite: The test context object.
 * @fmt:  A printk() style format string.
 *
 * Skips the test. @fmt is given output as the test status
 * comment, typically the reason the test was skipped.
 *
 * Test execution is halted after kunit_skip() is called.
 */
#define kunit_skip(test_or_suite, fmt, ...)				\
	do {								\
		kunit_mark_skipped((test_or_suite), fmt, ##__VA_ARGS__);\
		kunit_try_catch_throw(&((test_or_suite)->try_catch));	\
	} while (0)

/*
 * printk and log to per-test or per-suite log buffer.  Logging only done
 * if CONFIG_KUNIT_DEBUGFS is 'y'; if it is 'n', no log is allocated/used.
 */
#define kunit_log(lvl, test_or_suite, fmt, ...)				\
	do {								\
		printk(lvl fmt, ##__VA_ARGS__);				\
		kunit_log_append((test_or_suite)->log,	fmt,		\
				 ##__VA_ARGS__);			\
	} while (0)

#define kunit_printk(lvl, test, fmt, ...)				\
	kunit_log(lvl, test, KUNIT_SUBTEST_INDENT "# %s: " fmt,		\
		  (test)->name,	##__VA_ARGS__)

/**
 * kunit_info() - Prints an INFO level message associated with @test.
 *
 * @test: The test context object.
 * @fmt:  A printk() style format string.
 *
 * Prints an info level message associated with the test suite being run.
 * Takes a variable number of format parameters just like printk().
 */
#define kunit_info(test, fmt, ...) \
	kunit_printk(KERN_INFO, test, fmt, ##__VA_ARGS__)

/**
 * kunit_warn() - Prints a WARN level message associated with @test.
 *
 * @test: The test context object.
 * @fmt:  A printk() style format string.
 *
 * Prints a warning level message.
 */
#define kunit_warn(test, fmt, ...) \
	kunit_printk(KERN_WARNING, test, fmt, ##__VA_ARGS__)

/**
 * kunit_err() - Prints an ERROR level message associated with @test.
 *
 * @test: The test context object.
 * @fmt:  A printk() style format string.
 *
 * Prints an error level message.
 */
#define kunit_err(test, fmt, ...) \
	kunit_printk(KERN_ERR, test, fmt, ##__VA_ARGS__)

/*
 * Must be called at the beginning of each KUNIT_*_ASSERTION().
 * Cf. KUNIT_CURRENT_LOC.
 */
#define _KUNIT_SAVE_LOC(test) do {					       \
	WRITE_ONCE(test->last_seen.file, __FILE__);			       \
	WRITE_ONCE(test->last_seen.line, __LINE__);			       \
} while (0)

/**
 * KUNIT_SUCCEED() - A no-op expectation. Only exists for code clarity.
 * @test: The test context object.
 *
 * The opposite of KUNIT_FAIL(), it is an expectation that cannot fail. In other
 * words, it does nothing and only exists for code clarity. See
 * KUNIT_EXPECT_TRUE() for more information.
 */
#define KUNIT_SUCCEED(test) _KUNIT_SAVE_LOC(test)

void __noreturn __kunit_abort(struct kunit *test);

void __printf(6, 7) __kunit_do_failed_assertion(struct kunit *test,
						const struct kunit_loc *loc,
						enum kunit_assert_type type,
						const struct kunit_assert *assert,
						assert_format_t assert_format,
						const char *fmt, ...);

#define _KUNIT_FAILED(test, assert_type, assert_class, assert_format, INITIALIZER, fmt, ...) do { \
	static const struct kunit_loc __loc = KUNIT_CURRENT_LOC;	       \
	const struct assert_class __assertion = INITIALIZER;		       \
	__kunit_do_failed_assertion(test,				       \
				    &__loc,				       \
				    assert_type,			       \
				    &__assertion.assert,		       \
				    assert_format,			       \
				    fmt,				       \
				    ##__VA_ARGS__);			       \
	if (assert_type == KUNIT_ASSERTION)				       \
		__kunit_abort(test);					       \
} while (0)


#define KUNIT_FAIL_ASSERTION(test, assert_type, fmt, ...) do {		       \
	_KUNIT_SAVE_LOC(test);						       \
	_KUNIT_FAILED(test,						       \
		      assert_type,					       \
		      kunit_fail_assert,				       \
		      kunit_fail_assert_format,				       \
		      {},						       \
		      fmt,						       \
		      ##__VA_ARGS__);					       \
} while (0)

/**
 * KUNIT_FAIL() - Always causes a test to fail when evaluated.
 * @test: The test context object.
 * @fmt: an informational message to be printed when the assertion is made.
 * @...: string format arguments.
 *
 * The opposite of KUNIT_SUCCEED(), it is an expectation that always fails. In
 * other words, it always results in a failed expectation, and consequently
 * always causes the test case to fail when evaluated. See KUNIT_EXPECT_TRUE()
 * for more information.
 */
#define KUNIT_FAIL(test, fmt, ...)					       \
	KUNIT_FAIL_ASSERTION(test,					       \
			     KUNIT_EXPECTATION,				       \
			     fmt,					       \
			     ##__VA_ARGS__)

/* Helper to safely pass around an initializer list to other macros. */
#define KUNIT_INIT_ASSERT(initializers...) { initializers }

#define KUNIT_UNARY_ASSERTION(test,					       \
			      assert_type,				       \
			      condition_,				       \
			      expected_true_,				       \
			      fmt,					       \
			      ...)					       \
do {									       \
	_KUNIT_SAVE_LOC(test);						       \
	if (likely(!!(condition_) == !!expected_true_))			       \
		break;							       \
									       \
	_KUNIT_FAILED(test,						       \
		      assert_type,					       \
		      kunit_unary_assert,				       \
		      kunit_unary_assert_format,			       \
		      KUNIT_INIT_ASSERT(.condition = #condition_,	       \
					.expected_true = expected_true_),      \
		      fmt,						       \
		      ##__VA_ARGS__);					       \
} while (0)

#define KUNIT_TRUE_MSG_ASSERTION(test, assert_type, condition, fmt, ...)       \
	KUNIT_UNARY_ASSERTION(test,					       \
			      assert_type,				       \
			      condition,				       \
			      true,					       \
			      fmt,					       \
			      ##__VA_ARGS__)

#define KUNIT_FALSE_MSG_ASSERTION(test, assert_type, condition, fmt, ...)      \
	KUNIT_UNARY_ASSERTION(test,					       \
			      assert_type,				       \
			      condition,				       \
			      false,					       \
			      fmt,					       \
			      ##__VA_ARGS__)

/*
 * A factory macro for defining the assertions and expectations for the basic
 * comparisons defined for the built in types.
 *
 * Unfortunately, there is no common type that all types can be promoted to for
 * which all the binary operators behave the same way as for the actual types
 * (for example, there is no type that long long and unsigned long long can
 * both be cast to where the comparison result is preserved for all values). So
 * the best we can do is do the comparison in the original types and then coerce
 * everything to long long for printing; this way, the comparison behaves
 * correctly and the printed out value usually makes sense without
 * interpretation, but can always be interpreted to figure out the actual
 * value.
 */
#define KUNIT_BASE_BINARY_ASSERTION(test,				       \
				    assert_class,			       \
				    format_func,			       \
				    assert_type,			       \
				    left,				       \
				    op,					       \
				    right,				       \
				    fmt,				       \
				    ...)				       \
do {									       \
	const typeof(left) __left = (left);				       \
	const typeof(right) __right = (right);				       \
	static const struct kunit_binary_assert_text __text = {		       \
		.operation = #op,					       \
		.left_text = #left,					       \
		.right_text = #right,					       \
	};								       \
									       \
	_KUNIT_SAVE_LOC(test);						       \
	if (likely(__left op __right))					       \
		break;							       \
									       \
	_KUNIT_FAILED(test,						       \
		      assert_type,					       \
		      assert_class,					       \
		      format_func,					       \
		      KUNIT_INIT_ASSERT(.text = &__text,		       \
					.left_value = __left,		       \
					.right_value = __right),	       \
		      fmt,						       \
		      ##__VA_ARGS__);					       \
} while (0)

#define KUNIT_BINARY_INT_ASSERTION(test,				       \
				   assert_type,				       \
				   left,				       \
				   op,					       \
				   right,				       \
				   fmt,					       \
				    ...)				       \
	KUNIT_BASE_BINARY_ASSERTION(test,				       \
				    kunit_binary_assert,		       \
				    kunit_binary_assert_format,		       \
				    assert_type,			       \
				    left, op, right,			       \
				    fmt,				       \
				    ##__VA_ARGS__)

#define KUNIT_BINARY_PTR_ASSERTION(test,				       \
				   assert_type,				       \
				   left,				       \
				   op,					       \
				   right,				       \
				   fmt,					       \
				    ...)				       \
	KUNIT_BASE_BINARY_ASSERTION(test,				       \
				    kunit_binary_ptr_assert,		       \
				    kunit_binary_ptr_assert_format,	       \
				    assert_type,			       \
				    left, op, right,			       \
				    fmt,				       \
				    ##__VA_ARGS__)

#define KUNIT_BINARY_STR_ASSERTION(test,				       \
				   assert_type,				       \
				   left,				       \
				   op,					       \
				   right,				       \
				   fmt,					       \
				   ...)					       \
do {									       \
	const char *__left = (left);					       \
	const char *__right = (right);					       \
	static const struct kunit_binary_assert_text __text = {		       \
		.operation = #op,					       \
		.left_text = #left,					       \
		.right_text = #right,					       \
	};								       \
									       \
<<<<<<< HEAD
=======
	_KUNIT_SAVE_LOC(test);						       \
>>>>>>> 0c383648
	if (likely((__left) && (__right) && (strcmp(__left, __right) op 0)))   \
		break;							       \
									       \
									       \
	_KUNIT_FAILED(test,						       \
		      assert_type,					       \
		      kunit_binary_str_assert,				       \
		      kunit_binary_str_assert_format,			       \
		      KUNIT_INIT_ASSERT(.text = &__text,		       \
					.left_value = __left,		       \
					.right_value = __right),	       \
		      fmt,						       \
		      ##__VA_ARGS__);					       \
} while (0)

#define KUNIT_MEM_ASSERTION(test,					       \
			    assert_type,				       \
			    left,					       \
			    op,						       \
			    right,					       \
			    size_,					       \
			    fmt,					       \
			    ...)					       \
do {									       \
	const void *__left = (left);					       \
	const void *__right = (right);					       \
	const size_t __size = (size_);					       \
	static const struct kunit_binary_assert_text __text = {		       \
		.operation = #op,					       \
		.left_text = #left,					       \
		.right_text = #right,					       \
	};								       \
									       \
	_KUNIT_SAVE_LOC(test);						       \
	if (likely(__left && __right))					       \
		if (likely(memcmp(__left, __right, __size) op 0))	       \
			break;						       \
									       \
	_KUNIT_FAILED(test,						       \
		      assert_type,					       \
		      kunit_mem_assert,					       \
		      kunit_mem_assert_format,				       \
		      KUNIT_INIT_ASSERT(.text = &__text,		       \
					.left_value = __left,		       \
					.right_value = __right,		       \
					.size = __size),		       \
		      fmt,						       \
		      ##__VA_ARGS__);					       \
} while (0)

#define KUNIT_PTR_NOT_ERR_OR_NULL_MSG_ASSERTION(test,			       \
						assert_type,		       \
						ptr,			       \
						fmt,			       \
						...)			       \
do {									       \
	const typeof(ptr) __ptr = (ptr);				       \
									       \
	_KUNIT_SAVE_LOC(test);						       \
	if (!IS_ERR_OR_NULL(__ptr))					       \
		break;							       \
									       \
	_KUNIT_FAILED(test,						       \
		      assert_type,					       \
		      kunit_ptr_not_err_assert,				       \
		      kunit_ptr_not_err_assert_format,			       \
		      KUNIT_INIT_ASSERT(.text = #ptr, .value = __ptr),	       \
		      fmt,						       \
		      ##__VA_ARGS__);					       \
} while (0)

/**
 * KUNIT_EXPECT_TRUE() - Causes a test failure when the expression is not true.
 * @test: The test context object.
 * @condition: an arbitrary boolean expression. The test fails when this does
 * not evaluate to true.
 *
 * This and expectations of the form `KUNIT_EXPECT_*` will cause the test case
 * to fail when the specified condition is not met; however, it will not prevent
 * the test case from continuing to run; this is otherwise known as an
 * *expectation failure*.
 */
#define KUNIT_EXPECT_TRUE(test, condition) \
	KUNIT_EXPECT_TRUE_MSG(test, condition, NULL)

#define KUNIT_EXPECT_TRUE_MSG(test, condition, fmt, ...)		       \
	KUNIT_TRUE_MSG_ASSERTION(test,					       \
				 KUNIT_EXPECTATION,			       \
				 condition,				       \
				 fmt,					       \
				 ##__VA_ARGS__)

/**
 * KUNIT_EXPECT_FALSE() - Makes a test failure when the expression is not false.
 * @test: The test context object.
 * @condition: an arbitrary boolean expression. The test fails when this does
 * not evaluate to false.
 *
 * Sets an expectation that @condition evaluates to false. See
 * KUNIT_EXPECT_TRUE() for more information.
 */
#define KUNIT_EXPECT_FALSE(test, condition) \
	KUNIT_EXPECT_FALSE_MSG(test, condition, NULL)

#define KUNIT_EXPECT_FALSE_MSG(test, condition, fmt, ...)		       \
	KUNIT_FALSE_MSG_ASSERTION(test,					       \
				  KUNIT_EXPECTATION,			       \
				  condition,				       \
				  fmt,					       \
				  ##__VA_ARGS__)

/**
 * KUNIT_EXPECT_EQ() - Sets an expectation that @left and @right are equal.
 * @test: The test context object.
 * @left: an arbitrary expression that evaluates to a primitive C type.
 * @right: an arbitrary expression that evaluates to a primitive C type.
 *
 * Sets an expectation that the values that @left and @right evaluate to are
 * equal. This is semantically equivalent to
 * KUNIT_EXPECT_TRUE(@test, (@left) == (@right)). See KUNIT_EXPECT_TRUE() for
 * more information.
 */
#define KUNIT_EXPECT_EQ(test, left, right) \
	KUNIT_EXPECT_EQ_MSG(test, left, right, NULL)

#define KUNIT_EXPECT_EQ_MSG(test, left, right, fmt, ...)		       \
	KUNIT_BINARY_INT_ASSERTION(test,				       \
				   KUNIT_EXPECTATION,			       \
				   left, ==, right,			       \
				   fmt,					       \
				    ##__VA_ARGS__)

/**
 * KUNIT_EXPECT_PTR_EQ() - Expects that pointers @left and @right are equal.
 * @test: The test context object.
 * @left: an arbitrary expression that evaluates to a pointer.
 * @right: an arbitrary expression that evaluates to a pointer.
 *
 * Sets an expectation that the values that @left and @right evaluate to are
 * equal. This is semantically equivalent to
 * KUNIT_EXPECT_TRUE(@test, (@left) == (@right)). See KUNIT_EXPECT_TRUE() for
 * more information.
 */
#define KUNIT_EXPECT_PTR_EQ(test, left, right)				       \
	KUNIT_EXPECT_PTR_EQ_MSG(test, left, right, NULL)

#define KUNIT_EXPECT_PTR_EQ_MSG(test, left, right, fmt, ...)		       \
	KUNIT_BINARY_PTR_ASSERTION(test,				       \
				   KUNIT_EXPECTATION,			       \
				   left, ==, right,			       \
				   fmt,					       \
				   ##__VA_ARGS__)

/**
 * KUNIT_EXPECT_NE() - An expectation that @left and @right are not equal.
 * @test: The test context object.
 * @left: an arbitrary expression that evaluates to a primitive C type.
 * @right: an arbitrary expression that evaluates to a primitive C type.
 *
 * Sets an expectation that the values that @left and @right evaluate to are not
 * equal. This is semantically equivalent to
 * KUNIT_EXPECT_TRUE(@test, (@left) != (@right)). See KUNIT_EXPECT_TRUE() for
 * more information.
 */
#define KUNIT_EXPECT_NE(test, left, right) \
	KUNIT_EXPECT_NE_MSG(test, left, right, NULL)

#define KUNIT_EXPECT_NE_MSG(test, left, right, fmt, ...)		       \
	KUNIT_BINARY_INT_ASSERTION(test,				       \
				   KUNIT_EXPECTATION,			       \
				   left, !=, right,			       \
				   fmt,					       \
				    ##__VA_ARGS__)

/**
 * KUNIT_EXPECT_PTR_NE() - Expects that pointers @left and @right are not equal.
 * @test: The test context object.
 * @left: an arbitrary expression that evaluates to a pointer.
 * @right: an arbitrary expression that evaluates to a pointer.
 *
 * Sets an expectation that the values that @left and @right evaluate to are not
 * equal. This is semantically equivalent to
 * KUNIT_EXPECT_TRUE(@test, (@left) != (@right)). See KUNIT_EXPECT_TRUE() for
 * more information.
 */
#define KUNIT_EXPECT_PTR_NE(test, left, right)				       \
	KUNIT_EXPECT_PTR_NE_MSG(test, left, right, NULL)

#define KUNIT_EXPECT_PTR_NE_MSG(test, left, right, fmt, ...)		       \
	KUNIT_BINARY_PTR_ASSERTION(test,				       \
				   KUNIT_EXPECTATION,			       \
				   left, !=, right,			       \
				   fmt,					       \
				   ##__VA_ARGS__)

/**
 * KUNIT_EXPECT_LT() - An expectation that @left is less than @right.
 * @test: The test context object.
 * @left: an arbitrary expression that evaluates to a primitive C type.
 * @right: an arbitrary expression that evaluates to a primitive C type.
 *
 * Sets an expectation that the value that @left evaluates to is less than the
 * value that @right evaluates to. This is semantically equivalent to
 * KUNIT_EXPECT_TRUE(@test, (@left) < (@right)). See KUNIT_EXPECT_TRUE() for
 * more information.
 */
#define KUNIT_EXPECT_LT(test, left, right) \
	KUNIT_EXPECT_LT_MSG(test, left, right, NULL)

#define KUNIT_EXPECT_LT_MSG(test, left, right, fmt, ...)		       \
	KUNIT_BINARY_INT_ASSERTION(test,				       \
				   KUNIT_EXPECTATION,			       \
				   left, <, right,			       \
				   fmt,					       \
				    ##__VA_ARGS__)

/**
 * KUNIT_EXPECT_LE() - Expects that @left is less than or equal to @right.
 * @test: The test context object.
 * @left: an arbitrary expression that evaluates to a primitive C type.
 * @right: an arbitrary expression that evaluates to a primitive C type.
 *
 * Sets an expectation that the value that @left evaluates to is less than or
 * equal to the value that @right evaluates to. Semantically this is equivalent
 * to KUNIT_EXPECT_TRUE(@test, (@left) <= (@right)). See KUNIT_EXPECT_TRUE() for
 * more information.
 */
#define KUNIT_EXPECT_LE(test, left, right) \
	KUNIT_EXPECT_LE_MSG(test, left, right, NULL)

#define KUNIT_EXPECT_LE_MSG(test, left, right, fmt, ...)		       \
	KUNIT_BINARY_INT_ASSERTION(test,				       \
				   KUNIT_EXPECTATION,			       \
				   left, <=, right,			       \
				   fmt,					       \
				    ##__VA_ARGS__)

/**
 * KUNIT_EXPECT_GT() - An expectation that @left is greater than @right.
 * @test: The test context object.
 * @left: an arbitrary expression that evaluates to a primitive C type.
 * @right: an arbitrary expression that evaluates to a primitive C type.
 *
 * Sets an expectation that the value that @left evaluates to is greater than
 * the value that @right evaluates to. This is semantically equivalent to
 * KUNIT_EXPECT_TRUE(@test, (@left) > (@right)). See KUNIT_EXPECT_TRUE() for
 * more information.
 */
#define KUNIT_EXPECT_GT(test, left, right) \
	KUNIT_EXPECT_GT_MSG(test, left, right, NULL)

#define KUNIT_EXPECT_GT_MSG(test, left, right, fmt, ...)		       \
	KUNIT_BINARY_INT_ASSERTION(test,				       \
				   KUNIT_EXPECTATION,			       \
				   left, >, right,			       \
				   fmt,					       \
				    ##__VA_ARGS__)

/**
 * KUNIT_EXPECT_GE() - Expects that @left is greater than or equal to @right.
 * @test: The test context object.
 * @left: an arbitrary expression that evaluates to a primitive C type.
 * @right: an arbitrary expression that evaluates to a primitive C type.
 *
 * Sets an expectation that the value that @left evaluates to is greater than
 * the value that @right evaluates to. This is semantically equivalent to
 * KUNIT_EXPECT_TRUE(@test, (@left) >= (@right)). See KUNIT_EXPECT_TRUE() for
 * more information.
 */
#define KUNIT_EXPECT_GE(test, left, right) \
	KUNIT_EXPECT_GE_MSG(test, left, right, NULL)

#define KUNIT_EXPECT_GE_MSG(test, left, right, fmt, ...)		       \
	KUNIT_BINARY_INT_ASSERTION(test,				       \
				   KUNIT_EXPECTATION,			       \
				   left, >=, right,			       \
				   fmt,					       \
				    ##__VA_ARGS__)

/**
 * KUNIT_EXPECT_STREQ() - Expects that strings @left and @right are equal.
 * @test: The test context object.
 * @left: an arbitrary expression that evaluates to a null terminated string.
 * @right: an arbitrary expression that evaluates to a null terminated string.
 *
 * Sets an expectation that the values that @left and @right evaluate to are
 * equal. This is semantically equivalent to
 * KUNIT_EXPECT_TRUE(@test, !strcmp((@left), (@right))). See KUNIT_EXPECT_TRUE()
 * for more information.
 */
#define KUNIT_EXPECT_STREQ(test, left, right) \
	KUNIT_EXPECT_STREQ_MSG(test, left, right, NULL)

#define KUNIT_EXPECT_STREQ_MSG(test, left, right, fmt, ...)		       \
	KUNIT_BINARY_STR_ASSERTION(test,				       \
				   KUNIT_EXPECTATION,			       \
				   left, ==, right,			       \
				   fmt,					       \
				   ##__VA_ARGS__)

/**
 * KUNIT_EXPECT_STRNEQ() - Expects that strings @left and @right are not equal.
 * @test: The test context object.
 * @left: an arbitrary expression that evaluates to a null terminated string.
 * @right: an arbitrary expression that evaluates to a null terminated string.
 *
 * Sets an expectation that the values that @left and @right evaluate to are
 * not equal. This is semantically equivalent to
 * KUNIT_EXPECT_TRUE(@test, strcmp((@left), (@right))). See KUNIT_EXPECT_TRUE()
 * for more information.
 */
#define KUNIT_EXPECT_STRNEQ(test, left, right) \
	KUNIT_EXPECT_STRNEQ_MSG(test, left, right, NULL)

#define KUNIT_EXPECT_STRNEQ_MSG(test, left, right, fmt, ...)		       \
	KUNIT_BINARY_STR_ASSERTION(test,				       \
				   KUNIT_EXPECTATION,			       \
				   left, !=, right,			       \
				   fmt,					       \
				   ##__VA_ARGS__)

/**
 * KUNIT_EXPECT_MEMEQ() - Expects that the first @size bytes of @left and @right are equal.
 * @test: The test context object.
 * @left: An arbitrary expression that evaluates to the specified size.
 * @right: An arbitrary expression that evaluates to the specified size.
 * @size: Number of bytes compared.
 *
 * Sets an expectation that the values that @left and @right evaluate to are
 * equal. This is semantically equivalent to
 * KUNIT_EXPECT_TRUE(@test, !memcmp((@left), (@right), (@size))). See
 * KUNIT_EXPECT_TRUE() for more information.
 *
 * Although this expectation works for any memory block, it is not recommended
 * for comparing more structured data, such as structs. This expectation is
 * recommended for comparing, for example, data arrays.
 */
#define KUNIT_EXPECT_MEMEQ(test, left, right, size) \
	KUNIT_EXPECT_MEMEQ_MSG(test, left, right, size, NULL)

#define KUNIT_EXPECT_MEMEQ_MSG(test, left, right, size, fmt, ...)	       \
	KUNIT_MEM_ASSERTION(test,					       \
			    KUNIT_EXPECTATION,				       \
			    left, ==, right,				       \
			    size,					       \
			    fmt,					       \
			    ##__VA_ARGS__)

/**
 * KUNIT_EXPECT_MEMNEQ() - Expects that the first @size bytes of @left and @right are not equal.
 * @test: The test context object.
 * @left: An arbitrary expression that evaluates to the specified size.
 * @right: An arbitrary expression that evaluates to the specified size.
 * @size: Number of bytes compared.
 *
 * Sets an expectation that the values that @left and @right evaluate to are
 * not equal. This is semantically equivalent to
 * KUNIT_EXPECT_TRUE(@test, memcmp((@left), (@right), (@size))). See
 * KUNIT_EXPECT_TRUE() for more information.
 *
 * Although this expectation works for any memory block, it is not recommended
 * for comparing more structured data, such as structs. This expectation is
 * recommended for comparing, for example, data arrays.
 */
#define KUNIT_EXPECT_MEMNEQ(test, left, right, size) \
	KUNIT_EXPECT_MEMNEQ_MSG(test, left, right, size, NULL)

#define KUNIT_EXPECT_MEMNEQ_MSG(test, left, right, size, fmt, ...)	       \
	KUNIT_MEM_ASSERTION(test,					       \
			    KUNIT_EXPECTATION,				       \
			    left, !=, right,				       \
			    size,					       \
			    fmt,					       \
			    ##__VA_ARGS__)

/**
 * KUNIT_EXPECT_NULL() - Expects that @ptr is null.
 * @test: The test context object.
 * @ptr: an arbitrary pointer.
 *
 * Sets an expectation that the value that @ptr evaluates to is null. This is
 * semantically equivalent to KUNIT_EXPECT_PTR_EQ(@test, ptr, NULL).
 * See KUNIT_EXPECT_TRUE() for more information.
 */
#define KUNIT_EXPECT_NULL(test, ptr)				               \
	KUNIT_EXPECT_NULL_MSG(test,					       \
			      ptr,					       \
			      NULL)

#define KUNIT_EXPECT_NULL_MSG(test, ptr, fmt, ...)	                       \
	KUNIT_BINARY_PTR_ASSERTION(test,				       \
				   KUNIT_EXPECTATION,			       \
				   ptr, ==, NULL,			       \
				   fmt,					       \
				   ##__VA_ARGS__)

/**
 * KUNIT_EXPECT_NOT_NULL() - Expects that @ptr is not null.
 * @test: The test context object.
 * @ptr: an arbitrary pointer.
 *
 * Sets an expectation that the value that @ptr evaluates to is not null. This
 * is semantically equivalent to KUNIT_EXPECT_PTR_NE(@test, ptr, NULL).
 * See KUNIT_EXPECT_TRUE() for more information.
 */
#define KUNIT_EXPECT_NOT_NULL(test, ptr)			               \
	KUNIT_EXPECT_NOT_NULL_MSG(test,					       \
				  ptr,					       \
				  NULL)

#define KUNIT_EXPECT_NOT_NULL_MSG(test, ptr, fmt, ...)	                       \
	KUNIT_BINARY_PTR_ASSERTION(test,				       \
				   KUNIT_EXPECTATION,			       \
				   ptr, !=, NULL,			       \
				   fmt,					       \
				   ##__VA_ARGS__)

/**
 * KUNIT_EXPECT_NOT_ERR_OR_NULL() - Expects that @ptr is not null and not err.
 * @test: The test context object.
 * @ptr: an arbitrary pointer.
 *
 * Sets an expectation that the value that @ptr evaluates to is not null and not
 * an errno stored in a pointer. This is semantically equivalent to
 * KUNIT_EXPECT_TRUE(@test, !IS_ERR_OR_NULL(@ptr)). See KUNIT_EXPECT_TRUE() for
 * more information.
 */
#define KUNIT_EXPECT_NOT_ERR_OR_NULL(test, ptr) \
	KUNIT_EXPECT_NOT_ERR_OR_NULL_MSG(test, ptr, NULL)

#define KUNIT_EXPECT_NOT_ERR_OR_NULL_MSG(test, ptr, fmt, ...)		       \
	KUNIT_PTR_NOT_ERR_OR_NULL_MSG_ASSERTION(test,			       \
						KUNIT_EXPECTATION,	       \
						ptr,			       \
						fmt,			       \
						##__VA_ARGS__)

#define KUNIT_ASSERT_FAILURE(test, fmt, ...) \
	KUNIT_FAIL_ASSERTION(test, KUNIT_ASSERTION, fmt, ##__VA_ARGS__)

/**
 * KUNIT_ASSERT_TRUE() - Sets an assertion that @condition is true.
 * @test: The test context object.
 * @condition: an arbitrary boolean expression. The test fails and aborts when
 * this does not evaluate to true.
 *
 * This and assertions of the form `KUNIT_ASSERT_*` will cause the test case to
 * fail *and immediately abort* when the specified condition is not met. Unlike
 * an expectation failure, it will prevent the test case from continuing to run;
 * this is otherwise known as an *assertion failure*.
 */
#define KUNIT_ASSERT_TRUE(test, condition) \
	KUNIT_ASSERT_TRUE_MSG(test, condition, NULL)

#define KUNIT_ASSERT_TRUE_MSG(test, condition, fmt, ...)		       \
	KUNIT_TRUE_MSG_ASSERTION(test,					       \
				 KUNIT_ASSERTION,			       \
				 condition,				       \
				 fmt,					       \
				 ##__VA_ARGS__)

/**
 * KUNIT_ASSERT_FALSE() - Sets an assertion that @condition is false.
 * @test: The test context object.
 * @condition: an arbitrary boolean expression.
 *
 * Sets an assertion that the value that @condition evaluates to is false. This
 * is the same as KUNIT_EXPECT_FALSE(), except it causes an assertion failure
 * (see KUNIT_ASSERT_TRUE()) when the assertion is not met.
 */
#define KUNIT_ASSERT_FALSE(test, condition) \
	KUNIT_ASSERT_FALSE_MSG(test, condition, NULL)

#define KUNIT_ASSERT_FALSE_MSG(test, condition, fmt, ...)		       \
	KUNIT_FALSE_MSG_ASSERTION(test,					       \
				  KUNIT_ASSERTION,			       \
				  condition,				       \
				  fmt,					       \
				  ##__VA_ARGS__)

/**
 * KUNIT_ASSERT_EQ() - Sets an assertion that @left and @right are equal.
 * @test: The test context object.
 * @left: an arbitrary expression that evaluates to a primitive C type.
 * @right: an arbitrary expression that evaluates to a primitive C type.
 *
 * Sets an assertion that the values that @left and @right evaluate to are
 * equal. This is the same as KUNIT_EXPECT_EQ(), except it causes an assertion
 * failure (see KUNIT_ASSERT_TRUE()) when the assertion is not met.
 */
#define KUNIT_ASSERT_EQ(test, left, right) \
	KUNIT_ASSERT_EQ_MSG(test, left, right, NULL)

#define KUNIT_ASSERT_EQ_MSG(test, left, right, fmt, ...)		       \
	KUNIT_BINARY_INT_ASSERTION(test,				       \
				   KUNIT_ASSERTION,			       \
				   left, ==, right,			       \
				   fmt,					       \
				    ##__VA_ARGS__)

/**
 * KUNIT_ASSERT_PTR_EQ() - Asserts that pointers @left and @right are equal.
 * @test: The test context object.
 * @left: an arbitrary expression that evaluates to a pointer.
 * @right: an arbitrary expression that evaluates to a pointer.
 *
 * Sets an assertion that the values that @left and @right evaluate to are
 * equal. This is the same as KUNIT_EXPECT_EQ(), except it causes an assertion
 * failure (see KUNIT_ASSERT_TRUE()) when the assertion is not met.
 */
#define KUNIT_ASSERT_PTR_EQ(test, left, right) \
	KUNIT_ASSERT_PTR_EQ_MSG(test, left, right, NULL)

#define KUNIT_ASSERT_PTR_EQ_MSG(test, left, right, fmt, ...)		       \
	KUNIT_BINARY_PTR_ASSERTION(test,				       \
				   KUNIT_ASSERTION,			       \
				   left, ==, right,			       \
				   fmt,					       \
				   ##__VA_ARGS__)

/**
 * KUNIT_ASSERT_NE() - An assertion that @left and @right are not equal.
 * @test: The test context object.
 * @left: an arbitrary expression that evaluates to a primitive C type.
 * @right: an arbitrary expression that evaluates to a primitive C type.
 *
 * Sets an assertion that the values that @left and @right evaluate to are not
 * equal. This is the same as KUNIT_EXPECT_NE(), except it causes an assertion
 * failure (see KUNIT_ASSERT_TRUE()) when the assertion is not met.
 */
#define KUNIT_ASSERT_NE(test, left, right) \
	KUNIT_ASSERT_NE_MSG(test, left, right, NULL)

#define KUNIT_ASSERT_NE_MSG(test, left, right, fmt, ...)		       \
	KUNIT_BINARY_INT_ASSERTION(test,				       \
				   KUNIT_ASSERTION,			       \
				   left, !=, right,			       \
				   fmt,					       \
				    ##__VA_ARGS__)

/**
 * KUNIT_ASSERT_PTR_NE() - Asserts that pointers @left and @right are not equal.
 * KUNIT_ASSERT_PTR_EQ() - Asserts that pointers @left and @right are equal.
 * @test: The test context object.
 * @left: an arbitrary expression that evaluates to a pointer.
 * @right: an arbitrary expression that evaluates to a pointer.
 *
 * Sets an assertion that the values that @left and @right evaluate to are not
 * equal. This is the same as KUNIT_EXPECT_NE(), except it causes an assertion
 * failure (see KUNIT_ASSERT_TRUE()) when the assertion is not met.
 */
#define KUNIT_ASSERT_PTR_NE(test, left, right) \
	KUNIT_ASSERT_PTR_NE_MSG(test, left, right, NULL)

#define KUNIT_ASSERT_PTR_NE_MSG(test, left, right, fmt, ...)		       \
	KUNIT_BINARY_PTR_ASSERTION(test,				       \
				   KUNIT_ASSERTION,			       \
				   left, !=, right,			       \
				   fmt,					       \
				   ##__VA_ARGS__)
/**
 * KUNIT_ASSERT_LT() - An assertion that @left is less than @right.
 * @test: The test context object.
 * @left: an arbitrary expression that evaluates to a primitive C type.
 * @right: an arbitrary expression that evaluates to a primitive C type.
 *
 * Sets an assertion that the value that @left evaluates to is less than the
 * value that @right evaluates to. This is the same as KUNIT_EXPECT_LT(), except
 * it causes an assertion failure (see KUNIT_ASSERT_TRUE()) when the assertion
 * is not met.
 */
#define KUNIT_ASSERT_LT(test, left, right) \
	KUNIT_ASSERT_LT_MSG(test, left, right, NULL)

#define KUNIT_ASSERT_LT_MSG(test, left, right, fmt, ...)		       \
	KUNIT_BINARY_INT_ASSERTION(test,				       \
				   KUNIT_ASSERTION,			       \
				   left, <, right,			       \
				   fmt,					       \
				    ##__VA_ARGS__)
/**
 * KUNIT_ASSERT_LE() - An assertion that @left is less than or equal to @right.
 * @test: The test context object.
 * @left: an arbitrary expression that evaluates to a primitive C type.
 * @right: an arbitrary expression that evaluates to a primitive C type.
 *
 * Sets an assertion that the value that @left evaluates to is less than or
 * equal to the value that @right evaluates to. This is the same as
 * KUNIT_EXPECT_LE(), except it causes an assertion failure (see
 * KUNIT_ASSERT_TRUE()) when the assertion is not met.
 */
#define KUNIT_ASSERT_LE(test, left, right) \
	KUNIT_ASSERT_LE_MSG(test, left, right, NULL)

#define KUNIT_ASSERT_LE_MSG(test, left, right, fmt, ...)		       \
	KUNIT_BINARY_INT_ASSERTION(test,				       \
				   KUNIT_ASSERTION,			       \
				   left, <=, right,			       \
				   fmt,					       \
				    ##__VA_ARGS__)

/**
 * KUNIT_ASSERT_GT() - An assertion that @left is greater than @right.
 * @test: The test context object.
 * @left: an arbitrary expression that evaluates to a primitive C type.
 * @right: an arbitrary expression that evaluates to a primitive C type.
 *
 * Sets an assertion that the value that @left evaluates to is greater than the
 * value that @right evaluates to. This is the same as KUNIT_EXPECT_GT(), except
 * it causes an assertion failure (see KUNIT_ASSERT_TRUE()) when the assertion
 * is not met.
 */
#define KUNIT_ASSERT_GT(test, left, right) \
	KUNIT_ASSERT_GT_MSG(test, left, right, NULL)

#define KUNIT_ASSERT_GT_MSG(test, left, right, fmt, ...)		       \
	KUNIT_BINARY_INT_ASSERTION(test,				       \
				   KUNIT_ASSERTION,			       \
				   left, >, right,			       \
				   fmt,					       \
				    ##__VA_ARGS__)

/**
 * KUNIT_ASSERT_GE() - Assertion that @left is greater than or equal to @right.
 * @test: The test context object.
 * @left: an arbitrary expression that evaluates to a primitive C type.
 * @right: an arbitrary expression that evaluates to a primitive C type.
 *
 * Sets an assertion that the value that @left evaluates to is greater than the
 * value that @right evaluates to. This is the same as KUNIT_EXPECT_GE(), except
 * it causes an assertion failure (see KUNIT_ASSERT_TRUE()) when the assertion
 * is not met.
 */
#define KUNIT_ASSERT_GE(test, left, right) \
	KUNIT_ASSERT_GE_MSG(test, left, right, NULL)

#define KUNIT_ASSERT_GE_MSG(test, left, right, fmt, ...)		       \
	KUNIT_BINARY_INT_ASSERTION(test,				       \
				   KUNIT_ASSERTION,			       \
				   left, >=, right,			       \
				   fmt,					       \
				    ##__VA_ARGS__)

/**
 * KUNIT_ASSERT_STREQ() - An assertion that strings @left and @right are equal.
 * @test: The test context object.
 * @left: an arbitrary expression that evaluates to a null terminated string.
 * @right: an arbitrary expression that evaluates to a null terminated string.
 *
 * Sets an assertion that the values that @left and @right evaluate to are
 * equal. This is the same as KUNIT_EXPECT_STREQ(), except it causes an
 * assertion failure (see KUNIT_ASSERT_TRUE()) when the assertion is not met.
 */
#define KUNIT_ASSERT_STREQ(test, left, right) \
	KUNIT_ASSERT_STREQ_MSG(test, left, right, NULL)

#define KUNIT_ASSERT_STREQ_MSG(test, left, right, fmt, ...)		       \
	KUNIT_BINARY_STR_ASSERTION(test,				       \
				   KUNIT_ASSERTION,			       \
				   left, ==, right,			       \
				   fmt,					       \
				   ##__VA_ARGS__)

/**
 * KUNIT_ASSERT_STRNEQ() - Expects that strings @left and @right are not equal.
 * @test: The test context object.
 * @left: an arbitrary expression that evaluates to a null terminated string.
 * @right: an arbitrary expression that evaluates to a null terminated string.
 *
 * Sets an expectation that the values that @left and @right evaluate to are
 * not equal. This is semantically equivalent to
 * KUNIT_ASSERT_TRUE(@test, strcmp((@left), (@right))). See KUNIT_ASSERT_TRUE()
 * for more information.
 */
#define KUNIT_ASSERT_STRNEQ(test, left, right) \
	KUNIT_ASSERT_STRNEQ_MSG(test, left, right, NULL)

#define KUNIT_ASSERT_STRNEQ_MSG(test, left, right, fmt, ...)		       \
	KUNIT_BINARY_STR_ASSERTION(test,				       \
				   KUNIT_ASSERTION,			       \
				   left, !=, right,			       \
				   fmt,					       \
				   ##__VA_ARGS__)

/**
 * KUNIT_ASSERT_NULL() - Asserts that pointers @ptr is null.
 * @test: The test context object.
 * @ptr: an arbitrary pointer.
 *
 * Sets an assertion that the values that @ptr evaluates to is null. This is
 * the same as KUNIT_EXPECT_NULL(), except it causes an assertion
 * failure (see KUNIT_ASSERT_TRUE()) when the assertion is not met.
 */
#define KUNIT_ASSERT_NULL(test, ptr) \
	KUNIT_ASSERT_NULL_MSG(test,					       \
			      ptr,					       \
			      NULL)

#define KUNIT_ASSERT_NULL_MSG(test, ptr, fmt, ...) \
	KUNIT_BINARY_PTR_ASSERTION(test,				       \
				   KUNIT_ASSERTION,			       \
				   ptr, ==, NULL,			       \
				   fmt,					       \
				   ##__VA_ARGS__)

/**
 * KUNIT_ASSERT_NOT_NULL() - Asserts that pointers @ptr is not null.
 * @test: The test context object.
 * @ptr: an arbitrary pointer.
 *
 * Sets an assertion that the values that @ptr evaluates to is not null. This
 * is the same as KUNIT_EXPECT_NOT_NULL(), except it causes an assertion
 * failure (see KUNIT_ASSERT_TRUE()) when the assertion is not met.
 */
#define KUNIT_ASSERT_NOT_NULL(test, ptr) \
	KUNIT_ASSERT_NOT_NULL_MSG(test,					       \
				  ptr,					       \
				  NULL)

#define KUNIT_ASSERT_NOT_NULL_MSG(test, ptr, fmt, ...) \
	KUNIT_BINARY_PTR_ASSERTION(test,				       \
				   KUNIT_ASSERTION,			       \
				   ptr, !=, NULL,			       \
				   fmt,					       \
				   ##__VA_ARGS__)

/**
 * KUNIT_ASSERT_NOT_ERR_OR_NULL() - Assertion that @ptr is not null and not err.
 * @test: The test context object.
 * @ptr: an arbitrary pointer.
 *
 * Sets an assertion that the value that @ptr evaluates to is not null and not
 * an errno stored in a pointer. This is the same as
 * KUNIT_EXPECT_NOT_ERR_OR_NULL(), except it causes an assertion failure (see
 * KUNIT_ASSERT_TRUE()) when the assertion is not met.
 */
#define KUNIT_ASSERT_NOT_ERR_OR_NULL(test, ptr) \
	KUNIT_ASSERT_NOT_ERR_OR_NULL_MSG(test, ptr, NULL)

#define KUNIT_ASSERT_NOT_ERR_OR_NULL_MSG(test, ptr, fmt, ...)		       \
	KUNIT_PTR_NOT_ERR_OR_NULL_MSG_ASSERTION(test,			       \
						KUNIT_ASSERTION,	       \
						ptr,			       \
						fmt,			       \
						##__VA_ARGS__)

/**
 * KUNIT_ARRAY_PARAM() - Define test parameter generator from an array.
 * @name:  prefix for the test parameter generator function.
 * @array: array of test parameters.
 * @get_desc: function to convert param to description; NULL to use default
 *
 * Define function @name_gen_params which uses @array to generate parameters.
 */
#define KUNIT_ARRAY_PARAM(name, array, get_desc)						\
	static const void *name##_gen_params(const void *prev, char *desc)			\
	{											\
		typeof((array)[0]) *__next = prev ? ((typeof(__next)) prev) + 1 : (array);	\
		if (__next - (array) < ARRAY_SIZE((array))) {					\
			void (*__get_desc)(typeof(__next), char *) = get_desc;			\
			if (__get_desc)								\
				__get_desc(__next, desc);					\
			return __next;								\
		}										\
		return NULL;									\
	}

/**
 * KUNIT_ARRAY_PARAM_DESC() - Define test parameter generator from an array.
 * @name:  prefix for the test parameter generator function.
 * @array: array of test parameters.
 * @desc_member: structure member from array element to use as description
 *
 * Define function @name_gen_params which uses @array to generate parameters.
 */
#define KUNIT_ARRAY_PARAM_DESC(name, array, desc_member)					\
	static const void *name##_gen_params(const void *prev, char *desc)			\
	{											\
		typeof((array)[0]) *__next = prev ? ((typeof(__next)) prev) + 1 : (array);	\
		if (__next - (array) < ARRAY_SIZE((array))) {					\
			strscpy(desc, __next->desc_member, KUNIT_PARAM_DESC_SIZE);		\
			return __next;								\
		}										\
		return NULL;									\
	}

// TODO(dlatypov@google.com): consider eventually migrating users to explicitly
// include resource.h themselves if they need it.
#include <kunit/resource.h>

#endif /* _KUNIT_TEST_H */<|MERGE_RESOLUTION|>--- conflicted
+++ resolved
@@ -773,10 +773,7 @@
 		.right_text = #right,					       \
 	};								       \
 									       \
-<<<<<<< HEAD
-=======
 	_KUNIT_SAVE_LOC(test);						       \
->>>>>>> 0c383648
 	if (likely((__left) && (__right) && (strcmp(__left, __right) op 0)))   \
 		break;							       \
 									       \

--- conflicted
+++ resolved
@@ -105,49 +105,6 @@
 
 #define tif_need_resched() test_thread_flag(TIF_NEED_RESCHED)
 
-<<<<<<< HEAD
-=======
-#if defined TIF_RESTORE_SIGMASK && !defined HAVE_SET_RESTORE_SIGMASK
-/*
- * An arch can define its own version of set_restore_sigmask() to get the
- * job done however works, with or without TIF_RESTORE_SIGMASK.
- */
-#define HAVE_SET_RESTORE_SIGMASK	1
-
-/**
- * set_restore_sigmask() - make sure saved_sigmask processing gets done
- *
- * This sets TIF_RESTORE_SIGMASK and ensures that the arch signal code
- * will run before returning to user mode, to process the flag.  For
- * all callers, TIF_SIGPENDING is already set or it's no harm to set
- * it.  TIF_RESTORE_SIGMASK need not be in the set of bits that the
- * arch code will notice on return to user mode, in case those bits
- * are scarce.  We set TIF_SIGPENDING here to ensure that the arch
- * signal code always gets run when TIF_RESTORE_SIGMASK is set.
- */
-static inline void set_restore_sigmask(void)
-{
-	set_thread_flag(TIF_RESTORE_SIGMASK);
-	WARN_ON(!test_thread_flag(TIF_SIGPENDING));
-}
-static inline void clear_restore_sigmask(void)
-{
-	clear_thread_flag(TIF_RESTORE_SIGMASK);
-}
-static inline bool test_restore_sigmask(void)
-{
-	return test_thread_flag(TIF_RESTORE_SIGMASK);
-}
-static inline bool test_and_clear_restore_sigmask(void)
-{
-	return test_and_clear_thread_flag(TIF_RESTORE_SIGMASK);
-}
-#endif	/* TIF_RESTORE_SIGMASK && !HAVE_SET_RESTORE_SIGMASK */
-
-#ifndef HAVE_SET_RESTORE_SIGMASK
-#error "no set_restore_sigmask() provided and default one won't work"
-#endif
-
 #ifndef CONFIG_HAVE_ARCH_WITHIN_STACK_FRAMES
 static inline int arch_within_stack_frames(const void * const stack,
 					   const void * const stackend,
@@ -172,7 +129,6 @@
 { }
 #endif /* CONFIG_HARDENED_USERCOPY */
 
->>>>>>> ed18adc1
 #endif	/* __KERNEL__ */
 
 #endif /* _LINUX_THREAD_INFO_H */
--- conflicted
+++ resolved
@@ -241,12 +241,6 @@
 {
 	return gicc->flags & ACPI_MADT_ENABLED;
 }
-<<<<<<< HEAD
-
-/* the following numa functions are architecture-dependent */
-void acpi_numa_slit_init (struct acpi_table_slit *slit);
-=======
->>>>>>> 0c383648
 
 #if defined(CONFIG_X86) || defined(CONFIG_LOONGARCH)
 void acpi_numa_processor_affinity_init (struct acpi_srat_cpu_affinity *pa);

--- conflicted
+++ resolved
@@ -1,29 +1,8 @@
-<<<<<<< HEAD
-=======
 /* SPDX-License-Identifier: MIT */
->>>>>>> df0cc57e
 /******************************************************************************
  * ring.h
  *
  * Shared producer-consumer ring macros.
- *
- * Permission is hereby granted, free of charge, to any person obtaining a copy
- * of this software and associated documentation files (the "Software"), to
- * deal in the Software without restriction, including without limitation the
- * rights to use, copy, modify, merge, publish, distribute, sublicense, and/or
- * sell copies of the Software, and to permit persons to whom the Software is
- * furnished to do so, subject to the following conditions:
- *
- * The above copyright notice and this permission notice shall be included in
- * all copies or substantial portions of the Software.
- *
- * THE SOFTWARE IS PROVIDED "AS IS", WITHOUT WARRANTY OF ANY KIND, EXPRESS OR
- * IMPLIED, INCLUDING BUT NOT LIMITED TO THE WARRANTIES OF MERCHANTABILITY,
- * FITNESS FOR A PARTICULAR PURPOSE AND NONINFRINGEMENT. IN NO EVENT SHALL THE
- * AUTHORS OR COPYRIGHT HOLDERS BE LIABLE FOR ANY CLAIM, DAMAGES OR OTHER
- * LIABILITY, WHETHER IN AN ACTION OF CONTRACT, TORT OR OTHERWISE, ARISING
- * FROM, OUT OF OR IN CONNECTION WITH THE SOFTWARE OR THE USE OR OTHER
- * DEALINGS IN THE SOFTWARE.
  *
  * Tim Deegan and Andrew Warfield November 2004.
  */

// SPDX-License-Identifier: (GPL-2.0+ OR MIT)

/dts-v1/;

#include <dt-bindings/gpio/gpio.h>
#include <dt-bindings/input/input.h>
#include <dt-bindings/pinctrl/rockchip.h>
#include <dt-bindings/leds/common.h>
#include "rk3588s.dtsi"

/ {
	model = "Khadas Edge2";
	compatible = "khadas,edge2", "rockchip,rk3588s";

	aliases {
		mmc0 = &sdhci;
<<<<<<< HEAD
=======
		mmc1 = &sdmmc;
>>>>>>> 0c383648
	};

	chosen {
		stdout-path = "serial2:1500000n8";
	};

	adc-keys {
		compatible = "adc-keys";
		io-channels = <&saradc 1>;
		io-channel-names = "buttons";
		keyup-threshold-microvolt = <1800000>;
		poll-interval = <100>;

		button-function {
			label = "Function";
			linux,code = <KEY_FN>;
			press-threshold-microvolt = <17000>;
		};
	};

	ir-receiver {
		compatible = "gpio-ir-receiver";
		gpios = <&gpio1 RK_PA7 GPIO_ACTIVE_LOW>;
		pinctrl-names = "default";
		pinctrl-0 = <&ir_receiver_pin>;
	};

	leds {
		compatible = "pwm-leds";

		red_led: led-0 {
			label = "red_led";
			color = <LED_COLOR_ID_RED>;
			default-state = "off";
			function = LED_FUNCTION_INDICATOR;
			linux,default-trigger = "none";
			max-brightness = <255>;
			pwms = <&pwm11 0 25000 0>;
		};

		green_led: led-1 {
			label = "green_led";
			color = <LED_COLOR_ID_GREEN>;
			default-state = "on";
			function = LED_FUNCTION_POWER;
			linux,default-trigger = "default-on";
			max-brightness = <255>;
			pwms = <&pwm14 0 25000 0>;
		};

		blue_led: led-2 {
			label = "blue_led";
			color = <LED_COLOR_ID_BLUE>;
			default-state = "off";
			function = LED_FUNCTION_INDICATOR;
			linux,default-trigger = "none";
			max-brightness = <255>;
			pwms = <&pwm15 0 25000 0>;
		};
	};

	vcc3v3_pcie_wl: vcc3v3-pcie-wl-regulator {
		compatible = "regulator-fixed";
		enable-active-high;
		gpios = <&gpio0 RK_PC4 GPIO_ACTIVE_HIGH>;
		pinctrl-names = "default";
		pinctrl-0 = <&pcie2_2_vcc3v3_en>;
		regulator-name = "vcc3v3_pcie_wl";
		regulator-min-microvolt = <3300000>;
		regulator-max-microvolt = <3300000>;
		startup-delay-us = <5000>;
		vin-supply = <&vcc5v0_sys>;
	};

	vcc5v0_host: vcc5v0-host-regulator {
		compatible = "regulator-fixed";
		regulator-name = "vcc5v0_host";
		regulator-boot-on;
		regulator-always-on;
		regulator-min-microvolt = <5000000>;
		regulator-max-microvolt = <5000000>;
		enable-active-high;
		gpio = <&gpio1 RK_PB1 GPIO_ACTIVE_HIGH>;
		pinctrl-names = "default";
		pinctrl-0 = <&vcc5v0_host_en>;
		vin-supply = <&vcc5v0_sys>;
	};

	vcc5v0_sys: vcc5v0-sys-regulator {
		compatible = "regulator-fixed";
		regulator-name = "vcc5v0_sys";
		regulator-always-on;
		regulator-boot-on;
		regulator-min-microvolt = <5000000>;
		regulator-max-microvolt = <5000000>;
	};

	vcc_1v1_nldo_s3: vcc-1v1-nldo-s3-regulator {
		compatible = "regulator-fixed";
		regulator-name = "vcc_1v1_nldo_s3";
		regulator-always-on;
		regulator-boot-on;
		regulator-min-microvolt = <1100000>;
		regulator-max-microvolt = <1100000>;
		vin-supply = <&vcc5v0_sys>;
	};

	vdd_3v3_sd: vdd-3v3-sd-regulator {
		compatible = "regulator-fixed";
		regulator-name = "vdd_3v3_sd";
		gpios = <&gpio1 RK_PB6 GPIO_ACTIVE_HIGH>;
		regulator-boot-on;
		enable-active-high;
		regulator-min-microvolt = <3300000>;
		regulator-max-microvolt = <3300000>;
		vin-supply = <&vcc_3v3_s3>;
		pinctrl-names = "default";
		pinctrl-0 = <&vdd_sd_en>;
	};
};

&cpu_b0 {
	cpu-supply = <&vdd_cpu_big0_s0>;
};

&cpu_b1 {
	cpu-supply = <&vdd_cpu_big0_s0>;
};

&cpu_b2 {
	cpu-supply = <&vdd_cpu_big1_s0>;
};

&cpu_b3 {
	cpu-supply = <&vdd_cpu_big1_s0>;
};

&cpu_l0 {
	cpu-supply = <&vdd_cpu_lit_s0>;
};

&cpu_l1 {
	cpu-supply = <&vdd_cpu_lit_s0>;
};

&cpu_l2 {
	cpu-supply = <&vdd_cpu_lit_s0>;
};

&cpu_l3 {
	cpu-supply = <&vdd_cpu_lit_s0>;
};

&combphy0_ps {
	status = "okay";
};

&combphy2_psu {
	status = "okay";
};

&gpu {
	mali-supply = <&vdd_gpu_s0>;
	status = "okay";
};

&i2c0 {
	pinctrl-names = "default";
	pinctrl-0 = <&i2c0m2_xfer>;
	status = "okay";

	vdd_cpu_big0_s0: regulator@42 {
		compatible = "rockchip,rk8602";
		reg = <0x42>;
		fcs,suspend-voltage-selector = <1>;
		regulator-name = "vdd_cpu_big0_s0";
		regulator-always-on;
		regulator-boot-on;
		regulator-min-microvolt = <550000>;
		regulator-max-microvolt = <1050000>;
		regulator-ramp-delay = <2300>;
		vin-supply = <&vcc5v0_sys>;

		regulator-state-mem {
			regulator-off-in-suspend;
		};
	};

	vdd_cpu_big1_s0: regulator@43 {
		compatible = "rockchip,rk8603", "rockchip,rk8602";
		reg = <0x43>;
		fcs,suspend-voltage-selector = <1>;
		regulator-name = "vdd_cpu_big1_s0";
		regulator-always-on;
		regulator-boot-on;
		regulator-min-microvolt = <550000>;
		regulator-max-microvolt = <1050000>;
		regulator-ramp-delay = <2300>;
		vin-supply = <&vcc5v0_sys>;

		regulator-state-mem {
			regulator-off-in-suspend;
		};
	};
};

&i2c2 {
	status = "okay";

	hym8563: rtc@51 {
		compatible = "haoyu,hym8563";
		reg = <0x51>;
		#clock-cells = <0>;
		clock-output-names = "hym8563";
		wakeup-source;
	};
};

&pinctrl {
	vdd_sd {
		vdd_sd_en: vdd-sd-en {
			rockchip,pins = <1 RK_PB6 RK_FUNC_GPIO &pcfg_pull_up>;
		};
	};

	pcie2 {
		pcie2_2_rst: pcie2-2-rst {
			rockchip,pins = <3 RK_PD1 RK_FUNC_GPIO &pcfg_pull_none>;
		};

		pcie2_2_vcc3v3_en: pcie2-2-vcc-en {
			rockchip,pins = <0 RK_PC4 RK_FUNC_GPIO &pcfg_pull_none>;
		};
	};

	usb {
		vcc5v0_host_en: vcc5v0-host-en {
			rockchip,pins = <1 RK_PB1 RK_FUNC_GPIO &pcfg_pull_none>;
		};
	};

	ir-receiver {
		ir_receiver_pin: ir-receiver-pin {
			rockchip,pins = <1  RK_PA7  RK_FUNC_GPIO  &pcfg_pull_none>;
		};
	};

	wireless-bluetooth {
		bt_reset_pin: bt-reset-pin {
			rockchip,pins = <0 RK_PD4 RK_FUNC_GPIO &pcfg_pull_none>;
		};

		bt_wake_pin: bt-wake-pin {
			rockchip,pins = <0 RK_PD3 RK_FUNC_GPIO &pcfg_pull_up>;
		};

		bt_wake_host_irq: bt-wake-host-irq {
			rockchip,pins = <0 RK_PD5 RK_FUNC_GPIO &pcfg_pull_down>;
		};
	};
};

&pcie2x1l2 {
	pinctrl-names = "default";
	pinctrl-0 = <&pcie2_2_rst>;
	reset-gpios = <&gpio3 RK_PD1 GPIO_ACTIVE_HIGH>;
	vpcie3v3-supply = <&vcc3v3_pcie_wl>;
	status = "okay";
};

&pwm11 {
	pinctrl-names = "default";
	pinctrl-0 = <&pwm11m1_pins>;
	status = "okay";
};

&pwm14 {
	pinctrl-names = "default";
	pinctrl-0 = <&pwm14m1_pins>;
	status = "okay";
};

&pwm15 {
	pinctrl-names = "default";
	pinctrl-0 = <&pwm15m1_pins>;
	status = "okay";
};

&saradc {
	vref-supply = <&avcc_1v8_s0>;
	status = "okay";
};

&sdhci {
	bus-width = <8>;
	no-sdio;
	no-sd;
	non-removable;
	mmc-hs400-1_8v;
	mmc-hs400-enhanced-strobe;
	status = "okay";
};

&sdmmc {
	bus-width = <4>;
	cap-sd-highspeed;
	disable-wp;
	no-mmc;
	no-sdio;
	sd-uhs-sdr104;
	vmmc-supply = <&vdd_3v3_sd>;
	vqmmc-supply = <&vccio_sd_s0>;
	status = "okay";
};

&sfc {
	pinctrl-names = "default";
	pinctrl-0 = <&fspim2_pins>;
	status = "okay";

	flash@0 {
		compatible = "jedec,spi-nor";
		reg = <0x0>;
		spi-max-frequency = <100000000>;
		spi-rx-bus-width = <4>;
		spi-tx-bus-width = <1>;
	};
};

&spi2 {
	assigned-clocks = <&cru CLK_SPI2>;
	assigned-clock-rates = <200000000>;
	num-cs = <1>;
	pinctrl-names = "default";
	pinctrl-0 = <&spi2m2_cs0 &spi2m2_pins>;
	status = "okay";

	pmic@0 {
		compatible = "rockchip,rk806";
		reg = <0x0>;
		interrupt-parent = <&gpio0>;
		interrupts = <7 IRQ_TYPE_LEVEL_LOW>;
		pinctrl-names = "default";
		pinctrl-0 = <&pmic_pins>, <&rk806_dvs1_null>,
			    <&rk806_dvs2_null>, <&rk806_dvs3_null>;
		spi-max-frequency = <1000000>;
		system-power-controller;

		vcc1-supply = <&vcc5v0_sys>;
		vcc2-supply = <&vcc5v0_sys>;
		vcc3-supply = <&vcc5v0_sys>;
		vcc4-supply = <&vcc5v0_sys>;
		vcc5-supply = <&vcc5v0_sys>;
		vcc6-supply = <&vcc5v0_sys>;
		vcc7-supply = <&vcc5v0_sys>;
		vcc8-supply = <&vcc5v0_sys>;
		vcc9-supply = <&vcc5v0_sys>;
		vcc10-supply = <&vcc5v0_sys>;
		vcc11-supply = <&vcc_2v0_pldo_s3>;
		vcc12-supply = <&vcc5v0_sys>;
		vcc13-supply = <&vcc_1v1_nldo_s3>;
		vcc14-supply = <&vcc_1v1_nldo_s3>;
		vcca-supply = <&vcc5v0_sys>;

		gpio-controller;
		#gpio-cells = <2>;

		rk806_dvs1_null: dvs1-null-pins {
			pins = "gpio_pwrctrl1";
			function = "pin_fun0";
		};

		rk806_dvs2_null: dvs2-null-pins {
			pins = "gpio_pwrctrl2";
			function = "pin_fun0";
		};

		rk806_dvs3_null: dvs3-null-pins {
			pins = "gpio_pwrctrl3";
			function = "pin_fun0";
		};

		regulators {
			vdd_gpu_s0: vdd_gpu_mem_s0: dcdc-reg1 {
				regulator-boot-on;
				regulator-enable-ramp-delay = <400>;
				regulator-min-microvolt = <550000>;
				regulator-max-microvolt = <950000>;
				regulator-name = "vdd_gpu_s0";
				regulator-ramp-delay = <12500>;

				regulator-state-mem {
					regulator-off-in-suspend;
				};
			};

			vdd_cpu_lit_s0: vdd_cpu_lit_mem_s0: dcdc-reg2 {
				regulator-always-on;
				regulator-boot-on;
				regulator-min-microvolt = <550000>;
				regulator-max-microvolt = <950000>;
				regulator-name = "vdd_cpu_lit_s0";
				regulator-ramp-delay = <12500>;

				regulator-state-mem {
					regulator-off-in-suspend;
				};
			};

			vdd_log_s0: dcdc-reg3 {
				regulator-always-on;
				regulator-boot-on;
				regulator-min-microvolt = <675000>;
				regulator-max-microvolt = <750000>;
				regulator-name = "vdd_log_s0";
				regulator-ramp-delay = <12500>;

				regulator-state-mem {
					regulator-off-in-suspend;
					regulator-suspend-microvolt = <750000>;
				};
			};

			vdd_vdenc_s0: vdd_vdenc_mem_s0: dcdc-reg4 {
				regulator-always-on;
				regulator-boot-on;
				regulator-min-microvolt = <550000>;
				regulator-max-microvolt = <950000>;
				regulator-name = "vdd_vdenc_s0";
				regulator-ramp-delay = <12500>;

				regulator-state-mem {
					regulator-off-in-suspend;
				};
			};

			vdd_ddr_s0: dcdc-reg5 {
				regulator-always-on;
				regulator-boot-on;
				regulator-min-microvolt = <675000>;
				regulator-max-microvolt = <900000>;
				regulator-name = "vdd_ddr_s0";
				regulator-ramp-delay = <12500>;

				regulator-state-mem {
					regulator-off-in-suspend;
					regulator-suspend-microvolt = <850000>;
				};
			};

			vdd2_ddr_s3: dcdc-reg6 {
				regulator-always-on;
				regulator-boot-on;
				regulator-name = "vdd2_ddr_s3";

				regulator-state-mem {
					regulator-on-in-suspend;
				};
			};

			vcc_2v0_pldo_s3: dcdc-reg7 {
				regulator-always-on;
				regulator-boot-on;
				regulator-min-microvolt = <2000000>;
				regulator-max-microvolt = <2000000>;
				regulator-name = "vdd_2v0_pldo_s3";
				regulator-ramp-delay = <12500>;

				regulator-state-mem {
					regulator-on-in-suspend;
					regulator-suspend-microvolt = <2000000>;
				};
			};

			vcc_3v3_s3: dcdc-reg8 {
				regulator-always-on;
				regulator-boot-on;
				regulator-min-microvolt = <3300000>;
				regulator-max-microvolt = <3300000>;
				regulator-name = "vcc_3v3_s3";

				regulator-state-mem {
					regulator-on-in-suspend;
					regulator-suspend-microvolt = <3300000>;
				};
			};

			vddq_ddr_s0: dcdc-reg9 {
				regulator-always-on;
				regulator-boot-on;
				regulator-name = "vddq_ddr_s0";

				regulator-state-mem {
					regulator-off-in-suspend;
				};
			};

			vcc_1v8_s3: dcdc-reg10 {
				regulator-always-on;
				regulator-boot-on;
				regulator-min-microvolt = <1800000>;
				regulator-max-microvolt = <1800000>;
				regulator-name = "vcc_1v8_s3";

				regulator-state-mem {
					regulator-on-in-suspend;
					regulator-suspend-microvolt = <1800000>;
				};
			};

			avcc_1v8_s0: pldo-reg1 {
				regulator-always-on;
				regulator-boot-on;
				regulator-min-microvolt = <1800000>;
				regulator-max-microvolt = <1800000>;
				regulator-name = "avcc_1v8_s0";

				regulator-state-mem {
					regulator-off-in-suspend;
				};
			};

			vcc_1v8_s0: pldo-reg2 {
				regulator-always-on;
				regulator-boot-on;
				regulator-min-microvolt = <1800000>;
				regulator-max-microvolt = <1800000>;
				regulator-name = "vcc_1v8_s0";

				regulator-state-mem {
					regulator-off-in-suspend;
					regulator-suspend-microvolt = <1800000>;
				};
			};

			avdd_1v2_s0: pldo-reg3 {
				regulator-always-on;
				regulator-boot-on;
				regulator-min-microvolt = <1200000>;
				regulator-max-microvolt = <1200000>;
				regulator-name = "avdd_1v2_s0";

				regulator-state-mem {
					regulator-off-in-suspend;
				};
			};

			vcc_3v3_s0: pldo-reg4 {
				regulator-always-on;
				regulator-boot-on;
				regulator-min-microvolt = <3300000>;
				regulator-max-microvolt = <3300000>;
				regulator-ramp-delay = <12500>;
				regulator-name = "vcc_3v3_s0";

				regulator-state-mem {
					regulator-off-in-suspend;
				};
			};

			vccio_sd_s0: pldo-reg5 {
				regulator-always-on;
				regulator-boot-on;
				regulator-min-microvolt = <1800000>;
				regulator-max-microvolt = <3300000>;
				regulator-ramp-delay = <12500>;
				regulator-name = "vccio_sd_s0";

				regulator-state-mem {
					regulator-off-in-suspend;
				};
			};

			pldo6_s3: pldo-reg6 {
				regulator-always-on;
				regulator-boot-on;
				regulator-min-microvolt = <1800000>;
				regulator-max-microvolt = <1800000>;
				regulator-name = "pldo6_s3";

				regulator-state-mem {
					regulator-on-in-suspend;
					regulator-suspend-microvolt = <1800000>;
				};
			};

			vdd_0v75_s3: nldo-reg1 {
				regulator-always-on;
				regulator-boot-on;
				regulator-min-microvolt = <750000>;
				regulator-max-microvolt = <750000>;
				regulator-name = "vdd_0v75_s3";

				regulator-state-mem {
					regulator-on-in-suspend;
					regulator-suspend-microvolt = <750000>;
				};
			};

			vdd_ddr_pll_s0: nldo-reg2 {
				regulator-always-on;
				regulator-boot-on;
				regulator-min-microvolt = <850000>;
				regulator-max-microvolt = <850000>;
				regulator-name = "vdd_ddr_pll_s0";

				regulator-state-mem {
					regulator-off-in-suspend;
					regulator-suspend-microvolt = <850000>;
				};
			};

			avdd_0v75_s0: nldo-reg3 {
				regulator-always-on;
				regulator-boot-on;
				regulator-min-microvolt = <750000>;
				regulator-max-microvolt = <750000>;
				regulator-name = "avdd_0v75_s0";

				regulator-state-mem {
					regulator-off-in-suspend;
				};
			};

			vdd_0v85_s0: nldo-reg4 {
				regulator-always-on;
				regulator-boot-on;
				regulator-min-microvolt = <850000>;
				regulator-max-microvolt = <850000>;
				regulator-name = "vdd_0v85_s0";

				regulator-state-mem {
					regulator-off-in-suspend;
				};
			};

			vdd_0v75_s0: nldo-reg5 {
				regulator-always-on;
				regulator-boot-on;
				regulator-min-microvolt = <750000>;
				regulator-max-microvolt = <750000>;
				regulator-name = "vdd_0v75_s0";

				regulator-state-mem {
					regulator-off-in-suspend;
				};
			};
		};
	};
};

&tsadc {
	status = "okay";
};

&uart2 {
	pinctrl-0 = <&uart2m0_xfer>;
	status = "okay";
};

&uart9 {
	pinctrl-names = "default";
	pinctrl-0 = <&uart9m2_xfer &uart9m2_ctsn>;
	status = "okay";
};

&u2phy2 {
	status = "okay";
};

&u2phy2_host {
	phy-supply = <&vcc5v0_host>;
	status = "okay";
};

&u2phy3 {
	status = "okay";
};

&u2phy3_host {
	phy-supply = <&vcc5v0_host>;
	status = "okay";
};

&usb_host0_ehci {
	status = "okay";
};

&usb_host0_ohci {
	status = "okay";
};

&usb_host1_ehci {
	status = "okay";
};

&usb_host1_ohci {
	status = "okay";
};

&usb_host2_xhci {
	status = "okay";
};<|MERGE_RESOLUTION|>--- conflicted
+++ resolved
@@ -14,10 +14,7 @@
 
 	aliases {
 		mmc0 = &sdhci;
-<<<<<<< HEAD
-=======
 		mmc1 = &sdmmc;
->>>>>>> 0c383648
 	};
 
 	chosen {

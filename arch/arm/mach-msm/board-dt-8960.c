/* Copyright (c) 2012, The Linux Foundation. All rights reserved.
 *
 * This program is free software; you can redistribute it and/or modify
 * it under the terms of the GNU General Public License version 2 and
 * only version 2 as published by the Free Software Foundation.
 *
 * This program is distributed in the hope that it will be useful,
 * but WITHOUT ANY WARRANTY; without even the implied warranty of
 * MERCHANTABILITY or FITNESS FOR A PARTICULAR PURPOSE.  See the
 * GNU General Public License for more details.
 */

#include <linux/init.h>
#include <linux/irqchip.h>
#include <linux/of_platform.h>

#include <asm/mach/arch.h>

#include "common.h"

static void __init msm_dt_init(void)
{
	of_platform_populate(NULL, of_default_bus_match_table, NULL, NULL);
}

static const char * const msm8960_dt_match[] __initconst = {
	"qcom,msm8960-cdp",
	NULL
};

DT_MACHINE_START(MSM8960_DT, "Qualcomm MSM (Flattened Device Tree)")
	.smp = smp_ops(msm_smp_ops),
	.map_io = msm_map_msm8960_io,
<<<<<<< HEAD
	.init_irq = msm_dt_init_irq,
	.init_time	= msm_dt_timer_init,
=======
	.init_irq = irqchip_init,
	.timer = &msm_dt_timer,
>>>>>>> 9e47b8bf
	.init_machine = msm_dt_init,
	.dt_compat = msm8960_dt_match,
MACHINE_END<|MERGE_RESOLUTION|>--- conflicted
+++ resolved
@@ -31,13 +31,8 @@
 DT_MACHINE_START(MSM8960_DT, "Qualcomm MSM (Flattened Device Tree)")
 	.smp = smp_ops(msm_smp_ops),
 	.map_io = msm_map_msm8960_io,
-<<<<<<< HEAD
-	.init_irq = msm_dt_init_irq,
+	.init_irq = irqchip_init,
 	.init_time	= msm_dt_timer_init,
-=======
-	.init_irq = irqchip_init,
-	.timer = &msm_dt_timer,
->>>>>>> 9e47b8bf
 	.init_machine = msm_dt_init,
 	.dt_compat = msm8960_dt_match,
 MACHINE_END
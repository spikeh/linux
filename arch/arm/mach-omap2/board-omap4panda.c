/*
 * Board support file for OMAP4430 based PandaBoard.
 *
 * Copyright (C) 2010 Texas Instruments
 *
 * Author: David Anders <x0132446@ti.com>
 *
 * Based on mach-omap2/board-4430sdp.c
 *
 * Author: Santosh Shilimkar <santosh.shilimkar@ti.com>
 *
 * Based on mach-omap2/board-3430sdp.c
 *
 * This program is free software; you can redistribute it and/or modify
 * it under the terms of the GNU General Public License version 2 as
 * published by the Free Software Foundation.
 */

#include <linux/kernel.h>
#include <linux/init.h>
#include <linux/platform_device.h>
#include <linux/clk.h>
#include <linux/io.h>
#include <linux/leds.h>
#include <linux/gpio.h>
#include <linux/usb/otg.h>
#include <linux/i2c/twl.h>
#include <linux/regulator/machine.h>
#include <linux/regulator/fixed.h>
#include <linux/wl12xx.h>
#include <linux/platform_data/omap-abe-twl6040.h>

#include <mach/hardware.h>
#include <asm/hardware/gic.h>
#include <asm/mach-types.h>
#include <asm/mach/arch.h>
#include <asm/mach/map.h>
#include <video/omapdss.h>

#include <plat/board.h>
#include "common.h"
#include <plat/usb.h>
#include <plat/mmc.h>
#include <video/omap-panel-dvi.h>

#include "hsmmc.h"
#include "control.h"
#include "mux.h"
#include "common-board-devices.h"

#define GPIO_HUB_POWER		1
#define GPIO_HUB_NRESET		62
#define GPIO_WIFI_PMENA		43
#define GPIO_WIFI_IRQ		53
#define HDMI_GPIO_CT_CP_HPD 60 /* HPD mode enable/disable */
#define HDMI_GPIO_LS_OE 41 /* Level shifter for HDMI */
#define HDMI_GPIO_HPD  63 /* Hotplug detect */

/* wl127x BT, FM, GPS connectivity chip */
static int wl1271_gpios[] = {46, -1, -1};
static struct platform_device wl1271_device = {
	.name	= "kim",
	.id	= -1,
	.dev	= {
		.platform_data	= &wl1271_gpios,
	},
};

static struct gpio_led gpio_leds[] = {
	{
		.name			= "pandaboard::status1",
		.default_trigger	= "heartbeat",
		.gpio			= 7,
	},
	{
		.name			= "pandaboard::status2",
		.default_trigger	= "mmc0",
		.gpio			= 8,
	},
};

static struct gpio_led_platform_data gpio_led_info = {
	.leds		= gpio_leds,
	.num_leds	= ARRAY_SIZE(gpio_leds),
};

static struct platform_device leds_gpio = {
	.name	= "leds-gpio",
	.id	= -1,
	.dev	= {
		.platform_data	= &gpio_led_info,
	},
};

<<<<<<< HEAD
static struct platform_device btwilink_device = {
	.name	= "btwilink",
	.id	= -1,
=======
static struct omap_abe_twl6040_data panda_abe_audio_data = {
	/* Audio out */
	.has_hs		= ABE_TWL6040_LEFT | ABE_TWL6040_RIGHT,
	/* HandsFree through expasion connector */
	.has_hf		= ABE_TWL6040_LEFT | ABE_TWL6040_RIGHT,
	/* PandaBoard: FM TX, PandaBoardES: can be connected to audio out */
	.has_aux	= ABE_TWL6040_LEFT | ABE_TWL6040_RIGHT,
	/* PandaBoard: FM RX, PandaBoardES: audio in */
	.has_afm	= ABE_TWL6040_LEFT | ABE_TWL6040_RIGHT,
	/* No jack detection. */
	.jack_detection	= 0,
	/* MCLK input is 38.4MHz */
	.mclk_freq	= 38400000,

};

static struct platform_device panda_abe_audio = {
	.name		= "omap-abe-twl6040",
	.id		= -1,
	.dev = {
		.platform_data = &panda_abe_audio_data,
	},
>>>>>>> 22f8d055
};

static struct platform_device *panda_devices[] __initdata = {
	&leds_gpio,
	&wl1271_device,
<<<<<<< HEAD
	&btwilink_device,
=======
	&panda_abe_audio,
>>>>>>> 22f8d055
};

static const struct usbhs_omap_board_data usbhs_bdata __initconst = {
	.port_mode[0] = OMAP_EHCI_PORT_MODE_PHY,
	.port_mode[1] = OMAP_USBHS_PORT_MODE_UNUSED,
	.port_mode[2] = OMAP_USBHS_PORT_MODE_UNUSED,
	.phy_reset  = false,
	.reset_gpio_port[0]  = -EINVAL,
	.reset_gpio_port[1]  = -EINVAL,
	.reset_gpio_port[2]  = -EINVAL
};

static struct gpio panda_ehci_gpios[] __initdata = {
	{ GPIO_HUB_POWER,	GPIOF_OUT_INIT_LOW,  "hub_power"  },
	{ GPIO_HUB_NRESET,	GPIOF_OUT_INIT_LOW,  "hub_nreset" },
};

static void __init omap4_ehci_init(void)
{
	int ret;
	struct clk *phy_ref_clk;

	/* FREF_CLK3 provides the 19.2 MHz reference clock to the PHY */
	phy_ref_clk = clk_get(NULL, "auxclk3_ck");
	if (IS_ERR(phy_ref_clk)) {
		pr_err("Cannot request auxclk3\n");
		return;
	}
	clk_set_rate(phy_ref_clk, 19200000);
	clk_enable(phy_ref_clk);

	/* disable the power to the usb hub prior to init and reset phy+hub */
	ret = gpio_request_array(panda_ehci_gpios,
				 ARRAY_SIZE(panda_ehci_gpios));
	if (ret) {
		pr_err("Unable to initialize EHCI power/reset\n");
		return;
	}

	gpio_export(GPIO_HUB_POWER, 0);
	gpio_export(GPIO_HUB_NRESET, 0);
	gpio_set_value(GPIO_HUB_NRESET, 1);

	usbhs_init(&usbhs_bdata);

	/* enable power to hub */
	gpio_set_value(GPIO_HUB_POWER, 1);
}

static struct omap_musb_board_data musb_board_data = {
	.interface_type		= MUSB_INTERFACE_UTMI,
	.mode			= MUSB_OTG,
	.power			= 100,
};

static struct omap2_hsmmc_info mmc[] = {
	{
		.mmc		= 1,
		.caps		= MMC_CAP_4_BIT_DATA | MMC_CAP_8_BIT_DATA,
		.gpio_wp	= -EINVAL,
		.gpio_cd	= -EINVAL,
	},
	{
		.name		= "wl1271",
		.mmc		= 5,
		.caps		= MMC_CAP_4_BIT_DATA | MMC_CAP_POWER_OFF_CARD,
		.gpio_wp	= -EINVAL,
		.gpio_cd	= -EINVAL,
		.ocr_mask	= MMC_VDD_165_195,
		.nonremovable	= true,
	},
	{}	/* Terminator */
};

static struct regulator_consumer_supply omap4_panda_vmmc5_supply[] = {
	REGULATOR_SUPPLY("vmmc", "omap_hsmmc.4"),
};

static struct regulator_init_data panda_vmmc5 = {
	.constraints = {
		.valid_ops_mask = REGULATOR_CHANGE_STATUS,
	},
	.num_consumer_supplies = ARRAY_SIZE(omap4_panda_vmmc5_supply),
	.consumer_supplies = omap4_panda_vmmc5_supply,
};

static struct fixed_voltage_config panda_vwlan = {
	.supply_name = "vwl1271",
	.microvolts = 1800000, /* 1.8V */
	.gpio = GPIO_WIFI_PMENA,
	.startup_delay = 70000, /* 70msec */
	.enable_high = 1,
	.enabled_at_boot = 0,
	.init_data = &panda_vmmc5,
};

static struct platform_device omap_vwlan_device = {
	.name		= "reg-fixed-voltage",
	.id		= 1,
	.dev = {
		.platform_data = &panda_vwlan,
	},
};

struct wl12xx_platform_data omap_panda_wlan_data  __initdata = {
	.irq = OMAP_GPIO_IRQ(GPIO_WIFI_IRQ),
	/* PANDA ref clock is 38.4 MHz */
	.board_ref_clock = 2,
};

static int omap4_twl6030_hsmmc_late_init(struct device *dev)
{
	int ret = 0;
	struct platform_device *pdev = container_of(dev,
				struct platform_device, dev);
	struct omap_mmc_platform_data *pdata = dev->platform_data;

	if (!pdata) {
		dev_err(dev, "%s: NULL platform data\n", __func__);
		return -EINVAL;
	}
	/* Setting MMC1 Card detect Irq */
	if (pdev->id == 0) {
		ret = twl6030_mmc_card_detect_config();
		 if (ret)
			dev_err(dev, "%s: Error card detect config(%d)\n",
				__func__, ret);
		 else
			pdata->slots[0].card_detect = twl6030_mmc_card_detect;
	}
	return ret;
}

static __init void omap4_twl6030_hsmmc_set_late_init(struct device *dev)
{
	struct omap_mmc_platform_data *pdata;

	/* dev can be null if CONFIG_MMC_OMAP_HS is not set */
	if (!dev) {
		pr_err("Failed omap4_twl6030_hsmmc_set_late_init\n");
		return;
	}
	pdata = dev->platform_data;

	pdata->init =	omap4_twl6030_hsmmc_late_init;
}

static int __init omap4_twl6030_hsmmc_init(struct omap2_hsmmc_info *controllers)
{
	struct omap2_hsmmc_info *c;

	omap2_hsmmc_init(controllers);
	for (c = controllers; c->mmc; c++)
		omap4_twl6030_hsmmc_set_late_init(c->dev);

	return 0;
}

static struct twl4030_codec_data twl6040_codec = {
	/* single-step ramp for headset and handsfree */
	.hs_left_step	= 0x0f,
	.hs_right_step	= 0x0f,
	.hf_left_step	= 0x1d,
	.hf_right_step	= 0x1d,
};

static struct twl4030_audio_data twl6040_audio = {
	.codec		= &twl6040_codec,
	.audpwron_gpio	= 127,
	.naudint_irq	= OMAP44XX_IRQ_SYS_2N,
	.irq_base	= TWL6040_CODEC_IRQ_BASE,
};

/* Panda board uses the common PMIC configuration */
static struct twl4030_platform_data omap4_panda_twldata = {
	.audio		= &twl6040_audio,
};

/*
 * Display monitor features are burnt in their EEPROM as EDID data. The EEPROM
 * is connected as I2C slave device, and can be accessed at address 0x50
 */
static struct i2c_board_info __initdata panda_i2c_eeprom[] = {
	{
		I2C_BOARD_INFO("eeprom", 0x50),
	},
};

static int __init omap4_panda_i2c_init(void)
{
	omap4_pmic_get_config(&omap4_panda_twldata, TWL_COMMON_PDATA_USB,
			TWL_COMMON_REGULATOR_VDAC |
			TWL_COMMON_REGULATOR_VAUX2 |
			TWL_COMMON_REGULATOR_VAUX3 |
			TWL_COMMON_REGULATOR_VMMC |
			TWL_COMMON_REGULATOR_VPP |
			TWL_COMMON_REGULATOR_VANA |
			TWL_COMMON_REGULATOR_VCXIO |
			TWL_COMMON_REGULATOR_VUSB |
			TWL_COMMON_REGULATOR_CLK32KG);
	omap4_pmic_init("twl6030", &omap4_panda_twldata);
	omap_register_i2c_bus(2, 400, NULL, 0);
	/*
	 * Bus 3 is attached to the DVI port where devices like the pico DLP
	 * projector don't work reliably with 400kHz
	 */
	omap_register_i2c_bus(3, 100, panda_i2c_eeprom,
					ARRAY_SIZE(panda_i2c_eeprom));
	omap_register_i2c_bus(4, 400, NULL, 0);
	return 0;
}

#ifdef CONFIG_OMAP_MUX
static struct omap_board_mux board_mux[] __initdata = {
	/* WLAN IRQ - GPIO 53 */
	OMAP4_MUX(GPMC_NCS3, OMAP_MUX_MODE3 | OMAP_PIN_INPUT),
	/* WLAN POWER ENABLE - GPIO 43 */
	OMAP4_MUX(GPMC_A19, OMAP_MUX_MODE3 | OMAP_PIN_OUTPUT),
	/* WLAN SDIO: MMC5 CMD */
	OMAP4_MUX(SDMMC5_CMD, OMAP_MUX_MODE0 | OMAP_PIN_INPUT_PULLUP),
	/* WLAN SDIO: MMC5 CLK */
	OMAP4_MUX(SDMMC5_CLK, OMAP_MUX_MODE0 | OMAP_PIN_INPUT_PULLUP),
	/* WLAN SDIO: MMC5 DAT[0-3] */
	OMAP4_MUX(SDMMC5_DAT0, OMAP_MUX_MODE0 | OMAP_PIN_INPUT_PULLUP),
	OMAP4_MUX(SDMMC5_DAT1, OMAP_MUX_MODE0 | OMAP_PIN_INPUT_PULLUP),
	OMAP4_MUX(SDMMC5_DAT2, OMAP_MUX_MODE0 | OMAP_PIN_INPUT_PULLUP),
	OMAP4_MUX(SDMMC5_DAT3, OMAP_MUX_MODE0 | OMAP_PIN_INPUT_PULLUP),
	/* gpio 0 - TFP410 PD */
	OMAP4_MUX(KPD_COL1, OMAP_PIN_OUTPUT | OMAP_MUX_MODE3),
	/* dispc2_data23 */
	OMAP4_MUX(USBB2_ULPITLL_STP, OMAP_PIN_OUTPUT | OMAP_MUX_MODE5),
	/* dispc2_data22 */
	OMAP4_MUX(USBB2_ULPITLL_DIR, OMAP_PIN_OUTPUT | OMAP_MUX_MODE5),
	/* dispc2_data21 */
	OMAP4_MUX(USBB2_ULPITLL_NXT, OMAP_PIN_OUTPUT | OMAP_MUX_MODE5),
	/* dispc2_data20 */
	OMAP4_MUX(USBB2_ULPITLL_DAT0, OMAP_PIN_OUTPUT | OMAP_MUX_MODE5),
	/* dispc2_data19 */
	OMAP4_MUX(USBB2_ULPITLL_DAT1, OMAP_PIN_OUTPUT | OMAP_MUX_MODE5),
	/* dispc2_data18 */
	OMAP4_MUX(USBB2_ULPITLL_DAT2, OMAP_PIN_OUTPUT | OMAP_MUX_MODE5),
	/* dispc2_data15 */
	OMAP4_MUX(USBB2_ULPITLL_DAT3, OMAP_PIN_OUTPUT | OMAP_MUX_MODE5),
	/* dispc2_data14 */
	OMAP4_MUX(USBB2_ULPITLL_DAT4, OMAP_PIN_OUTPUT | OMAP_MUX_MODE5),
	/* dispc2_data13 */
	OMAP4_MUX(USBB2_ULPITLL_DAT5, OMAP_PIN_OUTPUT | OMAP_MUX_MODE5),
	/* dispc2_data12 */
	OMAP4_MUX(USBB2_ULPITLL_DAT6, OMAP_PIN_OUTPUT | OMAP_MUX_MODE5),
	/* dispc2_data11 */
	OMAP4_MUX(USBB2_ULPITLL_DAT7, OMAP_PIN_OUTPUT | OMAP_MUX_MODE5),
	/* dispc2_data10 */
	OMAP4_MUX(DPM_EMU3, OMAP_PIN_OUTPUT | OMAP_MUX_MODE5),
	/* dispc2_data9 */
	OMAP4_MUX(DPM_EMU4, OMAP_PIN_OUTPUT | OMAP_MUX_MODE5),
	/* dispc2_data16 */
	OMAP4_MUX(DPM_EMU5, OMAP_PIN_OUTPUT | OMAP_MUX_MODE5),
	/* dispc2_data17 */
	OMAP4_MUX(DPM_EMU6, OMAP_PIN_OUTPUT | OMAP_MUX_MODE5),
	/* dispc2_hsync */
	OMAP4_MUX(DPM_EMU7, OMAP_PIN_OUTPUT | OMAP_MUX_MODE5),
	/* dispc2_pclk */
	OMAP4_MUX(DPM_EMU8, OMAP_PIN_OUTPUT | OMAP_MUX_MODE5),
	/* dispc2_vsync */
	OMAP4_MUX(DPM_EMU9, OMAP_PIN_OUTPUT | OMAP_MUX_MODE5),
	/* dispc2_de */
	OMAP4_MUX(DPM_EMU10, OMAP_PIN_OUTPUT | OMAP_MUX_MODE5),
	/* dispc2_data8 */
	OMAP4_MUX(DPM_EMU11, OMAP_PIN_OUTPUT | OMAP_MUX_MODE5),
	/* dispc2_data7 */
	OMAP4_MUX(DPM_EMU12, OMAP_PIN_OUTPUT | OMAP_MUX_MODE5),
	/* dispc2_data6 */
	OMAP4_MUX(DPM_EMU13, OMAP_PIN_OUTPUT | OMAP_MUX_MODE5),
	/* dispc2_data5 */
	OMAP4_MUX(DPM_EMU14, OMAP_PIN_OUTPUT | OMAP_MUX_MODE5),
	/* dispc2_data4 */
	OMAP4_MUX(DPM_EMU15, OMAP_PIN_OUTPUT | OMAP_MUX_MODE5),
	/* dispc2_data3 */
	OMAP4_MUX(DPM_EMU16, OMAP_PIN_OUTPUT | OMAP_MUX_MODE5),
	/* dispc2_data2 */
	OMAP4_MUX(DPM_EMU17, OMAP_PIN_OUTPUT | OMAP_MUX_MODE5),
	/* dispc2_data1 */
	OMAP4_MUX(DPM_EMU18, OMAP_PIN_OUTPUT | OMAP_MUX_MODE5),
	/* dispc2_data0 */
	OMAP4_MUX(DPM_EMU19, OMAP_PIN_OUTPUT | OMAP_MUX_MODE5),
	{ .reg_offset = OMAP_MUX_TERMINATOR },
};

#else
#define board_mux	NULL
#endif

/* Display DVI */
#define PANDA_DVI_TFP410_POWER_DOWN_GPIO	0

static int omap4_panda_enable_dvi(struct omap_dss_device *dssdev)
{
	gpio_set_value(dssdev->reset_gpio, 1);
	return 0;
}

static void omap4_panda_disable_dvi(struct omap_dss_device *dssdev)
{
	gpio_set_value(dssdev->reset_gpio, 0);
}

/* Using generic display panel */
static struct panel_dvi_platform_data omap4_dvi_panel = {
	.platform_enable	= omap4_panda_enable_dvi,
	.platform_disable	= omap4_panda_disable_dvi,
	.i2c_bus_num = 3,
};

struct omap_dss_device omap4_panda_dvi_device = {
	.type			= OMAP_DISPLAY_TYPE_DPI,
	.name			= "dvi",
	.driver_name		= "dvi",
	.data			= &omap4_dvi_panel,
	.phy.dpi.data_lines	= 24,
	.reset_gpio		= PANDA_DVI_TFP410_POWER_DOWN_GPIO,
	.channel		= OMAP_DSS_CHANNEL_LCD2,
};

int __init omap4_panda_dvi_init(void)
{
	int r;

	/* Requesting TFP410 DVI GPIO and disabling it, at bootup */
	r = gpio_request_one(omap4_panda_dvi_device.reset_gpio,
				GPIOF_OUT_INIT_LOW, "DVI PD");
	if (r)
		pr_err("Failed to get DVI powerdown GPIO\n");

	return r;
}

static struct gpio panda_hdmi_gpios[] = {
	{ HDMI_GPIO_CT_CP_HPD, GPIOF_OUT_INIT_HIGH, "hdmi_gpio_ct_cp_hpd" },
	{ HDMI_GPIO_LS_OE,	GPIOF_OUT_INIT_HIGH, "hdmi_gpio_ls_oe" },
	{ HDMI_GPIO_HPD, GPIOF_DIR_IN, "hdmi_gpio_hpd" },
};

static int omap4_panda_panel_enable_hdmi(struct omap_dss_device *dssdev)
{
	int status;

	status = gpio_request_array(panda_hdmi_gpios,
				    ARRAY_SIZE(panda_hdmi_gpios));
	if (status)
		pr_err("Cannot request HDMI GPIOs\n");

	return status;
}

static void omap4_panda_panel_disable_hdmi(struct omap_dss_device *dssdev)
{
	gpio_free_array(panda_hdmi_gpios, ARRAY_SIZE(panda_hdmi_gpios));
}

static struct omap_dss_hdmi_data omap4_panda_hdmi_data = {
	.hpd_gpio = HDMI_GPIO_HPD,
};

static struct omap_dss_device  omap4_panda_hdmi_device = {
	.name = "hdmi",
	.driver_name = "hdmi_panel",
	.type = OMAP_DISPLAY_TYPE_HDMI,
	.platform_enable = omap4_panda_panel_enable_hdmi,
	.platform_disable = omap4_panda_panel_disable_hdmi,
	.channel = OMAP_DSS_CHANNEL_DIGIT,
	.data = &omap4_panda_hdmi_data,
};

static struct omap_dss_device *omap4_panda_dss_devices[] = {
	&omap4_panda_dvi_device,
	&omap4_panda_hdmi_device,
};

static struct omap_dss_board_info omap4_panda_dss_data = {
	.num_devices	= ARRAY_SIZE(omap4_panda_dss_devices),
	.devices	= omap4_panda_dss_devices,
	.default_device	= &omap4_panda_dvi_device,
};

void omap4_panda_display_init(void)
{
	int r;

	r = omap4_panda_dvi_init();
	if (r)
		pr_err("error initializing panda DVI\n");

	omap_display_init(&omap4_panda_dss_data);

	/*
	 * OMAP4460SDP/Blaze and OMAP4430 ES2.3 SDP/Blaze boards and
	 * later have external pull up on the HDMI I2C lines
	 */
	if (cpu_is_omap446x() || omap_rev() > OMAP4430_REV_ES2_2)
		omap_hdmi_init(OMAP_HDMI_SDA_SCL_EXTERNAL_PULLUP);
	else
		omap_hdmi_init(0);

	omap_mux_init_gpio(HDMI_GPIO_LS_OE, OMAP_PIN_OUTPUT);
	omap_mux_init_gpio(HDMI_GPIO_CT_CP_HPD, OMAP_PIN_OUTPUT);
	omap_mux_init_gpio(HDMI_GPIO_HPD, OMAP_PIN_INPUT_PULLDOWN);
}

static void omap4_panda_init_rev(void)
{
	if (cpu_is_omap4430()) {
		/* PandaBoard 4430 */
		/* ASoC audio configuration */
		panda_abe_audio_data.card_name = "PandaBoard";
		panda_abe_audio_data.has_hsmic = 1;
	} else {
		/* PandaBoard ES */
		/* ASoC audio configuration */
		panda_abe_audio_data.card_name = "PandaBoardES";
	}
}

static void __init omap4_panda_init(void)
{
	int package = OMAP_PACKAGE_CBS;
	int ret;

	if (omap_rev() == OMAP4430_REV_ES1_0)
		package = OMAP_PACKAGE_CBL;
	omap4_mux_init(board_mux, NULL, package);

	ret = wl12xx_set_platform_data(&omap_panda_wlan_data);
	if (ret)
		pr_err("error setting wl12xx data: %d\n", ret);

	omap4_panda_init_rev();
	omap4_panda_i2c_init();
	platform_add_devices(panda_devices, ARRAY_SIZE(panda_devices));
	platform_device_register(&omap_vwlan_device);
	omap_serial_init();
	omap_sdrc_init(NULL, NULL);
	omap4_twl6030_hsmmc_init(mmc);
	omap4_ehci_init();
	usb_musb_init(&musb_board_data);
	omap4_panda_display_init();
}

MACHINE_START(OMAP4_PANDA, "OMAP4 Panda board")
	/* Maintainer: David Anders - Texas Instruments Inc */
	.atag_offset	= 0x100,
	.reserve	= omap_reserve,
	.map_io		= omap4_map_io,
	.init_early	= omap4430_init_early,
	.init_irq	= gic_init_irq,
	.handle_irq	= gic_handle_irq,
	.init_machine	= omap4_panda_init,
	.timer		= &omap4_timer,
	.restart	= omap_prcm_restart,
MACHINE_END<|MERGE_RESOLUTION|>--- conflicted
+++ resolved
@@ -92,11 +92,6 @@
 	},
 };
 
-<<<<<<< HEAD
-static struct platform_device btwilink_device = {
-	.name	= "btwilink",
-	.id	= -1,
-=======
 static struct omap_abe_twl6040_data panda_abe_audio_data = {
 	/* Audio out */
 	.has_hs		= ABE_TWL6040_LEFT | ABE_TWL6040_RIGHT,
@@ -119,17 +114,18 @@
 	.dev = {
 		.platform_data = &panda_abe_audio_data,
 	},
->>>>>>> 22f8d055
+};
+
+static struct platform_device btwilink_device = {
+	.name	= "btwilink",
+	.id	= -1,
 };
 
 static struct platform_device *panda_devices[] __initdata = {
 	&leds_gpio,
 	&wl1271_device,
-<<<<<<< HEAD
+	&panda_abe_audio,
 	&btwilink_device,
-=======
-	&panda_abe_audio,
->>>>>>> 22f8d055
 };
 
 static const struct usbhs_omap_board_data usbhs_bdata __initconst = {

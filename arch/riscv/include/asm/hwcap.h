/* SPDX-License-Identifier: GPL-2.0-only */
/*
 * Copied from arch/arm64/include/asm/hwcap.h
 *
 * Copyright (C) 2012 ARM Ltd.
 * Copyright (C) 2017 SiFive
 */
#ifndef _ASM_RISCV_HWCAP_H
#define _ASM_RISCV_HWCAP_H

#include <uapi/asm/hwcap.h>

#define RISCV_ISA_EXT_a		('a' - 'a')
#define RISCV_ISA_EXT_c		('c' - 'a')
#define RISCV_ISA_EXT_d		('d' - 'a')
#define RISCV_ISA_EXT_f		('f' - 'a')
#define RISCV_ISA_EXT_h		('h' - 'a')
#define RISCV_ISA_EXT_i		('i' - 'a')
#define RISCV_ISA_EXT_m		('m' - 'a')
#define RISCV_ISA_EXT_q		('q' - 'a')
#define RISCV_ISA_EXT_v		('v' - 'a')

/*
 * These macros represent the logical IDs of each multi-letter RISC-V ISA
 * extension and are used in the ISA bitmap. The logical IDs start from
 * RISCV_ISA_EXT_BASE, which allows the 0-25 range to be reserved for single
 * letter extensions. The maximum, RISCV_ISA_EXT_MAX, is defined in order
 * to allocate the bitmap and may be increased when necessary.
 *
 * New extensions should just be added to the bottom, rather than added
 * alphabetically, in order to avoid unnecessary shuffling.
 */
#define RISCV_ISA_EXT_BASE		26

#define RISCV_ISA_EXT_SSCOFPMF		26
#define RISCV_ISA_EXT_SSTC		27
#define RISCV_ISA_EXT_SVINVAL		28
#define RISCV_ISA_EXT_SVPBMT		29
#define RISCV_ISA_EXT_ZBB		30
#define RISCV_ISA_EXT_ZICBOM		31
#define RISCV_ISA_EXT_ZIHINTPAUSE	32
#define RISCV_ISA_EXT_SVNAPOT		33
#define RISCV_ISA_EXT_ZICBOZ		34
#define RISCV_ISA_EXT_SMAIA		35
#define RISCV_ISA_EXT_SSAIA		36
#define RISCV_ISA_EXT_ZBA		37
#define RISCV_ISA_EXT_ZBS		38
#define RISCV_ISA_EXT_ZICNTR		39
#define RISCV_ISA_EXT_ZICSR		40
#define RISCV_ISA_EXT_ZIFENCEI		41
#define RISCV_ISA_EXT_ZIHPM		42
#define RISCV_ISA_EXT_SMSTATEEN		43
#define RISCV_ISA_EXT_ZICOND		44
#define RISCV_ISA_EXT_ZBC		45
#define RISCV_ISA_EXT_ZBKB		46
#define RISCV_ISA_EXT_ZBKC		47
#define RISCV_ISA_EXT_ZBKX		48
#define RISCV_ISA_EXT_ZKND		49
#define RISCV_ISA_EXT_ZKNE		50
#define RISCV_ISA_EXT_ZKNH		51
#define RISCV_ISA_EXT_ZKR		52
#define RISCV_ISA_EXT_ZKSED		53
#define RISCV_ISA_EXT_ZKSH		54
#define RISCV_ISA_EXT_ZKT		55
#define RISCV_ISA_EXT_ZVBB		56
#define RISCV_ISA_EXT_ZVBC		57
#define RISCV_ISA_EXT_ZVKB		58
#define RISCV_ISA_EXT_ZVKG		59
#define RISCV_ISA_EXT_ZVKNED		60
#define RISCV_ISA_EXT_ZVKNHA		61
#define RISCV_ISA_EXT_ZVKNHB		62
#define RISCV_ISA_EXT_ZVKSED		63
#define RISCV_ISA_EXT_ZVKSH		64
#define RISCV_ISA_EXT_ZVKT		65
#define RISCV_ISA_EXT_ZFH		66
#define RISCV_ISA_EXT_ZFHMIN		67
#define RISCV_ISA_EXT_ZIHINTNTL		68
#define RISCV_ISA_EXT_ZVFH		69
#define RISCV_ISA_EXT_ZVFHMIN		70
#define RISCV_ISA_EXT_ZFA		71
#define RISCV_ISA_EXT_ZTSO		72
#define RISCV_ISA_EXT_ZACAS		73
#define RISCV_ISA_EXT_ZVE32X		74
#define RISCV_ISA_EXT_ZVE32F		75
#define RISCV_ISA_EXT_ZVE64X		76
#define RISCV_ISA_EXT_ZVE64F		77
#define RISCV_ISA_EXT_ZVE64D		78
#define RISCV_ISA_EXT_ZIMOP		79
#define RISCV_ISA_EXT_ZCA		80
#define RISCV_ISA_EXT_ZCB		81
#define RISCV_ISA_EXT_ZCD		82
#define RISCV_ISA_EXT_ZCF		83
#define RISCV_ISA_EXT_ZCMOP		84
#define RISCV_ISA_EXT_ZAWRS		85
#define RISCV_ISA_EXT_SVVPTC		86
<<<<<<< HEAD
#define RISCV_ISA_EXT_SMMPM		87
#define RISCV_ISA_EXT_SMNPM		88
#define RISCV_ISA_EXT_SSNPM		89
=======
#define RISCV_ISA_EXT_ZABHA		87
#define RISCV_ISA_EXT_ZICCRSE		88
>>>>>>> ab83647f

#define RISCV_ISA_EXT_XLINUXENVCFG	127

#define RISCV_ISA_EXT_MAX		128
#define RISCV_ISA_EXT_INVALID		U32_MAX

#ifdef CONFIG_RISCV_M_MODE
#define RISCV_ISA_EXT_SxAIA		RISCV_ISA_EXT_SMAIA
#define RISCV_ISA_EXT_SUPM		RISCV_ISA_EXT_SMNPM
#else
#define RISCV_ISA_EXT_SxAIA		RISCV_ISA_EXT_SSAIA
#define RISCV_ISA_EXT_SUPM		RISCV_ISA_EXT_SSNPM
#endif

#endif /* _ASM_RISCV_HWCAP_H */<|MERGE_RESOLUTION|>--- conflicted
+++ resolved
@@ -93,14 +93,11 @@
 #define RISCV_ISA_EXT_ZCMOP		84
 #define RISCV_ISA_EXT_ZAWRS		85
 #define RISCV_ISA_EXT_SVVPTC		86
-<<<<<<< HEAD
 #define RISCV_ISA_EXT_SMMPM		87
 #define RISCV_ISA_EXT_SMNPM		88
 #define RISCV_ISA_EXT_SSNPM		89
-=======
-#define RISCV_ISA_EXT_ZABHA		87
-#define RISCV_ISA_EXT_ZICCRSE		88
->>>>>>> ab83647f
+#define RISCV_ISA_EXT_ZABHA		90
+#define RISCV_ISA_EXT_ZICCRSE		91
 
 #define RISCV_ISA_EXT_XLINUXENVCFG	127
 

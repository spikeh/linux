/*
 * Copyright (C) 2007-2011 Freescale Semiconductor, Inc.
 *
 * Author: Tony Li <tony.li@freescale.com>
 *	   Jason Jin <Jason.jin@freescale.com>
 *
 * The hwirq alloc and free code reuse from sysdev/mpic_msi.c
 *
 * This program is free software; you can redistribute it and/or
 * modify it under the terms of the GNU General Public License
 * as published by the Free Software Foundation; version 2 of the
 * License.
 *
 */
#include <linux/irq.h>
#include <linux/bootmem.h>
#include <linux/msi.h>
#include <linux/pci.h>
#include <linux/slab.h>
#include <linux/of_platform.h>
#include <sysdev/fsl_soc.h>
#include <asm/prom.h>
#include <asm/hw_irq.h>
#include <asm/ppc-pci.h>
#include <asm/mpic.h>
#include "fsl_msi.h"
#include "fsl_pci.h"

LIST_HEAD(msi_head);

struct fsl_msi_feature {
	u32 fsl_pic_ip;
	u32 msiir_offset;
};

struct fsl_msi_cascade_data {
	struct fsl_msi *msi_data;
	int index;
};

static inline u32 fsl_msi_read(u32 __iomem *base, unsigned int reg)
{
	return in_be32(base + (reg >> 2));
}

/*
 * We do not need this actually. The MSIR register has been read once
 * in the cascade interrupt. So, this MSI interrupt has been acked
*/
static void fsl_msi_end_irq(struct irq_data *d)
{
}

static struct irq_chip fsl_msi_chip = {
	.irq_mask	= mask_msi_irq,
	.irq_unmask	= unmask_msi_irq,
	.irq_ack	= fsl_msi_end_irq,
	.name		= "FSL-MSI",
};

static int fsl_msi_host_map(struct irq_host *h, unsigned int virq,
				irq_hw_number_t hw)
{
	struct fsl_msi *msi_data = h->host_data;
	struct irq_chip *chip = &fsl_msi_chip;

	irq_set_status_flags(virq, IRQ_TYPE_EDGE_FALLING);

	irq_set_chip_data(virq, msi_data);
	irq_set_chip_and_handler(virq, chip, handle_edge_irq);

	return 0;
}

static struct irq_host_ops fsl_msi_host_ops = {
	.map = fsl_msi_host_map,
};

static int fsl_msi_init_allocator(struct fsl_msi *msi_data)
{
	int rc;

	rc = msi_bitmap_alloc(&msi_data->bitmap, NR_MSI_IRQS,
			      msi_data->irqhost->of_node);
	if (rc)
		return rc;

	rc = msi_bitmap_reserve_dt_hwirqs(&msi_data->bitmap);
	if (rc < 0) {
		msi_bitmap_free(&msi_data->bitmap);
		return rc;
	}

	return 0;
}

static int fsl_msi_check_device(struct pci_dev *pdev, int nvec, int type)
{
	if (type == PCI_CAP_ID_MSIX)
		pr_debug("fslmsi: MSI-X untested, trying anyway.\n");

	return 0;
}

static void fsl_teardown_msi_irqs(struct pci_dev *pdev)
{
	struct msi_desc *entry;
	struct fsl_msi *msi_data;

	list_for_each_entry(entry, &pdev->msi_list, list) {
		if (entry->irq == NO_IRQ)
			continue;
		msi_data = irq_get_handler_data(entry->irq);
		irq_set_msi_desc(entry->irq, NULL);
		msi_bitmap_free_hwirqs(&msi_data->bitmap,
				       virq_to_hw(entry->irq), 1);
		irq_dispose_mapping(entry->irq);
	}

	return;
}

static void fsl_compose_msi_msg(struct pci_dev *pdev, int hwirq,
				struct msi_msg *msg,
				struct fsl_msi *fsl_msi_data)
{
	struct fsl_msi *msi_data = fsl_msi_data;
	struct pci_controller *hose = pci_bus_to_host(pdev->bus);
	u64 base = fsl_pci_immrbar_base(hose);

	msg->address_lo = msi_data->msi_addr_lo + lower_32_bits(base);
	msg->address_hi = msi_data->msi_addr_hi + upper_32_bits(base);

	msg->data = hwirq;

	pr_debug("%s: allocated srs: %d, ibs: %d\n",
		__func__, hwirq / IRQS_PER_MSI_REG, hwirq % IRQS_PER_MSI_REG);
}

static int fsl_setup_msi_irqs(struct pci_dev *pdev, int nvec, int type)
{
	int rc, hwirq = -ENOMEM;
	unsigned int virq;
	struct msi_desc *entry;
	struct msi_msg msg;
	struct fsl_msi *msi_data;

	list_for_each_entry(entry, &pdev->msi_list, list) {
		list_for_each_entry(msi_data, &msi_head, list) {
			hwirq = msi_bitmap_alloc_hwirqs(&msi_data->bitmap, 1);
			if (hwirq >= 0)
				break;
		}

		if (hwirq < 0) {
			rc = hwirq;
			pr_debug("%s: fail allocating msi interrupt\n",
					__func__);
			goto out_free;
		}

		virq = irq_create_mapping(msi_data->irqhost, hwirq);

		if (virq == NO_IRQ) {
			pr_debug("%s: fail mapping hwirq 0x%x\n",
					__func__, hwirq);
			msi_bitmap_free_hwirqs(&msi_data->bitmap, hwirq, 1);
			rc = -ENOSPC;
			goto out_free;
		}
		irq_set_handler_data(virq, msi_data);
		irq_set_msi_desc(virq, entry);

		fsl_compose_msi_msg(pdev, hwirq, &msg, msi_data);
		write_msi_msg(virq, &msg);
	}
	return 0;

out_free:
	/* free by the caller of this function */
	return rc;
}

static void fsl_msi_cascade(unsigned int irq, struct irq_desc *desc)
{
<<<<<<< HEAD
	struct irq_chip *chip = get_irq_desc_chip(desc);
=======
	struct irq_chip *chip = irq_desc_get_chip(desc);
	struct irq_data *idata = irq_desc_get_irq_data(desc);
>>>>>>> 00b317a4
	unsigned int cascade_irq;
	struct fsl_msi *msi_data;
	int msir_index = -1;
	u32 msir_value = 0;
	u32 intr_index;
	u32 have_shift = 0;
	struct fsl_msi_cascade_data *cascade_data;

	cascade_data = (struct fsl_msi_cascade_data *)irq_get_handler_data(irq);
	msi_data = cascade_data->msi_data;

	raw_spin_lock(&desc->lock);
	if ((msi_data->feature &  FSL_PIC_IP_MASK) == FSL_PIC_IP_IPIC) {
		if (chip->irq_mask_ack)
<<<<<<< HEAD
			chip->irq_mask_ack(&desc->irq_data);
		else {
			chip->irq_mask(&desc->irq_data);
			chip->irq_ack(&desc->irq_data);
=======
			chip->irq_mask_ack(idata);
		else {
			chip->irq_mask(idata);
			chip->irq_ack(idata);
>>>>>>> 00b317a4
		}
	}

	if (unlikely(irqd_irq_inprogress(idata)))
		goto unlock;

	msir_index = cascade_data->index;

	if (msir_index >= NR_MSI_REG)
		cascade_irq = NO_IRQ;

	irqd_set_chained_irq_inprogress(idata);
	switch (msi_data->feature & FSL_PIC_IP_MASK) {
	case FSL_PIC_IP_MPIC:
		msir_value = fsl_msi_read(msi_data->msi_regs,
			msir_index * 0x10);
		break;
	case FSL_PIC_IP_IPIC:
		msir_value = fsl_msi_read(msi_data->msi_regs, msir_index * 0x4);
		break;
	}

	while (msir_value) {
		intr_index = ffs(msir_value) - 1;

		cascade_irq = irq_linear_revmap(msi_data->irqhost,
				msir_index * IRQS_PER_MSI_REG +
					intr_index + have_shift);
		if (cascade_irq != NO_IRQ)
			generic_handle_irq(cascade_irq);
		have_shift += intr_index + 1;
		msir_value = msir_value >> (intr_index + 1);
	}
	irqd_clr_chained_irq_inprogress(idata);

	switch (msi_data->feature & FSL_PIC_IP_MASK) {
	case FSL_PIC_IP_MPIC:
<<<<<<< HEAD
		chip->irq_eoi(&desc->irq_data);
		break;
	case FSL_PIC_IP_IPIC:
		if (!(desc->status & IRQ_DISABLED) && chip->irq_unmask)
			chip->irq_unmask(&desc->irq_data);
=======
		chip->irq_eoi(idata);
		break;
	case FSL_PIC_IP_IPIC:
		if (!irqd_irq_disabled(idata) && chip->irq_unmask)
			chip->irq_unmask(idata);
>>>>>>> 00b317a4
		break;
	}
unlock:
	raw_spin_unlock(&desc->lock);
}

static int fsl_of_msi_remove(struct platform_device *ofdev)
{
	struct fsl_msi *msi = ofdev->dev.platform_data;
	int virq, i;
	struct fsl_msi_cascade_data *cascade_data;

	if (msi->list.prev != NULL)
		list_del(&msi->list);
	for (i = 0; i < NR_MSI_REG; i++) {
		virq = msi->msi_virqs[i];
		if (virq != NO_IRQ) {
			cascade_data = irq_get_handler_data(virq);
			kfree(cascade_data);
			irq_dispose_mapping(virq);
		}
	}
	if (msi->bitmap.bitmap)
		msi_bitmap_free(&msi->bitmap);
	iounmap(msi->msi_regs);
	kfree(msi);

	return 0;
}

static int __devinit fsl_msi_setup_hwirq(struct fsl_msi *msi,
					 struct platform_device *dev,
					 int offset, int irq_index)
{
	struct fsl_msi_cascade_data *cascade_data = NULL;
	int virt_msir;

	virt_msir = irq_of_parse_and_map(dev->dev.of_node, irq_index);
	if (virt_msir == NO_IRQ) {
		dev_err(&dev->dev, "%s: Cannot translate IRQ index %d\n",
			__func__, irq_index);
		return 0;
	}

	cascade_data = kzalloc(sizeof(struct fsl_msi_cascade_data), GFP_KERNEL);
	if (!cascade_data) {
		dev_err(&dev->dev, "No memory for MSI cascade data\n");
		return -ENOMEM;
	}

	msi->msi_virqs[irq_index] = virt_msir;
	cascade_data->index = offset + irq_index;
	cascade_data->msi_data = msi;
<<<<<<< HEAD
	set_irq_data(virt_msir, cascade_data);
	set_irq_chained_handler(virt_msir, fsl_msi_cascade);
=======
	irq_set_handler_data(virt_msir, cascade_data);
	irq_set_chained_handler(virt_msir, fsl_msi_cascade);
>>>>>>> 00b317a4

	return 0;
}

static int __devinit fsl_of_msi_probe(struct platform_device *dev)
{
	struct fsl_msi *msi;
	struct resource res;
	int err, i, j, irq_index, count;
	int rc;
	const u32 *p;
	struct fsl_msi_feature *features;
	int len;
	u32 offset;
	static const u32 all_avail[] = { 0, NR_MSI_IRQS };

	if (!dev->dev.of_match)
		return -EINVAL;
	features = dev->dev.of_match->data;

	printk(KERN_DEBUG "Setting up Freescale MSI support\n");

	msi = kzalloc(sizeof(struct fsl_msi), GFP_KERNEL);
	if (!msi) {
		dev_err(&dev->dev, "No memory for MSI structure\n");
		return -ENOMEM;
	}
	dev->dev.platform_data = msi;

	msi->irqhost = irq_alloc_host(dev->dev.of_node, IRQ_HOST_MAP_LINEAR,
				      NR_MSI_IRQS, &fsl_msi_host_ops, 0);

	if (msi->irqhost == NULL) {
		dev_err(&dev->dev, "No memory for MSI irqhost\n");
		err = -ENOMEM;
		goto error_out;
	}

	/* Get the MSI reg base */
	err = of_address_to_resource(dev->dev.of_node, 0, &res);
	if (err) {
		dev_err(&dev->dev, "%s resource error!\n",
				dev->dev.of_node->full_name);
		goto error_out;
	}

	msi->msi_regs = ioremap(res.start, res.end - res.start + 1);
	if (!msi->msi_regs) {
		dev_err(&dev->dev, "ioremap problem failed\n");
		goto error_out;
	}

	msi->feature = features->fsl_pic_ip;

	msi->irqhost->host_data = msi;

	msi->msi_addr_hi = 0x0;
	msi->msi_addr_lo = features->msiir_offset + (res.start & 0xfffff);

	rc = fsl_msi_init_allocator(msi);
	if (rc) {
		dev_err(&dev->dev, "Error allocating MSI bitmap\n");
		goto error_out;
	}

	p = of_get_property(dev->dev.of_node, "msi-available-ranges", &len);
	if (p && len % (2 * sizeof(u32)) != 0) {
		dev_err(&dev->dev, "%s: Malformed msi-available-ranges property\n",
			__func__);
		err = -EINVAL;
		goto error_out;
	}

	if (!p)
		p = all_avail;

	for (irq_index = 0, i = 0; i < len / (2 * sizeof(u32)); i++) {
		if (p[i * 2] % IRQS_PER_MSI_REG ||
		    p[i * 2 + 1] % IRQS_PER_MSI_REG) {
			printk(KERN_WARNING "%s: %s: msi available range of %u at %u is not IRQ-aligned\n",
			       __func__, dev->dev.of_node->full_name,
			       p[i * 2 + 1], p[i * 2]);
			err = -EINVAL;
			goto error_out;
		}

		offset = p[i * 2] / IRQS_PER_MSI_REG;
		count = p[i * 2 + 1] / IRQS_PER_MSI_REG;

		for (j = 0; j < count; j++, irq_index++) {
			err = fsl_msi_setup_hwirq(msi, dev, offset, irq_index);
			if (err)
				goto error_out;
		}
	}

	list_add_tail(&msi->list, &msi_head);

	/* The multiple setting ppc_md.setup_msi_irqs will not harm things */
	if (!ppc_md.setup_msi_irqs) {
		ppc_md.setup_msi_irqs = fsl_setup_msi_irqs;
		ppc_md.teardown_msi_irqs = fsl_teardown_msi_irqs;
		ppc_md.msi_check_device = fsl_msi_check_device;
	} else if (ppc_md.setup_msi_irqs != fsl_setup_msi_irqs) {
		dev_err(&dev->dev, "Different MSI driver already installed!\n");
		err = -ENODEV;
		goto error_out;
	}
	return 0;
error_out:
	fsl_of_msi_remove(dev);
	return err;
}

static const struct fsl_msi_feature mpic_msi_feature = {
	.fsl_pic_ip = FSL_PIC_IP_MPIC,
	.msiir_offset = 0x140,
};

static const struct fsl_msi_feature ipic_msi_feature = {
	.fsl_pic_ip = FSL_PIC_IP_IPIC,
	.msiir_offset = 0x38,
};

static const struct of_device_id fsl_of_msi_ids[] = {
	{
		.compatible = "fsl,mpic-msi",
		.data = (void *)&mpic_msi_feature,
	},
	{
		.compatible = "fsl,ipic-msi",
		.data = (void *)&ipic_msi_feature,
	},
	{}
};

static struct platform_driver fsl_of_msi_driver = {
	.driver = {
		.name = "fsl-msi",
		.owner = THIS_MODULE,
		.of_match_table = fsl_of_msi_ids,
	},
	.probe = fsl_of_msi_probe,
	.remove = fsl_of_msi_remove,
};

static __init int fsl_of_msi_init(void)
{
	return platform_driver_register(&fsl_of_msi_driver);
}

subsys_initcall(fsl_of_msi_init);<|MERGE_RESOLUTION|>--- conflicted
+++ resolved
@@ -183,12 +183,8 @@
 
 static void fsl_msi_cascade(unsigned int irq, struct irq_desc *desc)
 {
-<<<<<<< HEAD
-	struct irq_chip *chip = get_irq_desc_chip(desc);
-=======
 	struct irq_chip *chip = irq_desc_get_chip(desc);
 	struct irq_data *idata = irq_desc_get_irq_data(desc);
->>>>>>> 00b317a4
 	unsigned int cascade_irq;
 	struct fsl_msi *msi_data;
 	int msir_index = -1;
@@ -203,17 +199,10 @@
 	raw_spin_lock(&desc->lock);
 	if ((msi_data->feature &  FSL_PIC_IP_MASK) == FSL_PIC_IP_IPIC) {
 		if (chip->irq_mask_ack)
-<<<<<<< HEAD
-			chip->irq_mask_ack(&desc->irq_data);
-		else {
-			chip->irq_mask(&desc->irq_data);
-			chip->irq_ack(&desc->irq_data);
-=======
 			chip->irq_mask_ack(idata);
 		else {
 			chip->irq_mask(idata);
 			chip->irq_ack(idata);
->>>>>>> 00b317a4
 		}
 	}
 
@@ -251,19 +240,11 @@
 
 	switch (msi_data->feature & FSL_PIC_IP_MASK) {
 	case FSL_PIC_IP_MPIC:
-<<<<<<< HEAD
-		chip->irq_eoi(&desc->irq_data);
-		break;
-	case FSL_PIC_IP_IPIC:
-		if (!(desc->status & IRQ_DISABLED) && chip->irq_unmask)
-			chip->irq_unmask(&desc->irq_data);
-=======
 		chip->irq_eoi(idata);
 		break;
 	case FSL_PIC_IP_IPIC:
 		if (!irqd_irq_disabled(idata) && chip->irq_unmask)
 			chip->irq_unmask(idata);
->>>>>>> 00b317a4
 		break;
 	}
 unlock:
@@ -317,13 +298,8 @@
 	msi->msi_virqs[irq_index] = virt_msir;
 	cascade_data->index = offset + irq_index;
 	cascade_data->msi_data = msi;
-<<<<<<< HEAD
-	set_irq_data(virt_msir, cascade_data);
-	set_irq_chained_handler(virt_msir, fsl_msi_cascade);
-=======
 	irq_set_handler_data(virt_msir, cascade_data);
 	irq_set_chained_handler(virt_msir, fsl_msi_cascade);
->>>>>>> 00b317a4
 
 	return 0;
 }

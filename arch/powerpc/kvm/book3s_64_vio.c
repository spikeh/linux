/*
 * This program is free software; you can redistribute it and/or modify
 * it under the terms of the GNU General Public License, version 2, as
 * published by the Free Software Foundation.
 *
 * This program is distributed in the hope that it will be useful,
 * but WITHOUT ANY WARRANTY; without even the implied warranty of
 * MERCHANTABILITY or FITNESS FOR A PARTICULAR PURPOSE.  See the
 * GNU General Public License for more details.
 *
 * You should have received a copy of the GNU General Public License
 * along with this program; if not, write to the Free Software
 * Foundation, 51 Franklin Street, Fifth Floor, Boston, MA  02110-1301, USA.
 *
 * Copyright 2010 Paul Mackerras, IBM Corp. <paulus@au1.ibm.com>
 * Copyright 2011 David Gibson, IBM Corporation <dwg@au1.ibm.com>
 * Copyright 2016 Alexey Kardashevskiy, IBM Corporation <aik@au1.ibm.com>
 */

#include <linux/types.h>
#include <linux/string.h>
#include <linux/kvm.h>
#include <linux/kvm_host.h>
#include <linux/highmem.h>
#include <linux/gfp.h>
#include <linux/slab.h>
#include <linux/sched/signal.h>
#include <linux/hugetlb.h>
#include <linux/list.h>
#include <linux/anon_inodes.h>
#include <linux/iommu.h>
#include <linux/file.h>

#include <asm/tlbflush.h>
#include <asm/kvm_ppc.h>
#include <asm/kvm_book3s.h>
#include <asm/book3s/64/mmu-hash.h>
#include <asm/hvcall.h>
#include <asm/synch.h>
#include <asm/ppc-opcode.h>
#include <asm/kvm_host.h>
#include <asm/udbg.h>
#include <asm/iommu.h>
#include <asm/tce.h>
#include <asm/mmu_context.h>

static unsigned long kvmppc_tce_pages(unsigned long iommu_pages)
{
	return ALIGN(iommu_pages * sizeof(u64), PAGE_SIZE) / PAGE_SIZE;
}

static unsigned long kvmppc_stt_pages(unsigned long tce_pages)
{
	unsigned long stt_bytes = sizeof(struct kvmppc_spapr_tce_table) +
			(tce_pages * sizeof(struct page *));

	return tce_pages + ALIGN(stt_bytes, PAGE_SIZE) / PAGE_SIZE;
}

static long kvmppc_account_memlimit(unsigned long stt_pages, bool inc)
{
	long ret = 0;

	if (!current || !current->mm)
		return ret; /* process exited */

	down_write(&current->mm->mmap_sem);

	if (inc) {
		unsigned long locked, lock_limit;

		locked = current->mm->locked_vm + stt_pages;
		lock_limit = rlimit(RLIMIT_MEMLOCK) >> PAGE_SHIFT;
		if (locked > lock_limit && !capable(CAP_IPC_LOCK))
			ret = -ENOMEM;
		else
			current->mm->locked_vm += stt_pages;
	} else {
		if (WARN_ON_ONCE(stt_pages > current->mm->locked_vm))
			stt_pages = current->mm->locked_vm;

		current->mm->locked_vm -= stt_pages;
	}

	pr_debug("[%d] RLIMIT_MEMLOCK KVM %c%ld %ld/%ld%s\n", current->pid,
			inc ? '+' : '-',
			stt_pages << PAGE_SHIFT,
			current->mm->locked_vm << PAGE_SHIFT,
			rlimit(RLIMIT_MEMLOCK),
			ret ? " - exceeded" : "");

	up_write(&current->mm->mmap_sem);

	return ret;
}

static void kvm_spapr_tce_iommu_table_free(struct rcu_head *head)
{
	struct kvmppc_spapr_tce_iommu_table *stit = container_of(head,
			struct kvmppc_spapr_tce_iommu_table, rcu);

	iommu_tce_table_put(stit->tbl);

	kfree(stit);
}

static void kvm_spapr_tce_liobn_put(struct kref *kref)
{
	struct kvmppc_spapr_tce_iommu_table *stit = container_of(kref,
			struct kvmppc_spapr_tce_iommu_table, kref);

	list_del_rcu(&stit->next);

	call_rcu(&stit->rcu, kvm_spapr_tce_iommu_table_free);
}

extern void kvm_spapr_tce_release_iommu_group(struct kvm *kvm,
		struct iommu_group *grp)
{
	int i;
	struct kvmppc_spapr_tce_table *stt;
	struct kvmppc_spapr_tce_iommu_table *stit, *tmp;
	struct iommu_table_group *table_group = NULL;

	list_for_each_entry_rcu(stt, &kvm->arch.spapr_tce_tables, list) {

		table_group = iommu_group_get_iommudata(grp);
		if (WARN_ON(!table_group))
			continue;

		list_for_each_entry_safe(stit, tmp, &stt->iommu_tables, next) {
			for (i = 0; i < IOMMU_TABLE_GROUP_MAX_TABLES; ++i) {
				if (table_group->tables[i] != stit->tbl)
					continue;

				kref_put(&stit->kref, kvm_spapr_tce_liobn_put);
				return;
			}
		}
	}
}

extern long kvm_spapr_tce_attach_iommu_group(struct kvm *kvm, int tablefd,
		struct iommu_group *grp)
{
	struct kvmppc_spapr_tce_table *stt = NULL;
	bool found = false;
	struct iommu_table *tbl = NULL;
	struct iommu_table_group *table_group;
	long i;
	struct kvmppc_spapr_tce_iommu_table *stit;
	struct fd f;

	f = fdget(tablefd);
	if (!f.file)
		return -EBADF;

	list_for_each_entry_rcu(stt, &kvm->arch.spapr_tce_tables, list) {
		if (stt == f.file->private_data) {
			found = true;
			break;
		}
	}

	fdput(f);

	if (!found)
		return -EINVAL;

	table_group = iommu_group_get_iommudata(grp);
	if (WARN_ON(!table_group))
		return -EFAULT;

	for (i = 0; i < IOMMU_TABLE_GROUP_MAX_TABLES; ++i) {
		struct iommu_table *tbltmp = table_group->tables[i];

		if (!tbltmp)
			continue;
		/*
		 * Make sure hardware table parameters are exactly the same;
		 * this is used in the TCE handlers where boundary checks
		 * use only the first attached table.
		 */
		if ((tbltmp->it_page_shift == stt->page_shift) &&
				(tbltmp->it_offset == stt->offset) &&
				(tbltmp->it_size == stt->size)) {
			/*
			 * Reference the table to avoid races with
			 * add/remove DMA windows.
			 */
			tbl = iommu_tce_table_get(tbltmp);
			break;
		}
	}
	if (!tbl)
		return -EINVAL;

	list_for_each_entry_rcu(stit, &stt->iommu_tables, next) {
		if (tbl != stit->tbl)
			continue;

		if (!kref_get_unless_zero(&stit->kref)) {
			/* stit is being destroyed */
			iommu_tce_table_put(tbl);
			return -ENOTTY;
		}
		/*
		 * The table is already known to this KVM, we just increased
		 * its KVM reference counter and can return.
		 */
		return 0;
	}

	stit = kzalloc(sizeof(*stit), GFP_KERNEL);
	if (!stit) {
		iommu_tce_table_put(tbl);
		return -ENOMEM;
	}

	stit->tbl = tbl;
	kref_init(&stit->kref);

	list_add_rcu(&stit->next, &stt->iommu_tables);

	return 0;
}

static void release_spapr_tce_table(struct rcu_head *head)
{
	struct kvmppc_spapr_tce_table *stt = container_of(head,
			struct kvmppc_spapr_tce_table, rcu);
	unsigned long i, npages = kvmppc_tce_pages(stt->size);

	for (i = 0; i < npages; i++)
		__free_page(stt->pages[i]);

	kfree(stt);
}

static int kvm_spapr_tce_fault(struct vm_fault *vmf)
{
	struct kvmppc_spapr_tce_table *stt = vmf->vma->vm_file->private_data;
	struct page *page;

	if (vmf->pgoff >= kvmppc_tce_pages(stt->size))
		return VM_FAULT_SIGBUS;

	page = stt->pages[vmf->pgoff];
	get_page(page);
	vmf->page = page;
	return 0;
}

static const struct vm_operations_struct kvm_spapr_tce_vm_ops = {
	.fault = kvm_spapr_tce_fault,
};

static int kvm_spapr_tce_mmap(struct file *file, struct vm_area_struct *vma)
{
	vma->vm_ops = &kvm_spapr_tce_vm_ops;
	return 0;
}

static int kvm_spapr_tce_release(struct inode *inode, struct file *filp)
{
	struct kvmppc_spapr_tce_table *stt = filp->private_data;
	struct kvmppc_spapr_tce_iommu_table *stit, *tmp;
	struct kvm *kvm = stt->kvm;

	mutex_lock(&kvm->lock);
	list_del_rcu(&stt->list);
	mutex_unlock(&kvm->lock);

	list_for_each_entry_safe(stit, tmp, &stt->iommu_tables, next) {
		WARN_ON(!kref_read(&stit->kref));
		while (1) {
			if (kref_put(&stit->kref, kvm_spapr_tce_liobn_put))
				break;
		}
	}

	kvm_put_kvm(stt->kvm);

	kvmppc_account_memlimit(
		kvmppc_stt_pages(kvmppc_tce_pages(stt->size)), false);
	call_rcu(&stt->rcu, release_spapr_tce_table);

	return 0;
}

static const struct file_operations kvm_spapr_tce_fops = {
	.mmap           = kvm_spapr_tce_mmap,
	.release	= kvm_spapr_tce_release,
};

long kvm_vm_ioctl_create_spapr_tce(struct kvm *kvm,
				   struct kvm_create_spapr_tce_64 *args)
{
	struct kvmppc_spapr_tce_table *stt = NULL;
	struct kvmppc_spapr_tce_table *siter;
	unsigned long npages, size;
	int ret = -ENOMEM;
	int i;
	int fd = -1;

	if (!args->size)
		return -EINVAL;

	size = _ALIGN_UP(args->size, PAGE_SIZE >> 3);
	npages = kvmppc_tce_pages(size);
	ret = kvmppc_account_memlimit(kvmppc_stt_pages(npages), true);
	if (ret)
		return ret;

	ret = -ENOMEM;
	stt = kzalloc(sizeof(*stt) + npages * sizeof(struct page *),
		      GFP_KERNEL);
	if (!stt)
		goto fail_acct;

	stt->liobn = args->liobn;
	stt->page_shift = args->page_shift;
	stt->offset = args->offset;
	stt->size = size;
	stt->kvm = kvm;
	INIT_LIST_HEAD_RCU(&stt->iommu_tables);

	for (i = 0; i < npages; i++) {
		stt->pages[i] = alloc_page(GFP_KERNEL | __GFP_ZERO);
		if (!stt->pages[i])
			goto fail;
	}

<<<<<<< HEAD
	ret = fd = anon_inode_getfd("kvm-spapr-tce", &kvm_spapr_tce_fops,
				    stt, O_RDWR | O_CLOEXEC);
	if (ret < 0)
		goto fail;

=======
>>>>>>> bb176f67
	mutex_lock(&kvm->lock);

	/* Check this LIOBN hasn't been previously allocated */
	ret = 0;
	list_for_each_entry(siter, &kvm->arch.spapr_tce_tables, list) {
		if (siter->liobn == args->liobn) {
			ret = -EBUSY;
			break;
		}
	}

<<<<<<< HEAD
	if (!ret) {
=======
	if (!ret)
		ret = anon_inode_getfd("kvm-spapr-tce", &kvm_spapr_tce_fops,
				       stt, O_RDWR | O_CLOEXEC);

	if (ret >= 0) {
>>>>>>> bb176f67
		list_add_rcu(&stt->list, &kvm->arch.spapr_tce_tables);
		kvm_get_kvm(kvm);
	}

	mutex_unlock(&kvm->lock);

<<<<<<< HEAD
	if (!ret)
		return fd;

	put_unused_fd(fd);

 fail:
	for (i = 0; i < npages; i++)
		if (stt->pages[i])
			__free_page(stt->pages[i]);

=======
	if (ret >= 0)
		return ret;

 fail:
	for (i = 0; i < npages; i++)
		if (stt->pages[i])
			__free_page(stt->pages[i]);

>>>>>>> bb176f67
	kfree(stt);
 fail_acct:
	kvmppc_account_memlimit(kvmppc_stt_pages(npages), false);
	return ret;
}

static void kvmppc_clear_tce(struct iommu_table *tbl, unsigned long entry)
{
	unsigned long hpa = 0;
	enum dma_data_direction dir = DMA_NONE;

	iommu_tce_xchg(tbl, entry, &hpa, &dir);
}

static long kvmppc_tce_iommu_mapped_dec(struct kvm *kvm,
		struct iommu_table *tbl, unsigned long entry)
{
	struct mm_iommu_table_group_mem_t *mem = NULL;
	const unsigned long pgsize = 1ULL << tbl->it_page_shift;
	unsigned long *pua = IOMMU_TABLE_USERSPACE_ENTRY(tbl, entry);

	if (!pua)
		/* it_userspace allocation might be delayed */
		return H_TOO_HARD;

	mem = mm_iommu_lookup(kvm->mm, *pua, pgsize);
	if (!mem)
		return H_TOO_HARD;

	mm_iommu_mapped_dec(mem);

	*pua = 0;

	return H_SUCCESS;
}

static long kvmppc_tce_iommu_unmap(struct kvm *kvm,
		struct iommu_table *tbl, unsigned long entry)
{
	enum dma_data_direction dir = DMA_NONE;
	unsigned long hpa = 0;
	long ret;

	if (WARN_ON_ONCE(iommu_tce_xchg(tbl, entry, &hpa, &dir)))
		return H_HARDWARE;

	if (dir == DMA_NONE)
		return H_SUCCESS;

	ret = kvmppc_tce_iommu_mapped_dec(kvm, tbl, entry);
	if (ret != H_SUCCESS)
		iommu_tce_xchg(tbl, entry, &hpa, &dir);

	return ret;
}

long kvmppc_tce_iommu_map(struct kvm *kvm, struct iommu_table *tbl,
		unsigned long entry, unsigned long ua,
		enum dma_data_direction dir)
{
	long ret;
	unsigned long hpa, *pua = IOMMU_TABLE_USERSPACE_ENTRY(tbl, entry);
	struct mm_iommu_table_group_mem_t *mem;

	if (!pua)
		/* it_userspace allocation might be delayed */
		return H_TOO_HARD;

	mem = mm_iommu_lookup(kvm->mm, ua, 1ULL << tbl->it_page_shift);
	if (!mem)
		/* This only handles v2 IOMMU type, v1 is handled via ioctl() */
		return H_TOO_HARD;

	if (WARN_ON_ONCE(mm_iommu_ua_to_hpa(mem, ua, &hpa)))
		return H_HARDWARE;

	if (mm_iommu_mapped_inc(mem))
		return H_CLOSED;

	ret = iommu_tce_xchg(tbl, entry, &hpa, &dir);
	if (WARN_ON_ONCE(ret)) {
		mm_iommu_mapped_dec(mem);
		return H_HARDWARE;
	}

	if (dir != DMA_NONE)
		kvmppc_tce_iommu_mapped_dec(kvm, tbl, entry);

	*pua = ua;

	return 0;
}

long kvmppc_h_put_tce(struct kvm_vcpu *vcpu, unsigned long liobn,
		      unsigned long ioba, unsigned long tce)
{
	struct kvmppc_spapr_tce_table *stt;
	long ret, idx;
	struct kvmppc_spapr_tce_iommu_table *stit;
	unsigned long entry, ua = 0;
	enum dma_data_direction dir;

	/* udbg_printf("H_PUT_TCE(): liobn=0x%lx ioba=0x%lx, tce=0x%lx\n", */
	/* 	    liobn, ioba, tce); */

	stt = kvmppc_find_table(vcpu->kvm, liobn);
	if (!stt)
		return H_TOO_HARD;

	ret = kvmppc_ioba_validate(stt, ioba, 1);
	if (ret != H_SUCCESS)
		return ret;

	ret = kvmppc_tce_validate(stt, tce);
	if (ret != H_SUCCESS)
		return ret;

	dir = iommu_tce_direction(tce);
	if ((dir != DMA_NONE) && kvmppc_gpa_to_ua(vcpu->kvm,
			tce & ~(TCE_PCI_READ | TCE_PCI_WRITE), &ua, NULL))
		return H_PARAMETER;

	entry = ioba >> stt->page_shift;

	list_for_each_entry_lockless(stit, &stt->iommu_tables, next) {
		if (dir == DMA_NONE) {
			ret = kvmppc_tce_iommu_unmap(vcpu->kvm,
					stit->tbl, entry);
		} else {
			idx = srcu_read_lock(&vcpu->kvm->srcu);
			ret = kvmppc_tce_iommu_map(vcpu->kvm, stit->tbl,
					entry, ua, dir);
			srcu_read_unlock(&vcpu->kvm->srcu, idx);
		}

		if (ret == H_SUCCESS)
			continue;

		if (ret == H_TOO_HARD)
			return ret;

		WARN_ON_ONCE(1);
		kvmppc_clear_tce(stit->tbl, entry);
	}

	kvmppc_tce_put(stt, entry, tce);

	return H_SUCCESS;
}
EXPORT_SYMBOL_GPL(kvmppc_h_put_tce);

long kvmppc_h_put_tce_indirect(struct kvm_vcpu *vcpu,
		unsigned long liobn, unsigned long ioba,
		unsigned long tce_list, unsigned long npages)
{
	struct kvmppc_spapr_tce_table *stt;
	long i, ret = H_SUCCESS, idx;
	unsigned long entry, ua = 0;
	u64 __user *tces;
	u64 tce;
	struct kvmppc_spapr_tce_iommu_table *stit;

	stt = kvmppc_find_table(vcpu->kvm, liobn);
	if (!stt)
		return H_TOO_HARD;

	entry = ioba >> stt->page_shift;
	/*
	 * SPAPR spec says that the maximum size of the list is 512 TCEs
	 * so the whole table fits in 4K page
	 */
	if (npages > 512)
		return H_PARAMETER;

	if (tce_list & (SZ_4K - 1))
		return H_PARAMETER;

	ret = kvmppc_ioba_validate(stt, ioba, npages);
	if (ret != H_SUCCESS)
		return ret;

	idx = srcu_read_lock(&vcpu->kvm->srcu);
	if (kvmppc_gpa_to_ua(vcpu->kvm, tce_list, &ua, NULL)) {
		ret = H_TOO_HARD;
		goto unlock_exit;
	}
	tces = (u64 __user *) ua;

	for (i = 0; i < npages; ++i) {
		if (get_user(tce, tces + i)) {
			ret = H_TOO_HARD;
			goto unlock_exit;
		}
		tce = be64_to_cpu(tce);

		ret = kvmppc_tce_validate(stt, tce);
		if (ret != H_SUCCESS)
			goto unlock_exit;

		if (kvmppc_gpa_to_ua(vcpu->kvm,
				tce & ~(TCE_PCI_READ | TCE_PCI_WRITE),
				&ua, NULL))
			return H_PARAMETER;

		list_for_each_entry_lockless(stit, &stt->iommu_tables, next) {
			ret = kvmppc_tce_iommu_map(vcpu->kvm,
					stit->tbl, entry + i, ua,
					iommu_tce_direction(tce));

			if (ret == H_SUCCESS)
				continue;

			if (ret == H_TOO_HARD)
				goto unlock_exit;

			WARN_ON_ONCE(1);
			kvmppc_clear_tce(stit->tbl, entry);
		}

		kvmppc_tce_put(stt, entry + i, tce);
	}

unlock_exit:
	srcu_read_unlock(&vcpu->kvm->srcu, idx);

	return ret;
}
EXPORT_SYMBOL_GPL(kvmppc_h_put_tce_indirect);

long kvmppc_h_stuff_tce(struct kvm_vcpu *vcpu,
		unsigned long liobn, unsigned long ioba,
		unsigned long tce_value, unsigned long npages)
{
	struct kvmppc_spapr_tce_table *stt;
	long i, ret;
	struct kvmppc_spapr_tce_iommu_table *stit;

	stt = kvmppc_find_table(vcpu->kvm, liobn);
	if (!stt)
		return H_TOO_HARD;

	ret = kvmppc_ioba_validate(stt, ioba, npages);
	if (ret != H_SUCCESS)
		return ret;

	/* Check permission bits only to allow userspace poison TCE for debug */
	if (tce_value & (TCE_PCI_WRITE | TCE_PCI_READ))
		return H_PARAMETER;

	list_for_each_entry_lockless(stit, &stt->iommu_tables, next) {
		unsigned long entry = ioba >> stit->tbl->it_page_shift;

		for (i = 0; i < npages; ++i) {
			ret = kvmppc_tce_iommu_unmap(vcpu->kvm,
					stit->tbl, entry + i);

			if (ret == H_SUCCESS)
				continue;

			if (ret == H_TOO_HARD)
				return ret;

			WARN_ON_ONCE(1);
			kvmppc_clear_tce(stit->tbl, entry);
		}
	}

	for (i = 0; i < npages; ++i, ioba += (1ULL << stt->page_shift))
		kvmppc_tce_put(stt, ioba >> stt->page_shift, tce_value);

	return H_SUCCESS;
}
EXPORT_SYMBOL_GPL(kvmppc_h_stuff_tce);<|MERGE_RESOLUTION|>--- conflicted
+++ resolved
@@ -301,7 +301,6 @@
 	unsigned long npages, size;
 	int ret = -ENOMEM;
 	int i;
-	int fd = -1;
 
 	if (!args->size)
 		return -EINVAL;
@@ -331,14 +330,6 @@
 			goto fail;
 	}
 
-<<<<<<< HEAD
-	ret = fd = anon_inode_getfd("kvm-spapr-tce", &kvm_spapr_tce_fops,
-				    stt, O_RDWR | O_CLOEXEC);
-	if (ret < 0)
-		goto fail;
-
-=======
->>>>>>> bb176f67
 	mutex_lock(&kvm->lock);
 
 	/* Check this LIOBN hasn't been previously allocated */
@@ -350,42 +341,25 @@
 		}
 	}
 
-<<<<<<< HEAD
-	if (!ret) {
-=======
 	if (!ret)
 		ret = anon_inode_getfd("kvm-spapr-tce", &kvm_spapr_tce_fops,
 				       stt, O_RDWR | O_CLOEXEC);
 
 	if (ret >= 0) {
->>>>>>> bb176f67
 		list_add_rcu(&stt->list, &kvm->arch.spapr_tce_tables);
 		kvm_get_kvm(kvm);
 	}
 
 	mutex_unlock(&kvm->lock);
 
-<<<<<<< HEAD
-	if (!ret)
-		return fd;
-
-	put_unused_fd(fd);
+	if (ret >= 0)
+		return ret;
 
  fail:
 	for (i = 0; i < npages; i++)
 		if (stt->pages[i])
 			__free_page(stt->pages[i]);
 
-=======
-	if (ret >= 0)
-		return ret;
-
- fail:
-	for (i = 0; i < npages; i++)
-		if (stt->pages[i])
-			__free_page(stt->pages[i]);
-
->>>>>>> bb176f67
 	kfree(stt);
  fail_acct:
 	kvmppc_account_memlimit(kvmppc_stt_pages(npages), false);

--- conflicted
+++ resolved
@@ -674,15 +674,9 @@
 
 static int __init init_rapl_pmus(void)
 {
-<<<<<<< HEAD
-	int maxdie = topology_max_packages() * topology_max_dies_per_package();
-
-	rapl_pmus = kzalloc(struct_size(rapl_pmus, pmus, maxdie), GFP_KERNEL);
-=======
 	int nr_rapl_pmu = topology_max_packages() * topology_max_dies_per_package();
 
 	rapl_pmus = kzalloc(struct_size(rapl_pmus, pmus, nr_rapl_pmu), GFP_KERNEL);
->>>>>>> 9d351132
 	if (!rapl_pmus)
 		return -ENOMEM;
 

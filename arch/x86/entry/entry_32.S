/* SPDX-License-Identifier: GPL-2.0 */
/*
 *  Copyright (C) 1991,1992  Linus Torvalds
 *
 * entry_32.S contains the system-call and low-level fault and trap handling routines.
 *
 * Stack layout while running C code:
 *	ptrace needs to have all registers on the stack.
 *	If the order here is changed, it needs to be
 *	updated in fork.c:copy_process(), signal.c:do_signal(),
 *	ptrace.c and ptrace.h
 *
 *	 0(%esp) - %ebx
 *	 4(%esp) - %ecx
 *	 8(%esp) - %edx
 *	 C(%esp) - %esi
 *	10(%esp) - %edi
 *	14(%esp) - %ebp
 *	18(%esp) - %eax
 *	1C(%esp) - %ds
 *	20(%esp) - %es
 *	24(%esp) - %fs
 *	28(%esp) - %gs		saved iff !CONFIG_X86_32_LAZY_GS
 *	2C(%esp) - orig_eax
 *	30(%esp) - %eip
 *	34(%esp) - %cs
 *	38(%esp) - %eflags
 *	3C(%esp) - %oldesp
 *	40(%esp) - %oldss
 */

#include <linux/linkage.h>
#include <linux/err.h>
#include <asm/thread_info.h>
#include <asm/irqflags.h>
#include <asm/errno.h>
#include <asm/segment.h>
#include <asm/smp.h>
#include <asm/percpu.h>
#include <asm/processor-flags.h>
#include <asm/irq_vectors.h>
#include <asm/cpufeatures.h>
#include <asm/alternative-asm.h>
#include <asm/asm.h>
#include <asm/smap.h>
#include <asm/frame.h>
#include <asm/nospec-branch.h>

#include "calling.h"

	.section .entry.text, "ax"

/*
 * We use macros for low-level operations which need to be overridden
 * for paravirtualization.  The following will never clobber any registers:
 *   INTERRUPT_RETURN (aka. "iret")
 *   GET_CR0_INTO_EAX (aka. "movl %cr0, %eax")
 *   ENABLE_INTERRUPTS_SYSEXIT (aka "sti; sysexit").
 *
 * For DISABLE_INTERRUPTS/ENABLE_INTERRUPTS (aka "cli"/"sti"), you must
 * specify what registers can be overwritten (CLBR_NONE, CLBR_EAX/EDX/ECX/ANY).
 * Allowing a register to be clobbered can shrink the paravirt replacement
 * enough to patch inline, increasing performance.
 */

#ifdef CONFIG_PREEMPTION
# define preempt_stop(clobbers)	DISABLE_INTERRUPTS(clobbers); TRACE_IRQS_OFF
#else
# define preempt_stop(clobbers)
#endif

.macro TRACE_IRQS_IRET
#ifdef CONFIG_TRACE_IRQFLAGS
	testl	$X86_EFLAGS_IF, PT_EFLAGS(%esp)     # interrupts off?
	jz	1f
	TRACE_IRQS_ON
1:
#endif
.endm

#define PTI_SWITCH_MASK         (1 << PAGE_SHIFT)

/*
 * User gs save/restore
 *
 * %gs is used for userland TLS and kernel only uses it for stack
 * canary which is required to be at %gs:20 by gcc.  Read the comment
 * at the top of stackprotector.h for more info.
 *
 * Local labels 98 and 99 are used.
 */
#ifdef CONFIG_X86_32_LAZY_GS

 /* unfortunately push/pop can't be no-op */
.macro PUSH_GS
	pushl	$0
.endm
.macro POP_GS pop=0
	addl	$(4 + \pop), %esp
.endm
.macro POP_GS_EX
.endm

 /* all the rest are no-op */
.macro PTGS_TO_GS
.endm
.macro PTGS_TO_GS_EX
.endm
.macro GS_TO_REG reg
.endm
.macro REG_TO_PTGS reg
.endm
.macro SET_KERNEL_GS reg
.endm

#else	/* CONFIG_X86_32_LAZY_GS */

.macro PUSH_GS
	pushl	%gs
.endm

.macro POP_GS pop=0
98:	popl	%gs
  .if \pop <> 0
	add	$\pop, %esp
  .endif
.endm
.macro POP_GS_EX
.pushsection .fixup, "ax"
99:	movl	$0, (%esp)
	jmp	98b
.popsection
	_ASM_EXTABLE(98b, 99b)
.endm

.macro PTGS_TO_GS
98:	mov	PT_GS(%esp), %gs
.endm
.macro PTGS_TO_GS_EX
.pushsection .fixup, "ax"
99:	movl	$0, PT_GS(%esp)
	jmp	98b
.popsection
	_ASM_EXTABLE(98b, 99b)
.endm

.macro GS_TO_REG reg
	movl	%gs, \reg
.endm
.macro REG_TO_PTGS reg
	movl	\reg, PT_GS(%esp)
.endm
.macro SET_KERNEL_GS reg
	movl	$(__KERNEL_STACK_CANARY), \reg
	movl	\reg, %gs
.endm

#endif /* CONFIG_X86_32_LAZY_GS */

/* Unconditionally switch to user cr3 */
.macro SWITCH_TO_USER_CR3 scratch_reg:req
	ALTERNATIVE "jmp .Lend_\@", "", X86_FEATURE_PTI

	movl	%cr3, \scratch_reg
	orl	$PTI_SWITCH_MASK, \scratch_reg
	movl	\scratch_reg, %cr3
.Lend_\@:
.endm

.macro BUG_IF_WRONG_CR3 no_user_check=0
#ifdef CONFIG_DEBUG_ENTRY
	ALTERNATIVE "jmp .Lend_\@", "", X86_FEATURE_PTI
	.if \no_user_check == 0
	/* coming from usermode? */
	testl	$USER_SEGMENT_RPL_MASK, PT_CS(%esp)
	jz	.Lend_\@
	.endif
	/* On user-cr3? */
	movl	%cr3, %eax
	testl	$PTI_SWITCH_MASK, %eax
	jnz	.Lend_\@
	/* From userspace with kernel cr3 - BUG */
	ud2
.Lend_\@:
#endif
.endm

/*
 * Switch to kernel cr3 if not already loaded and return current cr3 in
 * \scratch_reg
 */
.macro SWITCH_TO_KERNEL_CR3 scratch_reg:req
	ALTERNATIVE "jmp .Lend_\@", "", X86_FEATURE_PTI
	movl	%cr3, \scratch_reg
	/* Test if we are already on kernel CR3 */
	testl	$PTI_SWITCH_MASK, \scratch_reg
	jz	.Lend_\@
	andl	$(~PTI_SWITCH_MASK), \scratch_reg
	movl	\scratch_reg, %cr3
	/* Return original CR3 in \scratch_reg */
	orl	$PTI_SWITCH_MASK, \scratch_reg
.Lend_\@:
.endm

#define CS_FROM_ENTRY_STACK	(1 << 31)
#define CS_FROM_USER_CR3	(1 << 30)
#define CS_FROM_KERNEL		(1 << 29)
#define CS_FROM_ESPFIX		(1 << 28)

.macro FIXUP_FRAME
	/*
	 * The high bits of the CS dword (__csh) are used for CS_FROM_*.
	 * Clear them in case hardware didn't do this for us.
	 */
	andl	$0x0000ffff, 4*4(%esp)

#ifdef CONFIG_VM86
	testl	$X86_EFLAGS_VM, 5*4(%esp)
	jnz	.Lfrom_usermode_no_fixup_\@
#endif
	testl	$USER_SEGMENT_RPL_MASK, 4*4(%esp)
	jnz	.Lfrom_usermode_no_fixup_\@

	orl	$CS_FROM_KERNEL, 4*4(%esp)

	/*
	 * When we're here from kernel mode; the (exception) stack looks like:
	 *
	 *  6*4(%esp) - <previous context>
	 *  5*4(%esp) - flags
	 *  4*4(%esp) - cs
	 *  3*4(%esp) - ip
	 *  2*4(%esp) - orig_eax
	 *  1*4(%esp) - gs / function
	 *  0*4(%esp) - fs
	 *
	 * Lets build a 5 entry IRET frame after that, such that struct pt_regs
	 * is complete and in particular regs->sp is correct. This gives us
	 * the original 6 enties as gap:
	 *
	 * 14*4(%esp) - <previous context>
	 * 13*4(%esp) - gap / flags
	 * 12*4(%esp) - gap / cs
	 * 11*4(%esp) - gap / ip
	 * 10*4(%esp) - gap / orig_eax
	 *  9*4(%esp) - gap / gs / function
	 *  8*4(%esp) - gap / fs
	 *  7*4(%esp) - ss
	 *  6*4(%esp) - sp
	 *  5*4(%esp) - flags
	 *  4*4(%esp) - cs
	 *  3*4(%esp) - ip
	 *  2*4(%esp) - orig_eax
	 *  1*4(%esp) - gs / function
	 *  0*4(%esp) - fs
	 */

	pushl	%ss		# ss
	pushl	%esp		# sp (points at ss)
	addl	$7*4, (%esp)	# point sp back at the previous context
	pushl	7*4(%esp)	# flags
	pushl	7*4(%esp)	# cs
	pushl	7*4(%esp)	# ip
	pushl	7*4(%esp)	# orig_eax
	pushl	7*4(%esp)	# gs / function
	pushl	7*4(%esp)	# fs
.Lfrom_usermode_no_fixup_\@:
.endm

.macro IRET_FRAME
	/*
	 * We're called with %ds, %es, %fs, and %gs from the interrupted
	 * frame, so we shouldn't use them.  Also, we may be in ESPFIX
	 * mode and therefore have a nonzero SS base and an offset ESP,
	 * so any attempt to access the stack needs to use SS.  (except for
	 * accesses through %esp, which automatically use SS.)
	 */
	testl $CS_FROM_KERNEL, 1*4(%esp)
	jz .Lfinished_frame_\@

	/*
	 * Reconstruct the 3 entry IRET frame right after the (modified)
	 * regs->sp without lowering %esp in between, such that an NMI in the
	 * middle doesn't scribble our stack.
	 */
	pushl	%eax
	pushl	%ecx
	movl	5*4(%esp), %eax		# (modified) regs->sp

	movl	4*4(%esp), %ecx		# flags
	movl	%ecx, %ss:-1*4(%eax)

	movl	3*4(%esp), %ecx		# cs
	andl	$0x0000ffff, %ecx
	movl	%ecx, %ss:-2*4(%eax)

	movl	2*4(%esp), %ecx		# ip
	movl	%ecx, %ss:-3*4(%eax)

	movl	1*4(%esp), %ecx		# eax
	movl	%ecx, %ss:-4*4(%eax)

	popl	%ecx
	lea	-4*4(%eax), %esp
	popl	%eax
.Lfinished_frame_\@:
.endm

.macro SAVE_ALL pt_regs_ax=%eax switch_stacks=0 skip_gs=0 unwind_espfix=0
	cld
.if \skip_gs == 0
	PUSH_GS
.endif
	pushl	%fs

	pushl	%eax
	movl	$(__KERNEL_PERCPU), %eax
	movl	%eax, %fs
.if \unwind_espfix > 0
	UNWIND_ESPFIX_STACK
.endif
	popl	%eax

	FIXUP_FRAME
	pushl	%es
	pushl	%ds
	pushl	\pt_regs_ax
	pushl	%ebp
	pushl	%edi
	pushl	%esi
	pushl	%edx
	pushl	%ecx
	pushl	%ebx
	movl	$(__USER_DS), %edx
	movl	%edx, %ds
	movl	%edx, %es
.if \skip_gs == 0
	SET_KERNEL_GS %edx
.endif
	/* Switch to kernel stack if necessary */
.if \switch_stacks > 0
	SWITCH_TO_KERNEL_STACK
.endif
.endm

.macro SAVE_ALL_NMI cr3_reg:req unwind_espfix=0
	SAVE_ALL unwind_espfix=\unwind_espfix

	BUG_IF_WRONG_CR3

	/*
	 * Now switch the CR3 when PTI is enabled.
	 *
	 * We can enter with either user or kernel cr3, the code will
	 * store the old cr3 in \cr3_reg and switches to the kernel cr3
	 * if necessary.
	 */
	SWITCH_TO_KERNEL_CR3 scratch_reg=\cr3_reg

.Lend_\@:
.endm

.macro RESTORE_INT_REGS
	popl	%ebx
	popl	%ecx
	popl	%edx
	popl	%esi
	popl	%edi
	popl	%ebp
	popl	%eax
.endm

.macro RESTORE_REGS pop=0
	RESTORE_INT_REGS
1:	popl	%ds
2:	popl	%es
3:	popl	%fs
	POP_GS \pop
	IRET_FRAME
.pushsection .fixup, "ax"
4:	movl	$0, (%esp)
	jmp	1b
5:	movl	$0, (%esp)
	jmp	2b
6:	movl	$0, (%esp)
	jmp	3b
.popsection
	_ASM_EXTABLE(1b, 4b)
	_ASM_EXTABLE(2b, 5b)
	_ASM_EXTABLE(3b, 6b)
	POP_GS_EX
.endm

.macro RESTORE_ALL_NMI cr3_reg:req pop=0
	/*
	 * Now switch the CR3 when PTI is enabled.
	 *
	 * We enter with kernel cr3 and switch the cr3 to the value
	 * stored on \cr3_reg, which is either a user or a kernel cr3.
	 */
	ALTERNATIVE "jmp .Lswitched_\@", "", X86_FEATURE_PTI

	testl	$PTI_SWITCH_MASK, \cr3_reg
	jz	.Lswitched_\@

	/* User cr3 in \cr3_reg - write it to hardware cr3 */
	movl	\cr3_reg, %cr3

.Lswitched_\@:

	BUG_IF_WRONG_CR3

	RESTORE_REGS pop=\pop
.endm

.macro CHECK_AND_APPLY_ESPFIX
#ifdef CONFIG_X86_ESPFIX32
#define GDT_ESPFIX_OFFSET (GDT_ENTRY_ESPFIX_SS * 8)
#define GDT_ESPFIX_SS PER_CPU_VAR(gdt_page) + GDT_ESPFIX_OFFSET

	ALTERNATIVE	"jmp .Lend_\@", "", X86_BUG_ESPFIX

	movl	PT_EFLAGS(%esp), %eax		# mix EFLAGS, SS and CS
	/*
	 * Warning: PT_OLDSS(%esp) contains the wrong/random values if we
	 * are returning to the kernel.
	 * See comments in process.c:copy_thread() for details.
	 */
	movb	PT_OLDSS(%esp), %ah
	movb	PT_CS(%esp), %al
	andl	$(X86_EFLAGS_VM | (SEGMENT_TI_MASK << 8) | SEGMENT_RPL_MASK), %eax
	cmpl	$((SEGMENT_LDT << 8) | USER_RPL), %eax
	jne	.Lend_\@	# returning to user-space with LDT SS

	/*
	 * Setup and switch to ESPFIX stack
	 *
	 * We're returning to userspace with a 16 bit stack. The CPU will not
	 * restore the high word of ESP for us on executing iret... This is an
	 * "official" bug of all the x86-compatible CPUs, which we can work
	 * around to make dosemu and wine happy. We do this by preloading the
	 * high word of ESP with the high word of the userspace ESP while
	 * compensating for the offset by changing to the ESPFIX segment with
	 * a base address that matches for the difference.
	 */
	mov	%esp, %edx			/* load kernel esp */
	mov	PT_OLDESP(%esp), %eax		/* load userspace esp */
	mov	%dx, %ax			/* eax: new kernel esp */
	sub	%eax, %edx			/* offset (low word is 0) */
	shr	$16, %edx
	mov	%dl, GDT_ESPFIX_SS + 4		/* bits 16..23 */
	mov	%dh, GDT_ESPFIX_SS + 7		/* bits 24..31 */
	pushl	$__ESPFIX_SS
	pushl	%eax				/* new kernel esp */
	/*
	 * Disable interrupts, but do not irqtrace this section: we
	 * will soon execute iret and the tracer was already set to
	 * the irqstate after the IRET:
	 */
	DISABLE_INTERRUPTS(CLBR_ANY)
	lss	(%esp), %esp			/* switch to espfix segment */
.Lend_\@:
#endif /* CONFIG_X86_ESPFIX32 */
.endm

/*
 * Called with pt_regs fully populated and kernel segments loaded,
 * so we can access PER_CPU and use the integer registers.
 *
 * We need to be very careful here with the %esp switch, because an NMI
 * can happen everywhere. If the NMI handler finds itself on the
 * entry-stack, it will overwrite the task-stack and everything we
 * copied there. So allocate the stack-frame on the task-stack and
 * switch to it before we do any copying.
 */

.macro SWITCH_TO_KERNEL_STACK

	ALTERNATIVE     "", "jmp .Lend_\@", X86_FEATURE_XENPV

	BUG_IF_WRONG_CR3

	SWITCH_TO_KERNEL_CR3 scratch_reg=%eax

	/*
	 * %eax now contains the entry cr3 and we carry it forward in
	 * that register for the time this macro runs
	 */

	/* Are we on the entry stack? Bail out if not! */
	movl	PER_CPU_VAR(cpu_entry_area), %ecx
	addl	$CPU_ENTRY_AREA_entry_stack + SIZEOF_entry_stack, %ecx
	subl	%esp, %ecx	/* ecx = (end of entry_stack) - esp */
	cmpl	$SIZEOF_entry_stack, %ecx
	jae	.Lend_\@

	/* Load stack pointer into %esi and %edi */
	movl	%esp, %esi
	movl	%esi, %edi

	/* Move %edi to the top of the entry stack */
	andl	$(MASK_entry_stack), %edi
	addl	$(SIZEOF_entry_stack), %edi

	/* Load top of task-stack into %edi */
	movl	TSS_entry2task_stack(%edi), %edi

	/* Special case - entry from kernel mode via entry stack */
#ifdef CONFIG_VM86
	movl	PT_EFLAGS(%esp), %ecx		# mix EFLAGS and CS
	movb	PT_CS(%esp), %cl
	andl	$(X86_EFLAGS_VM | SEGMENT_RPL_MASK), %ecx
#else
	movl	PT_CS(%esp), %ecx
	andl	$SEGMENT_RPL_MASK, %ecx
#endif
	cmpl	$USER_RPL, %ecx
	jb	.Lentry_from_kernel_\@

	/* Bytes to copy */
	movl	$PTREGS_SIZE, %ecx

#ifdef CONFIG_VM86
	testl	$X86_EFLAGS_VM, PT_EFLAGS(%esi)
	jz	.Lcopy_pt_regs_\@

	/*
	 * Stack-frame contains 4 additional segment registers when
	 * coming from VM86 mode
	 */
	addl	$(4 * 4), %ecx

#endif
.Lcopy_pt_regs_\@:

	/* Allocate frame on task-stack */
	subl	%ecx, %edi

	/* Switch to task-stack */
	movl	%edi, %esp

	/*
	 * We are now on the task-stack and can safely copy over the
	 * stack-frame
	 */
	shrl	$2, %ecx
	cld
	rep movsl

	jmp .Lend_\@

.Lentry_from_kernel_\@:

	/*
	 * This handles the case when we enter the kernel from
	 * kernel-mode and %esp points to the entry-stack. When this
	 * happens we need to switch to the task-stack to run C code,
	 * but switch back to the entry-stack again when we approach
	 * iret and return to the interrupted code-path. This usually
	 * happens when we hit an exception while restoring user-space
	 * segment registers on the way back to user-space or when the
	 * sysenter handler runs with eflags.tf set.
	 *
	 * When we switch to the task-stack here, we can't trust the
	 * contents of the entry-stack anymore, as the exception handler
	 * might be scheduled out or moved to another CPU. Therefore we
	 * copy the complete entry-stack to the task-stack and set a
	 * marker in the iret-frame (bit 31 of the CS dword) to detect
	 * what we've done on the iret path.
	 *
	 * On the iret path we copy everything back and switch to the
	 * entry-stack, so that the interrupted kernel code-path
	 * continues on the same stack it was interrupted with.
	 *
	 * Be aware that an NMI can happen anytime in this code.
	 *
	 * %esi: Entry-Stack pointer (same as %esp)
	 * %edi: Top of the task stack
	 * %eax: CR3 on kernel entry
	 */

	/* Calculate number of bytes on the entry stack in %ecx */
	movl	%esi, %ecx

	/* %ecx to the top of entry-stack */
	andl	$(MASK_entry_stack), %ecx
	addl	$(SIZEOF_entry_stack), %ecx

	/* Number of bytes on the entry stack to %ecx */
	sub	%esi, %ecx

	/* Mark stackframe as coming from entry stack */
	orl	$CS_FROM_ENTRY_STACK, PT_CS(%esp)

	/*
	 * Test the cr3 used to enter the kernel and add a marker
	 * so that we can switch back to it before iret.
	 */
	testl	$PTI_SWITCH_MASK, %eax
	jz	.Lcopy_pt_regs_\@
	orl	$CS_FROM_USER_CR3, PT_CS(%esp)

	/*
	 * %esi and %edi are unchanged, %ecx contains the number of
	 * bytes to copy. The code at .Lcopy_pt_regs_\@ will allocate
	 * the stack-frame on task-stack and copy everything over
	 */
	jmp .Lcopy_pt_regs_\@

.Lend_\@:
.endm

/*
 * Switch back from the kernel stack to the entry stack.
 *
 * The %esp register must point to pt_regs on the task stack. It will
 * first calculate the size of the stack-frame to copy, depending on
 * whether we return to VM86 mode or not. With that it uses 'rep movsl'
 * to copy the contents of the stack over to the entry stack.
 *
 * We must be very careful here, as we can't trust the contents of the
 * task-stack once we switched to the entry-stack. When an NMI happens
 * while on the entry-stack, the NMI handler will switch back to the top
 * of the task stack, overwriting our stack-frame we are about to copy.
 * Therefore we switch the stack only after everything is copied over.
 */
.macro SWITCH_TO_ENTRY_STACK

	ALTERNATIVE     "", "jmp .Lend_\@", X86_FEATURE_XENPV

	/* Bytes to copy */
	movl	$PTREGS_SIZE, %ecx

#ifdef CONFIG_VM86
	testl	$(X86_EFLAGS_VM), PT_EFLAGS(%esp)
	jz	.Lcopy_pt_regs_\@

	/* Additional 4 registers to copy when returning to VM86 mode */
	addl    $(4 * 4), %ecx

.Lcopy_pt_regs_\@:
#endif

	/* Initialize source and destination for movsl */
	movl	PER_CPU_VAR(cpu_tss_rw + TSS_sp0), %edi
	subl	%ecx, %edi
	movl	%esp, %esi

	/* Save future stack pointer in %ebx */
	movl	%edi, %ebx

	/* Copy over the stack-frame */
	shrl	$2, %ecx
	cld
	rep movsl

	/*
	 * Switch to entry-stack - needs to happen after everything is
	 * copied because the NMI handler will overwrite the task-stack
	 * when on entry-stack
	 */
	movl	%ebx, %esp

.Lend_\@:
.endm

/*
 * This macro handles the case when we return to kernel-mode on the iret
 * path and have to switch back to the entry stack and/or user-cr3
 *
 * See the comments below the .Lentry_from_kernel_\@ label in the
 * SWITCH_TO_KERNEL_STACK macro for more details.
 */
.macro PARANOID_EXIT_TO_KERNEL_MODE

	/*
	 * Test if we entered the kernel with the entry-stack. Most
	 * likely we did not, because this code only runs on the
	 * return-to-kernel path.
	 */
	testl	$CS_FROM_ENTRY_STACK, PT_CS(%esp)
	jz	.Lend_\@

	/* Unlikely slow-path */

	/* Clear marker from stack-frame */
	andl	$(~CS_FROM_ENTRY_STACK), PT_CS(%esp)

	/* Copy the remaining task-stack contents to entry-stack */
	movl	%esp, %esi
	movl	PER_CPU_VAR(cpu_tss_rw + TSS_sp0), %edi

	/* Bytes on the task-stack to ecx */
	movl	PER_CPU_VAR(cpu_tss_rw + TSS_sp1), %ecx
	subl	%esi, %ecx

	/* Allocate stack-frame on entry-stack */
	subl	%ecx, %edi

	/*
	 * Save future stack-pointer, we must not switch until the
	 * copy is done, otherwise the NMI handler could destroy the
	 * contents of the task-stack we are about to copy.
	 */
	movl	%edi, %ebx

	/* Do the copy */
	shrl	$2, %ecx
	cld
	rep movsl

	/* Safe to switch to entry-stack now */
	movl	%ebx, %esp

	/*
	 * We came from entry-stack and need to check if we also need to
	 * switch back to user cr3.
	 */
	testl	$CS_FROM_USER_CR3, PT_CS(%esp)
	jz	.Lend_\@

	/* Clear marker from stack-frame */
	andl	$(~CS_FROM_USER_CR3), PT_CS(%esp)

	SWITCH_TO_USER_CR3 scratch_reg=%eax

.Lend_\@:
.endm
/*
 * %eax: prev task
 * %edx: next task
 */
SYM_CODE_START(__switch_to_asm)
	/*
	 * Save callee-saved registers
	 * This must match the order in struct inactive_task_frame
	 */
	pushl	%ebp
	pushl	%ebx
	pushl	%edi
	pushl	%esi
	pushfl

	/* switch stack */
	movl	%esp, TASK_threadsp(%eax)
	movl	TASK_threadsp(%edx), %esp

#ifdef CONFIG_STACKPROTECTOR
	movl	TASK_stack_canary(%edx), %ebx
	movl	%ebx, PER_CPU_VAR(stack_canary)+stack_canary_offset
#endif

#ifdef CONFIG_RETPOLINE
	/*
	 * When switching from a shallower to a deeper call stack
	 * the RSB may either underflow or use entries populated
	 * with userspace addresses. On CPUs where those concerns
	 * exist, overwrite the RSB with entries which capture
	 * speculative execution to prevent attack.
	 */
	FILL_RETURN_BUFFER %ebx, RSB_CLEAR_LOOPS, X86_FEATURE_RSB_CTXSW
#endif

	/* restore callee-saved registers */
	popfl
	popl	%esi
	popl	%edi
	popl	%ebx
	popl	%ebp

	jmp	__switch_to
SYM_CODE_END(__switch_to_asm)

/*
 * The unwinder expects the last frame on the stack to always be at the same
 * offset from the end of the page, which allows it to validate the stack.
 * Calling schedule_tail() directly would break that convention because its an
 * asmlinkage function so its argument has to be pushed on the stack.  This
 * wrapper creates a proper "end of stack" frame header before the call.
 */
SYM_FUNC_START(schedule_tail_wrapper)
	FRAME_BEGIN

	pushl	%eax
	call	schedule_tail
	popl	%eax

	FRAME_END
	ret
SYM_FUNC_END(schedule_tail_wrapper)
/*
 * A newly forked process directly context switches into this address.
 *
 * eax: prev task we switched from
 * ebx: kernel thread func (NULL for user thread)
 * edi: kernel thread arg
 */
SYM_CODE_START(ret_from_fork)
	call	schedule_tail_wrapper

	testl	%ebx, %ebx
	jnz	1f		/* kernel threads are uncommon */

2:
	/* When we fork, we trace the syscall return in the child, too. */
	movl    %esp, %eax
	call    syscall_return_slowpath
	STACKLEAK_ERASE
	jmp     restore_all

	/* kernel thread */
1:	movl	%edi, %eax
	CALL_NOSPEC %ebx
	/*
	 * A kernel thread is allowed to return here after successfully
	 * calling do_execve().  Exit to userspace to complete the execve()
	 * syscall.
	 */
	movl	$0, PT_EAX(%esp)
	jmp	2b
SYM_CODE_END(ret_from_fork)

/*
 * Return to user mode is not as complex as all this looks,
 * but we want the default path for a system call return to
 * go as quickly as possible which is why some of this is
 * less clear than it otherwise should be.
 */

	# userspace resumption stub bypassing syscall exit tracing
SYM_CODE_START_LOCAL(ret_from_exception)
	preempt_stop(CLBR_ANY)
ret_from_intr:
#ifdef CONFIG_VM86
	movl	PT_EFLAGS(%esp), %eax		# mix EFLAGS and CS
	movb	PT_CS(%esp), %al
	andl	$(X86_EFLAGS_VM | SEGMENT_RPL_MASK), %eax
#else
	/*
	 * We can be coming here from child spawned by kernel_thread().
	 */
	movl	PT_CS(%esp), %eax
	andl	$SEGMENT_RPL_MASK, %eax
#endif
	cmpl	$USER_RPL, %eax
	jb	restore_all_kernel		# not returning to v8086 or userspace

	DISABLE_INTERRUPTS(CLBR_ANY)
	TRACE_IRQS_OFF
	movl	%esp, %eax
	call	prepare_exit_to_usermode
	jmp	restore_all
SYM_CODE_END(ret_from_exception)

SYM_ENTRY(__begin_SYSENTER_singlestep_region, SYM_L_GLOBAL, SYM_A_NONE)
/*
 * All code from here through __end_SYSENTER_singlestep_region is subject
 * to being single-stepped if a user program sets TF and executes SYSENTER.
 * There is absolutely nothing that we can do to prevent this from happening
 * (thanks Intel!).  To keep our handling of this situation as simple as
 * possible, we handle TF just like AC and NT, except that our #DB handler
 * will ignore all of the single-step traps generated in this range.
 */

#ifdef CONFIG_XEN_PV
/*
 * Xen doesn't set %esp to be precisely what the normal SYSENTER
 * entry point expects, so fix it up before using the normal path.
 */
SYM_CODE_START(xen_sysenter_target)
	addl	$5*4, %esp			/* remove xen-provided frame */
	jmp	.Lsysenter_past_esp
SYM_CODE_END(xen_sysenter_target)
#endif

/*
 * 32-bit SYSENTER entry.
 *
 * 32-bit system calls through the vDSO's __kernel_vsyscall enter here
 * if X86_FEATURE_SEP is available.  This is the preferred system call
 * entry on 32-bit systems.
 *
 * The SYSENTER instruction, in principle, should *only* occur in the
 * vDSO.  In practice, a small number of Android devices were shipped
 * with a copy of Bionic that inlined a SYSENTER instruction.  This
 * never happened in any of Google's Bionic versions -- it only happened
 * in a narrow range of Intel-provided versions.
 *
 * SYSENTER loads SS, ESP, CS, and EIP from previously programmed MSRs.
 * IF and VM in RFLAGS are cleared (IOW: interrupts are off).
 * SYSENTER does not save anything on the stack,
 * and does not save old EIP (!!!), ESP, or EFLAGS.
 *
 * To avoid losing track of EFLAGS.VM (and thus potentially corrupting
 * user and/or vm86 state), we explicitly disable the SYSENTER
 * instruction in vm86 mode by reprogramming the MSRs.
 *
 * Arguments:
 * eax  system call number
 * ebx  arg1
 * ecx  arg2
 * edx  arg3
 * esi  arg4
 * edi  arg5
 * ebp  user stack
 * 0(%ebp) arg6
 */
SYM_FUNC_START(entry_SYSENTER_32)
	/*
	 * On entry-stack with all userspace-regs live - save and
	 * restore eflags and %eax to use it as scratch-reg for the cr3
	 * switch.
	 */
	pushfl
	pushl	%eax
	BUG_IF_WRONG_CR3 no_user_check=1
	SWITCH_TO_KERNEL_CR3 scratch_reg=%eax
	popl	%eax
	popfl

	/* Stack empty again, switch to task stack */
	movl	TSS_entry2task_stack(%esp), %esp

.Lsysenter_past_esp:
	pushl	$__USER_DS		/* pt_regs->ss */
	pushl	%ebp			/* pt_regs->sp (stashed in bp) */
	pushfl				/* pt_regs->flags (except IF = 0) */
	orl	$X86_EFLAGS_IF, (%esp)	/* Fix IF */
	pushl	$__USER_CS		/* pt_regs->cs */
	pushl	$0			/* pt_regs->ip = 0 (placeholder) */
	pushl	%eax			/* pt_regs->orig_ax */
	SAVE_ALL pt_regs_ax=$-ENOSYS	/* save rest, stack already switched */

	/*
	 * SYSENTER doesn't filter flags, so we need to clear NT, AC
	 * and TF ourselves.  To save a few cycles, we can check whether
	 * either was set instead of doing an unconditional popfq.
	 * This needs to happen before enabling interrupts so that
	 * we don't get preempted with NT set.
	 *
	 * If TF is set, we will single-step all the way to here -- do_debug
	 * will ignore all the traps.  (Yes, this is slow, but so is
	 * single-stepping in general.  This allows us to avoid having
	 * a more complicated code to handle the case where a user program
	 * forces us to single-step through the SYSENTER entry code.)
	 *
	 * NB.: .Lsysenter_fix_flags is a label with the code under it moved
	 * out-of-line as an optimization: NT is unlikely to be set in the
	 * majority of the cases and instead of polluting the I$ unnecessarily,
	 * we're keeping that code behind a branch which will predict as
	 * not-taken and therefore its instructions won't be fetched.
	 */
	testl	$X86_EFLAGS_NT|X86_EFLAGS_AC|X86_EFLAGS_TF, PT_EFLAGS(%esp)
	jnz	.Lsysenter_fix_flags
.Lsysenter_flags_fixed:

	/*
	 * User mode is traced as though IRQs are on, and SYSENTER
	 * turned them off.
	 */
	TRACE_IRQS_OFF

	movl	%esp, %eax
	call	do_fast_syscall_32
	/* XEN PV guests always use IRET path */
	ALTERNATIVE "testl %eax, %eax; jz .Lsyscall_32_done", \
		    "jmp .Lsyscall_32_done", X86_FEATURE_XENPV

	STACKLEAK_ERASE

/* Opportunistic SYSEXIT */
	TRACE_IRQS_ON			/* User mode traces as IRQs on. */

	/*
	 * Setup entry stack - we keep the pointer in %eax and do the
	 * switch after almost all user-state is restored.
	 */

	/* Load entry stack pointer and allocate frame for eflags/eax */
	movl	PER_CPU_VAR(cpu_tss_rw + TSS_sp0), %eax
	subl	$(2*4), %eax

	/* Copy eflags and eax to entry stack */
	movl	PT_EFLAGS(%esp), %edi
	movl	PT_EAX(%esp), %esi
	movl	%edi, (%eax)
	movl	%esi, 4(%eax)

	/* Restore user registers and segments */
	movl	PT_EIP(%esp), %edx	/* pt_regs->ip */
	movl	PT_OLDESP(%esp), %ecx	/* pt_regs->sp */
1:	mov	PT_FS(%esp), %fs
	PTGS_TO_GS

	popl	%ebx			/* pt_regs->bx */
	addl	$2*4, %esp		/* skip pt_regs->cx and pt_regs->dx */
	popl	%esi			/* pt_regs->si */
	popl	%edi			/* pt_regs->di */
	popl	%ebp			/* pt_regs->bp */

	/* Switch to entry stack */
	movl	%eax, %esp

	/* Now ready to switch the cr3 */
	SWITCH_TO_USER_CR3 scratch_reg=%eax

	/*
	 * Restore all flags except IF. (We restore IF separately because
	 * STI gives a one-instruction window in which we won't be interrupted,
	 * whereas POPF does not.)
	 */
	btrl	$X86_EFLAGS_IF_BIT, (%esp)
	BUG_IF_WRONG_CR3 no_user_check=1
	popfl
	popl	%eax

	/*
	 * Return back to the vDSO, which will pop ecx and edx.
	 * Don't bother with DS and ES (they already contain __USER_DS).
	 */
	sti
	sysexit

.pushsection .fixup, "ax"
2:	movl	$0, PT_FS(%esp)
	jmp	1b
.popsection
	_ASM_EXTABLE(1b, 2b)
	PTGS_TO_GS_EX

.Lsysenter_fix_flags:
	pushl	$X86_EFLAGS_FIXED
	popfl
	jmp	.Lsysenter_flags_fixed
SYM_ENTRY(__end_SYSENTER_singlestep_region, SYM_L_GLOBAL, SYM_A_NONE)
SYM_FUNC_END(entry_SYSENTER_32)

/*
 * 32-bit legacy system call entry.
 *
 * 32-bit x86 Linux system calls traditionally used the INT $0x80
 * instruction.  INT $0x80 lands here.
 *
 * This entry point can be used by any 32-bit perform system calls.
 * Instances of INT $0x80 can be found inline in various programs and
 * libraries.  It is also used by the vDSO's __kernel_vsyscall
 * fallback for hardware that doesn't support a faster entry method.
 * Restarted 32-bit system calls also fall back to INT $0x80
 * regardless of what instruction was originally used to do the system
 * call.  (64-bit programs can use INT $0x80 as well, but they can
 * only run on 64-bit kernels and therefore land in
 * entry_INT80_compat.)
 *
 * This is considered a slow path.  It is not used by most libc
 * implementations on modern hardware except during process startup.
 *
 * Arguments:
 * eax  system call number
 * ebx  arg1
 * ecx  arg2
 * edx  arg3
 * esi  arg4
 * edi  arg5
 * ebp  arg6
 */
SYM_FUNC_START(entry_INT80_32)
	ASM_CLAC
	pushl	%eax			/* pt_regs->orig_ax */

	SAVE_ALL pt_regs_ax=$-ENOSYS switch_stacks=1	/* save rest */

	/*
	 * User mode is traced as though IRQs are on, and the interrupt gate
	 * turned them off.
	 */
	TRACE_IRQS_OFF

	movl	%esp, %eax
	call	do_int80_syscall_32
.Lsyscall_32_done:

	STACKLEAK_ERASE

restore_all:
	TRACE_IRQS_IRET
	SWITCH_TO_ENTRY_STACK
.Lrestore_all_notrace:
	CHECK_AND_APPLY_ESPFIX
.Lrestore_nocheck:
	/* Switch back to user CR3 */
	SWITCH_TO_USER_CR3 scratch_reg=%eax

	BUG_IF_WRONG_CR3

	/* Restore user state */
	RESTORE_REGS pop=4			# skip orig_eax/error_code
.Lirq_return:
	/*
	 * ARCH_HAS_MEMBARRIER_SYNC_CORE rely on IRET core serialization
	 * when returning from IPI handler and when returning from
	 * scheduler to user-space.
	 */
	INTERRUPT_RETURN

restore_all_kernel:
#ifdef CONFIG_PREEMPTION
	DISABLE_INTERRUPTS(CLBR_ANY)
	cmpl	$0, PER_CPU_VAR(__preempt_count)
	jnz	.Lno_preempt
	testl	$X86_EFLAGS_IF, PT_EFLAGS(%esp)	# interrupts off (exception path) ?
	jz	.Lno_preempt
	call	preempt_schedule_irq
.Lno_preempt:
#endif
	TRACE_IRQS_IRET
	PARANOID_EXIT_TO_KERNEL_MODE
	BUG_IF_WRONG_CR3
	RESTORE_REGS 4
	jmp	.Lirq_return

.section .fixup, "ax"
SYM_CODE_START(iret_exc)
	pushl	$0				# no error code
	pushl	$do_iret_error

#ifdef CONFIG_DEBUG_ENTRY
	/*
	 * The stack-frame here is the one that iret faulted on, so its a
	 * return-to-user frame. We are on kernel-cr3 because we come here from
	 * the fixup code. This confuses the CR3 checker, so switch to user-cr3
	 * as the checker expects it.
	 */
	pushl	%eax
	SWITCH_TO_USER_CR3 scratch_reg=%eax
	popl	%eax
#endif

	jmp	common_exception
SYM_CODE_END(iret_exc)
.previous
	_ASM_EXTABLE(.Lirq_return, iret_exc)
SYM_FUNC_END(entry_INT80_32)

.macro FIXUP_ESPFIX_STACK
/*
 * Switch back for ESPFIX stack to the normal zerobased stack
 *
 * We can't call C functions using the ESPFIX stack. This code reads
 * the high word of the segment base from the GDT and swiches to the
 * normal stack and adjusts ESP with the matching offset.
 *
 * We might be on user CR3 here, so percpu data is not mapped and we can't
 * access the GDT through the percpu segment.  Instead, use SGDT to find
 * the cpu_entry_area alias of the GDT.
 */
#ifdef CONFIG_X86_ESPFIX32
	/* fixup the stack */
	pushl	%ecx
	subl	$2*4, %esp
	sgdt	(%esp)
	movl	2(%esp), %ecx				/* GDT address */
	/*
	 * Careful: ECX is a linear pointer, so we need to force base
	 * zero.  %cs is the only known-linear segment we have right now.
	 */
	mov	%cs:GDT_ESPFIX_OFFSET + 4(%ecx), %al	/* bits 16..23 */
	mov	%cs:GDT_ESPFIX_OFFSET + 7(%ecx), %ah	/* bits 24..31 */
	shl	$16, %eax
	addl	$2*4, %esp
	popl	%ecx
	addl	%esp, %eax			/* the adjusted stack pointer */
	pushl	$__KERNEL_DS
	pushl	%eax
	lss	(%esp), %esp			/* switch to the normal stack segment */
#endif
.endm

.macro UNWIND_ESPFIX_STACK
	/* It's safe to clobber %eax, all other regs need to be preserved */
#ifdef CONFIG_X86_ESPFIX32
	movl	%ss, %eax
	/* see if on espfix stack */
	cmpw	$__ESPFIX_SS, %ax
	jne	.Lno_fixup_\@
	/* switch to normal stack */
	FIXUP_ESPFIX_STACK
.Lno_fixup_\@:
#endif
.endm

/*
 * Build the entry stubs with some assembler magic.
 * We pack 1 stub into every 8-byte block.
 */
	.align 8
SYM_CODE_START(irq_entries_start)
    vector=FIRST_EXTERNAL_VECTOR
    .rept (FIRST_SYSTEM_VECTOR - FIRST_EXTERNAL_VECTOR)
	pushl	$(~vector+0x80)			/* Note: always in signed byte range */
    vector=vector+1
	jmp	common_interrupt
	.align	8
    .endr
SYM_CODE_END(irq_entries_start)

#ifdef CONFIG_X86_LOCAL_APIC
	.align 8
SYM_CODE_START(spurious_entries_start)
    vector=FIRST_SYSTEM_VECTOR
    .rept (NR_VECTORS - FIRST_SYSTEM_VECTOR)
	pushl	$(~vector+0x80)			/* Note: always in signed byte range */
    vector=vector+1
	jmp	common_spurious
	.align	8
    .endr
SYM_CODE_END(spurious_entries_start)

SYM_CODE_START_LOCAL(common_spurious)
	ASM_CLAC
	addl	$-0x80, (%esp)			/* Adjust vector into the [-256, -1] range */
	SAVE_ALL switch_stacks=1
	ENCODE_FRAME_POINTER
	TRACE_IRQS_OFF
	movl	%esp, %eax
	call	smp_spurious_interrupt
	jmp	ret_from_intr
SYM_CODE_END(common_spurious)
#endif

/*
 * the CPU automatically disables interrupts when executing an IRQ vector,
 * so IRQ-flags tracing has to follow that:
 */
	.p2align CONFIG_X86_L1_CACHE_SHIFT
SYM_CODE_START_LOCAL(common_interrupt)
	ASM_CLAC
	addl	$-0x80, (%esp)			/* Adjust vector into the [-256, -1] range */

	SAVE_ALL switch_stacks=1
	ENCODE_FRAME_POINTER
	TRACE_IRQS_OFF
	movl	%esp, %eax
	call	do_IRQ
	jmp	ret_from_intr
SYM_CODE_END(common_interrupt)

#define BUILD_INTERRUPT3(name, nr, fn)			\
SYM_FUNC_START(name)					\
	ASM_CLAC;					\
	pushl	$~(nr);					\
	SAVE_ALL switch_stacks=1;			\
	ENCODE_FRAME_POINTER;				\
	TRACE_IRQS_OFF					\
	movl	%esp, %eax;				\
	call	fn;					\
	jmp	ret_from_intr;				\
SYM_FUNC_END(name)

#define BUILD_INTERRUPT(name, nr)		\
	BUILD_INTERRUPT3(name, nr, smp_##name);	\

/* The include is where all of the SMP etc. interrupts come from */
#include <asm/entry_arch.h>

SYM_CODE_START(coprocessor_error)
	ASM_CLAC
	pushl	$0
	pushl	$do_coprocessor_error
	jmp	common_exception
SYM_CODE_END(coprocessor_error)

SYM_CODE_START(simd_coprocessor_error)
	ASM_CLAC
	pushl	$0
#ifdef CONFIG_X86_INVD_BUG
	/* AMD 486 bug: invd from userspace calls exception 19 instead of #GP */
	ALTERNATIVE "pushl	$do_general_protection",	\
		    "pushl	$do_simd_coprocessor_error",	\
		    X86_FEATURE_XMM
#else
	pushl	$do_simd_coprocessor_error
#endif
	jmp	common_exception
SYM_CODE_END(simd_coprocessor_error)

SYM_CODE_START(device_not_available)
	ASM_CLAC
	pushl	$-1				# mark this as an int
	pushl	$do_device_not_available
	jmp	common_exception
SYM_CODE_END(device_not_available)

#ifdef CONFIG_PARAVIRT
SYM_CODE_START(native_iret)
	iret
	_ASM_EXTABLE(native_iret, iret_exc)
SYM_CODE_END(native_iret)
#endif

SYM_CODE_START(overflow)
	ASM_CLAC
	pushl	$0
	pushl	$do_overflow
	jmp	common_exception
SYM_CODE_END(overflow)

SYM_CODE_START(bounds)
	ASM_CLAC
	pushl	$0
	pushl	$do_bounds
	jmp	common_exception
SYM_CODE_END(bounds)

SYM_CODE_START(invalid_op)
	ASM_CLAC
	pushl	$0
	pushl	$do_invalid_op
	jmp	common_exception
SYM_CODE_END(invalid_op)

SYM_CODE_START(coprocessor_segment_overrun)
	ASM_CLAC
	pushl	$0
	pushl	$do_coprocessor_segment_overrun
	jmp	common_exception
SYM_CODE_END(coprocessor_segment_overrun)

SYM_CODE_START(invalid_TSS)
	ASM_CLAC
	pushl	$do_invalid_TSS
	jmp	common_exception
SYM_CODE_END(invalid_TSS)

SYM_CODE_START(segment_not_present)
	ASM_CLAC
	pushl	$do_segment_not_present
	jmp	common_exception
SYM_CODE_END(segment_not_present)

SYM_CODE_START(stack_segment)
	ASM_CLAC
	pushl	$do_stack_segment
	jmp	common_exception
SYM_CODE_END(stack_segment)

SYM_CODE_START(alignment_check)
	ASM_CLAC
	pushl	$do_alignment_check
	jmp	common_exception
SYM_CODE_END(alignment_check)

SYM_CODE_START(divide_error)
	ASM_CLAC
	pushl	$0				# no error code
	pushl	$do_divide_error
	jmp	common_exception
SYM_CODE_END(divide_error)

#ifdef CONFIG_X86_MCE
SYM_CODE_START(machine_check)
	ASM_CLAC
	pushl	$0
	pushl	machine_check_vector
	jmp	common_exception
SYM_CODE_END(machine_check)
#endif

SYM_CODE_START(spurious_interrupt_bug)
	ASM_CLAC
	pushl	$0
	pushl	$do_spurious_interrupt_bug
	jmp	common_exception
SYM_CODE_END(spurious_interrupt_bug)

#ifdef CONFIG_XEN_PV
<<<<<<< HEAD
ENTRY(xen_hypervisor_callback)
=======
SYM_FUNC_START(xen_hypervisor_callback)
	pushl	$-1				/* orig_ax = -1 => not a system call */
	SAVE_ALL
	ENCODE_FRAME_POINTER
	TRACE_IRQS_OFF

>>>>>>> f01ec4fc
	/*
	 * Check to see if we got the event in the critical
	 * region in xen_iret_direct, after we've reenabled
	 * events and checked for pending events.  This simulates
	 * iret instruction's behaviour where it delivers a
	 * pending interrupt when enabling interrupts:
	 */
	cmpl	$xen_iret_start_crit, (%esp)
	jb	1f
	cmpl	$xen_iret_end_crit, (%esp)
	jae	1f
<<<<<<< HEAD
	call	xen_iret_crit_fixup
1:
	pushl	$-1				/* orig_ax = -1 => not a system call */
	SAVE_ALL
	ENCODE_FRAME_POINTER
	TRACE_IRQS_OFF
	mov	%esp, %eax
=======

	jmp	xen_iret_crit_fixup

SYM_INNER_LABEL_ALIGN(xen_do_upcall, SYM_L_GLOBAL)
1:	mov	%esp, %eax
>>>>>>> f01ec4fc
	call	xen_evtchn_do_upcall
#ifndef CONFIG_PREEMPTION
	call	xen_maybe_preempt_hcall
#endif
	jmp	ret_from_intr
SYM_FUNC_END(xen_hypervisor_callback)

/*
 * Hypervisor uses this for application faults while it executes.
 * We get here for two reasons:
 *  1. Fault while reloading DS, ES, FS or GS
 *  2. Fault while executing IRET
 * Category 1 we fix up by reattempting the load, and zeroing the segment
 * register if the load fails.
 * Category 2 we fix up by jumping to do_iret_error. We cannot use the
 * normal Linux return path in this case because if we use the IRET hypercall
 * to pop the stack frame we end up in an infinite loop of failsafe callbacks.
 * We distinguish between categories by maintaining a status value in EAX.
 */
SYM_FUNC_START(xen_failsafe_callback)
	pushl	%eax
	movl	$1, %eax
1:	mov	4(%esp), %ds
2:	mov	8(%esp), %es
3:	mov	12(%esp), %fs
4:	mov	16(%esp), %gs
	/* EAX == 0 => Category 1 (Bad segment)
	   EAX != 0 => Category 2 (Bad IRET) */
	testl	%eax, %eax
	popl	%eax
	lea	16(%esp), %esp
	jz	5f
	jmp	iret_exc
5:	pushl	$-1				/* orig_ax = -1 => not a system call */
	SAVE_ALL
	ENCODE_FRAME_POINTER
	jmp	ret_from_exception

.section .fixup, "ax"
6:	xorl	%eax, %eax
	movl	%eax, 4(%esp)
	jmp	1b
7:	xorl	%eax, %eax
	movl	%eax, 8(%esp)
	jmp	2b
8:	xorl	%eax, %eax
	movl	%eax, 12(%esp)
	jmp	3b
9:	xorl	%eax, %eax
	movl	%eax, 16(%esp)
	jmp	4b
.previous
	_ASM_EXTABLE(1b, 6b)
	_ASM_EXTABLE(2b, 7b)
	_ASM_EXTABLE(3b, 8b)
	_ASM_EXTABLE(4b, 9b)
SYM_FUNC_END(xen_failsafe_callback)
#endif /* CONFIG_XEN_PV */

#ifdef CONFIG_XEN_PVHVM
BUILD_INTERRUPT3(xen_hvm_callback_vector, HYPERVISOR_CALLBACK_VECTOR,
		 xen_evtchn_do_upcall)
#endif


#if IS_ENABLED(CONFIG_HYPERV)

BUILD_INTERRUPT3(hyperv_callback_vector, HYPERVISOR_CALLBACK_VECTOR,
		 hyperv_vector_handler)

BUILD_INTERRUPT3(hyperv_reenlightenment_vector, HYPERV_REENLIGHTENMENT_VECTOR,
		 hyperv_reenlightenment_intr)

BUILD_INTERRUPT3(hv_stimer0_callback_vector, HYPERV_STIMER0_VECTOR,
		 hv_stimer0_vector_handler)

#endif /* CONFIG_HYPERV */

SYM_CODE_START(page_fault)
	ASM_CLAC
	pushl	$do_page_fault
	jmp	common_exception_read_cr2
SYM_CODE_END(page_fault)

SYM_CODE_START_LOCAL_NOALIGN(common_exception_read_cr2)
	/* the function address is in %gs's slot on the stack */
	SAVE_ALL switch_stacks=1 skip_gs=1 unwind_espfix=1

	ENCODE_FRAME_POINTER

	/* fixup %gs */
	GS_TO_REG %ecx
	movl	PT_GS(%esp), %edi
	REG_TO_PTGS %ecx
	SET_KERNEL_GS %ecx

	GET_CR2_INTO(%ecx)			# might clobber %eax

	/* fixup orig %eax */
	movl	PT_ORIG_EAX(%esp), %edx		# get the error code
	movl	$-1, PT_ORIG_EAX(%esp)		# no syscall to restart

	TRACE_IRQS_OFF
	movl	%esp, %eax			# pt_regs pointer
	CALL_NOSPEC %edi
	jmp	ret_from_exception
SYM_CODE_END(common_exception_read_cr2)

SYM_CODE_START_LOCAL_NOALIGN(common_exception)
	/* the function address is in %gs's slot on the stack */
	SAVE_ALL switch_stacks=1 skip_gs=1 unwind_espfix=1
	ENCODE_FRAME_POINTER

	/* fixup %gs */
	GS_TO_REG %ecx
	movl	PT_GS(%esp), %edi		# get the function address
	REG_TO_PTGS %ecx
	SET_KERNEL_GS %ecx

	/* fixup orig %eax */
	movl	PT_ORIG_EAX(%esp), %edx		# get the error code
	movl	$-1, PT_ORIG_EAX(%esp)		# no syscall to restart

	TRACE_IRQS_OFF
	movl	%esp, %eax			# pt_regs pointer
	CALL_NOSPEC %edi
	jmp	ret_from_exception
SYM_CODE_END(common_exception)

SYM_CODE_START(debug)
	/*
	 * Entry from sysenter is now handled in common_exception
	 */
	ASM_CLAC
	pushl	$-1				# mark this as an int
	pushl	$do_debug
	jmp	common_exception
SYM_CODE_END(debug)

/*
 * NMI is doubly nasty.  It can happen on the first instruction of
 * entry_SYSENTER_32 (just like #DB), but it can also interrupt the beginning
 * of the #DB handler even if that #DB in turn hit before entry_SYSENTER_32
 * switched stacks.  We handle both conditions by simply checking whether we
 * interrupted kernel code running on the SYSENTER stack.
 */
SYM_CODE_START(nmi)
	ASM_CLAC

#ifdef CONFIG_X86_ESPFIX32
	/*
	 * ESPFIX_SS is only ever set on the return to user path
	 * after we've switched to the entry stack.
	 */
	pushl	%eax
	movl	%ss, %eax
	cmpw	$__ESPFIX_SS, %ax
	popl	%eax
	je	.Lnmi_espfix_stack
#endif

	pushl	%eax				# pt_regs->orig_ax
	SAVE_ALL_NMI cr3_reg=%edi
	ENCODE_FRAME_POINTER
	xorl	%edx, %edx			# zero error code
	movl	%esp, %eax			# pt_regs pointer

	/* Are we currently on the SYSENTER stack? */
	movl	PER_CPU_VAR(cpu_entry_area), %ecx
	addl	$CPU_ENTRY_AREA_entry_stack + SIZEOF_entry_stack, %ecx
	subl	%eax, %ecx	/* ecx = (end of entry_stack) - esp */
	cmpl	$SIZEOF_entry_stack, %ecx
	jb	.Lnmi_from_sysenter_stack

	/* Not on SYSENTER stack. */
	call	do_nmi
	jmp	.Lnmi_return

.Lnmi_from_sysenter_stack:
	/*
	 * We're on the SYSENTER stack.  Switch off.  No one (not even debug)
	 * is using the thread stack right now, so it's safe for us to use it.
	 */
	movl	%esp, %ebx
	movl	PER_CPU_VAR(cpu_current_top_of_stack), %esp
	call	do_nmi
	movl	%ebx, %esp

.Lnmi_return:
#ifdef CONFIG_X86_ESPFIX32
	testl	$CS_FROM_ESPFIX, PT_CS(%esp)
	jnz	.Lnmi_from_espfix
#endif

	CHECK_AND_APPLY_ESPFIX
	RESTORE_ALL_NMI cr3_reg=%edi pop=4
	jmp	.Lirq_return

#ifdef CONFIG_X86_ESPFIX32
.Lnmi_espfix_stack:
	/*
	 * Create the pointer to LSS back
	 */
	pushl	%ss
	pushl	%esp
	addl	$4, (%esp)

	/* Copy the (short) IRET frame */
	pushl	4*4(%esp)	# flags
	pushl	4*4(%esp)	# cs
	pushl	4*4(%esp)	# ip

	pushl	%eax		# orig_ax

	SAVE_ALL_NMI cr3_reg=%edi unwind_espfix=1
	ENCODE_FRAME_POINTER

	/* clear CS_FROM_KERNEL, set CS_FROM_ESPFIX */
	xorl	$(CS_FROM_ESPFIX | CS_FROM_KERNEL), PT_CS(%esp)

	xorl	%edx, %edx			# zero error code
	movl	%esp, %eax			# pt_regs pointer
	jmp	.Lnmi_from_sysenter_stack

.Lnmi_from_espfix:
	RESTORE_ALL_NMI cr3_reg=%edi
	/*
	 * Because we cleared CS_FROM_KERNEL, IRET_FRAME 'forgot' to
	 * fix up the gap and long frame:
	 *
	 *  3 - original frame	(exception)
	 *  2 - ESPFIX block	(above)
	 *  6 - gap		(FIXUP_FRAME)
	 *  5 - long frame	(FIXUP_FRAME)
	 *  1 - orig_ax
	 */
	lss	(1+5+6)*4(%esp), %esp			# back to espfix stack
	jmp	.Lirq_return
#endif
SYM_CODE_END(nmi)

SYM_CODE_START(int3)
	ASM_CLAC
	pushl	$-1				# mark this as an int

	SAVE_ALL switch_stacks=1
	ENCODE_FRAME_POINTER
	TRACE_IRQS_OFF
	xorl	%edx, %edx			# zero error code
	movl	%esp, %eax			# pt_regs pointer
	call	do_int3
	jmp	ret_from_exception
SYM_CODE_END(int3)

SYM_CODE_START(general_protection)
	pushl	$do_general_protection
	jmp	common_exception
SYM_CODE_END(general_protection)

#ifdef CONFIG_KVM_GUEST
SYM_CODE_START(async_page_fault)
	ASM_CLAC
	pushl	$do_async_page_fault
	jmp	common_exception_read_cr2
SYM_CODE_END(async_page_fault)
#endif

SYM_CODE_START(rewind_stack_do_exit)
	/* Prevent any naive code from trying to unwind to our caller. */
	xorl	%ebp, %ebp

	movl	PER_CPU_VAR(cpu_current_top_of_stack), %esi
	leal	-TOP_OF_KERNEL_STACK_PADDING-PTREGS_SIZE(%esi), %esp

	call	do_exit
1:	jmp 1b
SYM_CODE_END(rewind_stack_do_exit)<|MERGE_RESOLUTION|>--- conflicted
+++ resolved
@@ -1373,16 +1373,7 @@
 SYM_CODE_END(spurious_interrupt_bug)
 
 #ifdef CONFIG_XEN_PV
-<<<<<<< HEAD
-ENTRY(xen_hypervisor_callback)
-=======
 SYM_FUNC_START(xen_hypervisor_callback)
-	pushl	$-1				/* orig_ax = -1 => not a system call */
-	SAVE_ALL
-	ENCODE_FRAME_POINTER
-	TRACE_IRQS_OFF
-
->>>>>>> f01ec4fc
 	/*
 	 * Check to see if we got the event in the critical
 	 * region in xen_iret_direct, after we've reenabled
@@ -1394,7 +1385,6 @@
 	jb	1f
 	cmpl	$xen_iret_end_crit, (%esp)
 	jae	1f
-<<<<<<< HEAD
 	call	xen_iret_crit_fixup
 1:
 	pushl	$-1				/* orig_ax = -1 => not a system call */
@@ -1402,13 +1392,6 @@
 	ENCODE_FRAME_POINTER
 	TRACE_IRQS_OFF
 	mov	%esp, %eax
-=======
-
-	jmp	xen_iret_crit_fixup
-
-SYM_INNER_LABEL_ALIGN(xen_do_upcall, SYM_L_GLOBAL)
-1:	mov	%esp, %eax
->>>>>>> f01ec4fc
 	call	xen_evtchn_do_upcall
 #ifndef CONFIG_PREEMPTION
 	call	xen_maybe_preempt_hcall

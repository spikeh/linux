--- conflicted
+++ resolved
@@ -306,14 +306,10 @@
 		.max_level = KVM_MAX_HUGEPAGE_LEVEL,
 		.req_level = PG_LEVEL_4K,
 		.goal_level = PG_LEVEL_4K,
-<<<<<<< HEAD
-		.is_private = kvm_mem_is_private(vcpu->kvm, cr2_or_gpa >> PAGE_SHIFT),
-=======
 		.is_private = err & PFERR_PRIVATE_ACCESS,
 
 		.pfn = KVM_PFN_ERR_FAULT,
 		.hva = KVM_HVA_ERR_BAD,
->>>>>>> 0c383648
 	};
 	int r;
 

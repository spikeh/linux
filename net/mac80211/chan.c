--- conflicted
+++ resolved
@@ -186,15 +186,9 @@
 			      const struct ieee80211_chan_req *req)
 {
 	struct ieee80211_chan_req tmp;
-<<<<<<< HEAD
-
-	lockdep_assert_wiphy(local->hw.wiphy);
-
-=======
-
-	lockdep_assert_wiphy(local->hw.wiphy);
-
->>>>>>> 0c383648
+
+	lockdep_assert_wiphy(local->hw.wiphy);
+
 	if (!ieee80211_chanctx_reserved_chanreq(local, ctx, req, &tmp))
 		return false;
 
@@ -556,10 +550,7 @@
 /* Note: if successful, the returned chanctx is reserved for the link */
 static struct ieee80211_chanctx *
 ieee80211_find_chanctx(struct ieee80211_local *local,
-<<<<<<< HEAD
-=======
 		       struct ieee80211_link_data *link,
->>>>>>> 0c383648
 		       const struct ieee80211_chan_req *chanreq,
 		       enum ieee80211_chanctx_mode mode)
 {
@@ -697,12 +688,8 @@
 static struct ieee80211_chanctx *
 ieee80211_new_chanctx(struct ieee80211_local *local,
 		      const struct ieee80211_chan_req *chanreq,
-<<<<<<< HEAD
-		      enum ieee80211_chanctx_mode mode)
-=======
 		      enum ieee80211_chanctx_mode mode,
 		      bool assign_on_failure)
->>>>>>> 0c383648
 {
 	struct ieee80211_chanctx *ctx;
 	int err;
@@ -732,16 +719,10 @@
 	lockdep_assert_wiphy(local->hw.wiphy);
 
 	drv_remove_chanctx(local, ctx);
-<<<<<<< HEAD
-
-	ieee80211_recalc_idle(local);
-
-=======
 
 	if (!skip_idle_recalc)
 		ieee80211_recalc_idle(local);
 
->>>>>>> 0c383648
 	ieee80211_remove_wbrf(local, &ctx->conf.def);
 }
 
@@ -768,7 +749,6 @@
 	struct sta_info *sta;
 
 	lockdep_assert_wiphy(local->hw.wiphy);
-<<<<<<< HEAD
 
 	for_each_sdata_link(local, link) {
 		struct ieee80211_bss_conf *link_conf;
@@ -778,17 +758,6 @@
 
 		link_conf = link->conf;
 
-=======
-
-	for_each_sdata_link(local, link) {
-		struct ieee80211_bss_conf *link_conf;
-
-		if (link->sdata->vif.type == NL80211_IFTYPE_AP_VLAN)
-			continue;
-
-		link_conf = link->conf;
-
->>>>>>> 0c383648
 		if (rcu_access_pointer(link_conf->chanctx_conf) != conf)
 			continue;
 
@@ -851,11 +820,7 @@
 	struct ieee80211_chanctx_conf *conf;
 	struct ieee80211_chanctx *curr_ctx = NULL;
 	bool new_idle;
-<<<<<<< HEAD
-	int ret = 0;
-=======
 	int ret;
->>>>>>> 0c383648
 
 	if (WARN_ON(sdata->vif.type == NL80211_IFTYPE_NAN))
 		return -EOPNOTSUPP;
@@ -1106,12 +1071,8 @@
 	new_ctx = ieee80211_find_reservation_chanctx(local, chanreq, mode);
 	if (!new_ctx) {
 		if (ieee80211_can_create_new_chanctx(local)) {
-<<<<<<< HEAD
-			new_ctx = ieee80211_new_chanctx(local, chanreq, mode);
-=======
 			new_ctx = ieee80211_new_chanctx(local, chanreq, mode,
 							false);
->>>>>>> 0c383648
 			if (IS_ERR(new_ctx))
 				return PTR_ERR(new_ctx);
 		} else {
@@ -1774,16 +1735,10 @@
 		ieee80211_vif_use_reserved_switch(local);
 }
 
-<<<<<<< HEAD
-int ieee80211_link_use_channel(struct ieee80211_link_data *link,
-			       const struct ieee80211_chan_req *chanreq,
-			       enum ieee80211_chanctx_mode mode)
-=======
 int _ieee80211_link_use_channel(struct ieee80211_link_data *link,
 				const struct ieee80211_chan_req *chanreq,
 				enum ieee80211_chanctx_mode mode,
 				bool assign_on_failure)
->>>>>>> 0c383648
 {
 	struct ieee80211_sub_if_data *sdata = link->sdata;
 	struct ieee80211_local *local = sdata->local;
@@ -1816,11 +1771,6 @@
 
 	__ieee80211_link_release_channel(link, false);
 
-<<<<<<< HEAD
-	ctx = ieee80211_find_chanctx(local, chanreq, mode);
-	if (!ctx)
-		ctx = ieee80211_new_chanctx(local, chanreq, mode);
-=======
 	ctx = ieee80211_find_chanctx(local, link, chanreq, mode);
 	/* Note: context is now reserved */
 	if (ctx)
@@ -1828,15 +1778,12 @@
 	else
 		ctx = ieee80211_new_chanctx(local, chanreq, mode,
 					    assign_on_failure);
->>>>>>> 0c383648
 	if (IS_ERR(ctx)) {
 		ret = PTR_ERR(ctx);
 		goto out;
 	}
 
 	ieee80211_link_update_chanreq(link, chanreq);
-<<<<<<< HEAD
-=======
 
 	ret = ieee80211_assign_link_chanctx(link, ctx, assign_on_failure);
 
@@ -1846,7 +1793,6 @@
 		link->reserved_chanctx = NULL;
 		list_del(&link->reserved_chanctx_list);
 	}
->>>>>>> 0c383648
 
 	if (ret) {
 		/* if assign fails refcount stays the same */
@@ -1982,15 +1928,9 @@
 	struct ieee80211_chanctx *ctx;
 	const struct ieee80211_chan_req *compat;
 	struct ieee80211_chan_req tmp;
-<<<<<<< HEAD
-
-	lockdep_assert_wiphy(local->hw.wiphy);
-
-=======
-
-	lockdep_assert_wiphy(local->hw.wiphy);
-
->>>>>>> 0c383648
+
+	lockdep_assert_wiphy(local->hw.wiphy);
+
 	if (!cfg80211_chandef_usable(sdata->local->hw.wiphy,
 				     &chanreq->oper,
 				     IEEE80211_CHAN_DISABLED))
@@ -2050,11 +1990,7 @@
 	lockdep_assert_wiphy(sdata->local->hw.wiphy);
 
 	if (rcu_access_pointer(link->conf->chanctx_conf))
-<<<<<<< HEAD
-		__ieee80211_link_release_channel(link);
-=======
 		__ieee80211_link_release_channel(link, false);
->>>>>>> 0c383648
 }
 
 void ieee80211_link_vlan_copy_chanctx(struct ieee80211_link_data *link)

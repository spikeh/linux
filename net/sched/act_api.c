// SPDX-License-Identifier: GPL-2.0-or-later
/*
 * net/sched/act_api.c	Packet action API.
 *
 * Author:	Jamal Hadi Salim
 */

#include <linux/types.h>
#include <linux/kernel.h>
#include <linux/string.h>
#include <linux/errno.h>
#include <linux/slab.h>
#include <linux/skbuff.h>
#include <linux/init.h>
#include <linux/kmod.h>
#include <linux/err.h>
#include <linux/module.h>
#include <net/net_namespace.h>
#include <net/sock.h>
#include <net/sch_generic.h>
#include <net/pkt_cls.h>
#include <net/tc_act/tc_pedit.h>
#include <net/act_api.h>
#include <net/netlink.h>
#include <net/flow_offload.h>
#include <net/tc_wrapper.h>

#ifdef CONFIG_INET
DEFINE_STATIC_KEY_FALSE(tcf_frag_xmit_count);
EXPORT_SYMBOL_GPL(tcf_frag_xmit_count);
#endif

int tcf_dev_queue_xmit(struct sk_buff *skb, int (*xmit)(struct sk_buff *skb))
{
#ifdef CONFIG_INET
	if (static_branch_unlikely(&tcf_frag_xmit_count))
		return sch_frag_xmit_hook(skb, xmit);
#endif

	return xmit(skb);
}
EXPORT_SYMBOL_GPL(tcf_dev_queue_xmit);

static void tcf_action_goto_chain_exec(const struct tc_action *a,
				       struct tcf_result *res)
{
	const struct tcf_chain *chain = rcu_dereference_bh(a->goto_chain);

	res->goto_tp = rcu_dereference_bh(chain->filter_chain);
}

static void tcf_free_cookie_rcu(struct rcu_head *p)
{
	struct tc_cookie *cookie = container_of(p, struct tc_cookie, rcu);

	kfree(cookie->data);
	kfree(cookie);
}

static void tcf_set_action_cookie(struct tc_cookie __rcu **old_cookie,
				  struct tc_cookie *new_cookie)
{
	struct tc_cookie *old;

	old = xchg((__force struct tc_cookie **)old_cookie, new_cookie);
	if (old)
		call_rcu(&old->rcu, tcf_free_cookie_rcu);
}

int tcf_action_check_ctrlact(int action, struct tcf_proto *tp,
			     struct tcf_chain **newchain,
			     struct netlink_ext_ack *extack)
{
	int opcode = TC_ACT_EXT_OPCODE(action), ret = -EINVAL;
	u32 chain_index;

	if (!opcode)
		ret = action > TC_ACT_VALUE_MAX ? -EINVAL : 0;
	else if (opcode <= TC_ACT_EXT_OPCODE_MAX || action == TC_ACT_UNSPEC)
		ret = 0;
	if (ret) {
		NL_SET_ERR_MSG(extack, "invalid control action");
		goto end;
	}

	if (TC_ACT_EXT_CMP(action, TC_ACT_GOTO_CHAIN)) {
		chain_index = action & TC_ACT_EXT_VAL_MASK;
		if (!tp || !newchain) {
			ret = -EINVAL;
			NL_SET_ERR_MSG(extack,
				       "can't goto NULL proto/chain");
			goto end;
		}
		*newchain = tcf_chain_get_by_act(tp->chain->block, chain_index);
		if (!*newchain) {
			ret = -ENOMEM;
			NL_SET_ERR_MSG(extack,
				       "can't allocate goto_chain");
		}
	}
end:
	return ret;
}
EXPORT_SYMBOL(tcf_action_check_ctrlact);

struct tcf_chain *tcf_action_set_ctrlact(struct tc_action *a, int action,
					 struct tcf_chain *goto_chain)
{
	a->tcfa_action = action;
	goto_chain = rcu_replace_pointer(a->goto_chain, goto_chain, 1);
	return goto_chain;
}
EXPORT_SYMBOL(tcf_action_set_ctrlact);

/* XXX: For standalone actions, we don't need a RCU grace period either, because
 * actions are always connected to filters and filters are already destroyed in
 * RCU callbacks, so after a RCU grace period actions are already disconnected
 * from filters. Readers later can not find us.
 */
static void free_tcf(struct tc_action *p)
{
	struct tcf_chain *chain = rcu_dereference_protected(p->goto_chain, 1);

	free_percpu(p->cpu_bstats);
	free_percpu(p->cpu_bstats_hw);
	free_percpu(p->cpu_qstats);

	tcf_set_action_cookie(&p->user_cookie, NULL);
	if (chain)
		tcf_chain_put_by_act(chain);

	kfree(p);
}

static void offload_action_hw_count_set(struct tc_action *act,
					u32 hw_count)
{
	act->in_hw_count = hw_count;
}

static void offload_action_hw_count_inc(struct tc_action *act,
					u32 hw_count)
{
	act->in_hw_count += hw_count;
}

static void offload_action_hw_count_dec(struct tc_action *act,
					u32 hw_count)
{
	act->in_hw_count = act->in_hw_count > hw_count ?
			   act->in_hw_count - hw_count : 0;
}

static unsigned int tcf_offload_act_num_actions_single(struct tc_action *act)
{
	if (is_tcf_pedit(act))
		return tcf_pedit_nkeys(act);
	else
		return 1;
}

static bool tc_act_skip_hw(u32 flags)
{
	return (flags & TCA_ACT_FLAGS_SKIP_HW) ? true : false;
}

static bool tc_act_skip_sw(u32 flags)
{
	return (flags & TCA_ACT_FLAGS_SKIP_SW) ? true : false;
}

/* SKIP_HW and SKIP_SW are mutually exclusive flags. */
static bool tc_act_flags_valid(u32 flags)
{
	flags &= TCA_ACT_FLAGS_SKIP_HW | TCA_ACT_FLAGS_SKIP_SW;

	return flags ^ (TCA_ACT_FLAGS_SKIP_HW | TCA_ACT_FLAGS_SKIP_SW);
}

static int offload_action_init(struct flow_offload_action *fl_action,
			       struct tc_action *act,
			       enum offload_act_command  cmd,
			       struct netlink_ext_ack *extack)
{
	int err;

	fl_action->extack = extack;
	fl_action->command = cmd;
	fl_action->index = act->tcfa_index;
	fl_action->cookie = (unsigned long)act;

	if (act->ops->offload_act_setup) {
		spin_lock_bh(&act->tcfa_lock);
		err = act->ops->offload_act_setup(act, fl_action, NULL,
						  false, extack);
		spin_unlock_bh(&act->tcfa_lock);
		return err;
	}

	return -EOPNOTSUPP;
}

static int tcf_action_offload_cmd_ex(struct flow_offload_action *fl_act,
				     u32 *hw_count)
{
	int err;

	err = flow_indr_dev_setup_offload(NULL, NULL, TC_SETUP_ACT,
					  fl_act, NULL, NULL);
	if (err < 0)
		return err;

	if (hw_count)
		*hw_count = err;

	return 0;
}

static int tcf_action_offload_cmd_cb_ex(struct flow_offload_action *fl_act,
					u32 *hw_count,
					flow_indr_block_bind_cb_t *cb,
					void *cb_priv)
{
	int err;

	err = cb(NULL, NULL, cb_priv, TC_SETUP_ACT, NULL, fl_act, NULL);
	if (err < 0)
		return err;

	if (hw_count)
		*hw_count = 1;

	return 0;
}

static int tcf_action_offload_cmd(struct flow_offload_action *fl_act,
				  u32 *hw_count,
				  flow_indr_block_bind_cb_t *cb,
				  void *cb_priv)
{
	return cb ? tcf_action_offload_cmd_cb_ex(fl_act, hw_count,
						 cb, cb_priv) :
		    tcf_action_offload_cmd_ex(fl_act, hw_count);
}

static int tcf_action_offload_add_ex(struct tc_action *action,
				     struct netlink_ext_ack *extack,
				     flow_indr_block_bind_cb_t *cb,
				     void *cb_priv)
{
	bool skip_sw = tc_act_skip_sw(action->tcfa_flags);
	struct tc_action *actions[TCA_ACT_MAX_PRIO] = {
		[0] = action,
	};
	struct flow_offload_action *fl_action;
	u32 in_hw_count = 0;
	int num, err = 0;

	if (tc_act_skip_hw(action->tcfa_flags))
		return 0;

	num = tcf_offload_act_num_actions_single(action);
	fl_action = offload_action_alloc(num);
	if (!fl_action)
		return -ENOMEM;

	err = offload_action_init(fl_action, action, FLOW_ACT_REPLACE, extack);
	if (err)
		goto fl_err;

	err = tc_setup_action(&fl_action->action, actions, 0, extack);
	if (err) {
		NL_SET_ERR_MSG_MOD(extack,
				   "Failed to setup tc actions for offload");
		goto fl_err;
	}

	err = tcf_action_offload_cmd(fl_action, &in_hw_count, cb, cb_priv);
	if (!err)
		cb ? offload_action_hw_count_inc(action, in_hw_count) :
		     offload_action_hw_count_set(action, in_hw_count);

	if (skip_sw && !tc_act_in_hw(action))
		err = -EINVAL;

	tc_cleanup_offload_action(&fl_action->action);

fl_err:
	kfree(fl_action);

	return err;
}

/* offload the tc action after it is inserted */
static int tcf_action_offload_add(struct tc_action *action,
				  struct netlink_ext_ack *extack)
{
	return tcf_action_offload_add_ex(action, extack, NULL, NULL);
}

int tcf_action_update_hw_stats(struct tc_action *action)
{
	struct flow_offload_action fl_act = {};
	int err;

	err = offload_action_init(&fl_act, action, FLOW_ACT_STATS, NULL);
	if (err)
		return err;

	err = tcf_action_offload_cmd(&fl_act, NULL, NULL, NULL);
	if (!err) {
		preempt_disable();
		tcf_action_stats_update(action, fl_act.stats.bytes,
					fl_act.stats.pkts,
					fl_act.stats.drops,
					fl_act.stats.lastused,
					true);
		preempt_enable();
		action->used_hw_stats = fl_act.stats.used_hw_stats;
		action->used_hw_stats_valid = true;
	} else {
		return -EOPNOTSUPP;
	}

	return 0;
}
EXPORT_SYMBOL(tcf_action_update_hw_stats);

static int tcf_action_offload_del_ex(struct tc_action *action,
				     flow_indr_block_bind_cb_t *cb,
				     void *cb_priv)
{
	struct flow_offload_action fl_act = {};
	u32 in_hw_count = 0;
	int err = 0;

	if (!tc_act_in_hw(action))
		return 0;

	err = offload_action_init(&fl_act, action, FLOW_ACT_DESTROY, NULL);
	if (err)
		return err;

	err = tcf_action_offload_cmd(&fl_act, &in_hw_count, cb, cb_priv);
	if (err < 0)
		return err;

	if (!cb && action->in_hw_count != in_hw_count)
		return -EINVAL;

	/* do not need to update hw state when deleting action */
	if (cb && in_hw_count)
		offload_action_hw_count_dec(action, in_hw_count);

	return 0;
}

static int tcf_action_offload_del(struct tc_action *action)
{
	return tcf_action_offload_del_ex(action, NULL, NULL);
}

static void tcf_action_cleanup(struct tc_action *p)
{
	tcf_action_offload_del(p);
	if (p->ops->cleanup)
		p->ops->cleanup(p);

	gen_kill_estimator(&p->tcfa_rate_est);
	free_tcf(p);
}

static int __tcf_action_put(struct tc_action *p, bool bind)
{
	struct tcf_idrinfo *idrinfo = p->idrinfo;

	if (refcount_dec_and_mutex_lock(&p->tcfa_refcnt, &idrinfo->lock)) {
		if (bind)
			atomic_dec(&p->tcfa_bindcnt);
		idr_remove(&idrinfo->action_idr, p->tcfa_index);
		mutex_unlock(&idrinfo->lock);

		tcf_action_cleanup(p);
		return 1;
	}

	if (bind)
		atomic_dec(&p->tcfa_bindcnt);

	return 0;
}

static int __tcf_idr_release(struct tc_action *p, bool bind, bool strict)
{
	int ret = 0;

	/* Release with strict==1 and bind==0 is only called through act API
	 * interface (classifiers always bind). Only case when action with
	 * positive reference count and zero bind count can exist is when it was
	 * also created with act API (unbinding last classifier will destroy the
	 * action if it was created by classifier). So only case when bind count
	 * can be changed after initial check is when unbound action is
	 * destroyed by act API while classifier binds to action with same id
	 * concurrently. This result either creation of new action(same behavior
	 * as before), or reusing existing action if concurrent process
	 * increments reference count before action is deleted. Both scenarios
	 * are acceptable.
	 */
	if (p) {
		if (!bind && strict && atomic_read(&p->tcfa_bindcnt) > 0)
			return -EPERM;

		if (__tcf_action_put(p, bind))
			ret = ACT_P_DELETED;
	}

	return ret;
}

int tcf_idr_release(struct tc_action *a, bool bind)
{
	const struct tc_action_ops *ops = a->ops;
	int ret;

	ret = __tcf_idr_release(a, bind, false);
	if (ret == ACT_P_DELETED)
		module_put(ops->owner);
	return ret;
}
EXPORT_SYMBOL(tcf_idr_release);

static size_t tcf_action_shared_attrs_size(const struct tc_action *act)
{
	struct tc_cookie *user_cookie;
	u32 cookie_len = 0;

	rcu_read_lock();
	user_cookie = rcu_dereference(act->user_cookie);

	if (user_cookie)
		cookie_len = nla_total_size(user_cookie->len);
	rcu_read_unlock();

	return  nla_total_size(0) /* action number nested */
		+ nla_total_size(IFNAMSIZ) /* TCA_ACT_KIND */
		+ cookie_len /* TCA_ACT_COOKIE */
		+ nla_total_size(sizeof(struct nla_bitfield32)) /* TCA_ACT_HW_STATS */
		+ nla_total_size(0) /* TCA_ACT_STATS nested */
		+ nla_total_size(sizeof(struct nla_bitfield32)) /* TCA_ACT_FLAGS */
		/* TCA_STATS_BASIC */
		+ nla_total_size_64bit(sizeof(struct gnet_stats_basic))
		/* TCA_STATS_PKT64 */
		+ nla_total_size_64bit(sizeof(u64))
		/* TCA_STATS_QUEUE */
		+ nla_total_size_64bit(sizeof(struct gnet_stats_queue))
		+ nla_total_size(0) /* TCA_ACT_OPTIONS nested */
		+ nla_total_size(sizeof(struct tcf_t)); /* TCA_GACT_TM */
}

static size_t tcf_action_full_attrs_size(size_t sz)
{
	return NLMSG_HDRLEN                     /* struct nlmsghdr */
		+ sizeof(struct tcamsg)
		+ nla_total_size(0)             /* TCA_ACT_TAB nested */
		+ sz;
}

static size_t tcf_action_fill_size(const struct tc_action *act)
{
	size_t sz = tcf_action_shared_attrs_size(act);

	if (act->ops->get_fill_size)
		return act->ops->get_fill_size(act) + sz;
	return sz;
}

static int
tcf_action_dump_terse(struct sk_buff *skb, struct tc_action *a, bool from_act)
{
	unsigned char *b = skb_tail_pointer(skb);
	struct tc_cookie *cookie;

	if (nla_put_string(skb, TCA_ACT_KIND, a->ops->kind))
		goto nla_put_failure;
	if (tcf_action_copy_stats(skb, a, 0))
		goto nla_put_failure;
	if (from_act && nla_put_u32(skb, TCA_ACT_INDEX, a->tcfa_index))
		goto nla_put_failure;

	rcu_read_lock();
	cookie = rcu_dereference(a->user_cookie);
	if (cookie) {
		if (nla_put(skb, TCA_ACT_COOKIE, cookie->len, cookie->data)) {
			rcu_read_unlock();
			goto nla_put_failure;
		}
	}
	rcu_read_unlock();

	return 0;

nla_put_failure:
	nlmsg_trim(skb, b);
	return -1;
}

static int tcf_dump_walker(struct tcf_idrinfo *idrinfo, struct sk_buff *skb,
			   struct netlink_callback *cb)
{
	int err = 0, index = -1, s_i = 0, n_i = 0;
	u32 act_flags = cb->args[2];
	unsigned long jiffy_since = cb->args[3];
	struct nlattr *nest;
	struct idr *idr = &idrinfo->action_idr;
	struct tc_action *p;
	unsigned long id = 1;
	unsigned long tmp;

	mutex_lock(&idrinfo->lock);

	s_i = cb->args[0];

	idr_for_each_entry_ul(idr, p, tmp, id) {
		index++;
		if (index < s_i)
			continue;
		if (IS_ERR(p))
			continue;

		if (jiffy_since &&
		    time_after(jiffy_since,
			       (unsigned long)p->tcfa_tm.lastuse))
			continue;

		tcf_action_update_hw_stats(p);

		nest = nla_nest_start_noflag(skb, n_i);
		if (!nest) {
			index--;
			goto nla_put_failure;
		}
		err = (act_flags & TCA_ACT_FLAG_TERSE_DUMP) ?
			tcf_action_dump_terse(skb, p, true) :
			tcf_action_dump_1(skb, p, 0, 0);
		if (err < 0) {
			index--;
			nlmsg_trim(skb, nest);
			goto done;
		}
		nla_nest_end(skb, nest);
		n_i++;
		if (!(act_flags & TCA_ACT_FLAG_LARGE_DUMP_ON) &&
		    n_i >= TCA_ACT_MAX_PRIO)
			goto done;
	}
done:
	if (index >= 0)
		cb->args[0] = index + 1;

	mutex_unlock(&idrinfo->lock);
	if (n_i) {
		if (act_flags & TCA_ACT_FLAG_LARGE_DUMP_ON)
			cb->args[1] = n_i;
	}
	return n_i;

nla_put_failure:
	nla_nest_cancel(skb, nest);
	goto done;
}

static int tcf_idr_release_unsafe(struct tc_action *p)
{
	if (atomic_read(&p->tcfa_bindcnt) > 0)
		return -EPERM;

	if (refcount_dec_and_test(&p->tcfa_refcnt)) {
		idr_remove(&p->idrinfo->action_idr, p->tcfa_index);
		tcf_action_cleanup(p);
		return ACT_P_DELETED;
	}

	return 0;
}

static int tcf_del_walker(struct tcf_idrinfo *idrinfo, struct sk_buff *skb,
			  const struct tc_action_ops *ops,
			  struct netlink_ext_ack *extack)
{
	struct nlattr *nest;
	int n_i = 0;
	int ret = -EINVAL;
	struct idr *idr = &idrinfo->action_idr;
	struct tc_action *p;
	unsigned long id = 1;
	unsigned long tmp;

	nest = nla_nest_start_noflag(skb, 0);
	if (nest == NULL)
		goto nla_put_failure;
	if (nla_put_string(skb, TCA_ACT_KIND, ops->kind))
		goto nla_put_failure;

	ret = 0;
	mutex_lock(&idrinfo->lock);
	idr_for_each_entry_ul(idr, p, tmp, id) {
		if (IS_ERR(p))
			continue;
		ret = tcf_idr_release_unsafe(p);
		if (ret == ACT_P_DELETED)
			module_put(ops->owner);
		else if (ret < 0)
			break;
		n_i++;
	}
	mutex_unlock(&idrinfo->lock);
	if (ret < 0) {
		if (n_i)
			NL_SET_ERR_MSG(extack, "Unable to flush all TC actions");
		else
			goto nla_put_failure;
	}

	ret = nla_put_u32(skb, TCA_FCNT, n_i);
	if (ret)
		goto nla_put_failure;
	nla_nest_end(skb, nest);

	return n_i;
nla_put_failure:
	nla_nest_cancel(skb, nest);
	return ret;
}

int tcf_generic_walker(struct tc_action_net *tn, struct sk_buff *skb,
		       struct netlink_callback *cb, int type,
		       const struct tc_action_ops *ops,
		       struct netlink_ext_ack *extack)
{
	struct tcf_idrinfo *idrinfo = tn->idrinfo;

	if (type == RTM_DELACTION) {
		return tcf_del_walker(idrinfo, skb, ops, extack);
	} else if (type == RTM_GETACTION) {
		return tcf_dump_walker(idrinfo, skb, cb);
	} else {
		WARN(1, "tcf_generic_walker: unknown command %d\n", type);
		NL_SET_ERR_MSG(extack, "tcf_generic_walker: unknown command");
		return -EINVAL;
	}
}
EXPORT_SYMBOL(tcf_generic_walker);

int tcf_idr_search(struct tc_action_net *tn, struct tc_action **a, u32 index)
{
	struct tcf_idrinfo *idrinfo = tn->idrinfo;
	struct tc_action *p;

	mutex_lock(&idrinfo->lock);
	p = idr_find(&idrinfo->action_idr, index);
	if (IS_ERR(p))
		p = NULL;
	else if (p)
		refcount_inc(&p->tcfa_refcnt);
	mutex_unlock(&idrinfo->lock);

	if (p) {
		*a = p;
		return true;
	}
	return false;
}
EXPORT_SYMBOL(tcf_idr_search);

static int __tcf_generic_walker(struct net *net, struct sk_buff *skb,
				struct netlink_callback *cb, int type,
				const struct tc_action_ops *ops,
				struct netlink_ext_ack *extack)
{
	struct tc_action_net *tn = net_generic(net, ops->net_id);

	if (unlikely(ops->walk))
		return ops->walk(net, skb, cb, type, ops, extack);

	return tcf_generic_walker(tn, skb, cb, type, ops, extack);
}

static int __tcf_idr_search(struct net *net,
			    const struct tc_action_ops *ops,
			    struct tc_action **a, u32 index)
{
	struct tc_action_net *tn = net_generic(net, ops->net_id);

	if (unlikely(ops->lookup))
		return ops->lookup(net, a, index);

	return tcf_idr_search(tn, a, index);
}

static int tcf_idr_delete_index(struct tcf_idrinfo *idrinfo, u32 index)
{
	struct tc_action *p;
	int ret = 0;

	mutex_lock(&idrinfo->lock);
	p = idr_find(&idrinfo->action_idr, index);
	if (!p) {
		mutex_unlock(&idrinfo->lock);
		return -ENOENT;
	}

	if (!atomic_read(&p->tcfa_bindcnt)) {
		if (refcount_dec_and_test(&p->tcfa_refcnt)) {
			struct module *owner = p->ops->owner;

			WARN_ON(p != idr_remove(&idrinfo->action_idr,
						p->tcfa_index));
			mutex_unlock(&idrinfo->lock);

			tcf_action_cleanup(p);
			module_put(owner);
			return 0;
		}
		ret = 0;
	} else {
		ret = -EPERM;
	}

	mutex_unlock(&idrinfo->lock);
	return ret;
}

int tcf_idr_create(struct tc_action_net *tn, u32 index, struct nlattr *est,
		   struct tc_action **a, const struct tc_action_ops *ops,
		   int bind, bool cpustats, u32 flags)
{
	struct tc_action *p = kzalloc(ops->size, GFP_KERNEL);
	struct tcf_idrinfo *idrinfo = tn->idrinfo;
	int err = -ENOMEM;

	if (unlikely(!p))
		return -ENOMEM;
	refcount_set(&p->tcfa_refcnt, 1);
	if (bind)
		atomic_set(&p->tcfa_bindcnt, 1);

	if (cpustats) {
		p->cpu_bstats = netdev_alloc_pcpu_stats(struct gnet_stats_basic_sync);
		if (!p->cpu_bstats)
			goto err1;
		p->cpu_bstats_hw = netdev_alloc_pcpu_stats(struct gnet_stats_basic_sync);
		if (!p->cpu_bstats_hw)
			goto err2;
		p->cpu_qstats = alloc_percpu(struct gnet_stats_queue);
		if (!p->cpu_qstats)
			goto err3;
	}
	gnet_stats_basic_sync_init(&p->tcfa_bstats);
	gnet_stats_basic_sync_init(&p->tcfa_bstats_hw);
	spin_lock_init(&p->tcfa_lock);
	p->tcfa_index = index;
	p->tcfa_tm.install = jiffies;
	p->tcfa_tm.lastuse = jiffies;
	p->tcfa_tm.firstuse = 0;
	p->tcfa_flags = flags;
	if (est) {
		err = gen_new_estimator(&p->tcfa_bstats, p->cpu_bstats,
					&p->tcfa_rate_est,
					&p->tcfa_lock, false, est);
		if (err)
			goto err4;
	}

	p->idrinfo = idrinfo;
	__module_get(ops->owner);
	p->ops = ops;
	*a = p;
	return 0;
err4:
	free_percpu(p->cpu_qstats);
err3:
	free_percpu(p->cpu_bstats_hw);
err2:
	free_percpu(p->cpu_bstats);
err1:
	kfree(p);
	return err;
}
EXPORT_SYMBOL(tcf_idr_create);

int tcf_idr_create_from_flags(struct tc_action_net *tn, u32 index,
			      struct nlattr *est, struct tc_action **a,
			      const struct tc_action_ops *ops, int bind,
			      u32 flags)
{
	/* Set cpustats according to actions flags. */
	return tcf_idr_create(tn, index, est, a, ops, bind,
			      !(flags & TCA_ACT_FLAGS_NO_PERCPU_STATS), flags);
}
EXPORT_SYMBOL(tcf_idr_create_from_flags);

/* Cleanup idr index that was allocated but not initialized. */

void tcf_idr_cleanup(struct tc_action_net *tn, u32 index)
{
	struct tcf_idrinfo *idrinfo = tn->idrinfo;

	mutex_lock(&idrinfo->lock);
	/* Remove ERR_PTR(-EBUSY) allocated by tcf_idr_check_alloc */
	WARN_ON(!IS_ERR(idr_remove(&idrinfo->action_idr, index)));
	mutex_unlock(&idrinfo->lock);
}
EXPORT_SYMBOL(tcf_idr_cleanup);

/* Check if action with specified index exists. If actions is found, increments
 * its reference and bind counters, and return 1. Otherwise insert temporary
 * error pointer (to prevent concurrent users from inserting actions with same
 * index) and return 0.
 *
 * May return -EAGAIN for binding actions in case of a parallel add/delete on
 * the requested index.
 */

int tcf_idr_check_alloc(struct tc_action_net *tn, u32 *index,
			struct tc_action **a, int bind)
{
	struct tcf_idrinfo *idrinfo = tn->idrinfo;
	struct tc_action *p;
	int ret;
	u32 max;

	if (*index) {
<<<<<<< HEAD
again:
=======
>>>>>>> 0c383648
		rcu_read_lock();
		p = idr_find(&idrinfo->action_idr, *index);

		if (IS_ERR(p)) {
			/* This means that another process allocated
			 * index but did not assign the pointer yet.
			 */
			rcu_read_unlock();
<<<<<<< HEAD
			goto again;
=======
			return -EAGAIN;
>>>>>>> 0c383648
		}

		if (!p) {
			/* Empty slot, try to allocate it */
			max = *index;
			rcu_read_unlock();
			goto new;
		}

		if (!refcount_inc_not_zero(&p->tcfa_refcnt)) {
			/* Action was deleted in parallel */
			rcu_read_unlock();
			return -EAGAIN;
		}

		if (bind)
			atomic_inc(&p->tcfa_bindcnt);
		*a = p;

		rcu_read_unlock();

		return 1;
	} else {
		/* Find a slot */
		*index = 1;
		max = UINT_MAX;
	}

new:
	*a = NULL;

	mutex_lock(&idrinfo->lock);
	ret = idr_alloc_u32(&idrinfo->action_idr, ERR_PTR(-EBUSY), index, max,
			    GFP_KERNEL);
	mutex_unlock(&idrinfo->lock);

	/* N binds raced for action allocation,
	 * retry for all the ones that failed.
	 */
	if (ret == -ENOSPC && *index == max)
		ret = -EAGAIN;

	return ret;
}
EXPORT_SYMBOL(tcf_idr_check_alloc);

void tcf_idrinfo_destroy(const struct tc_action_ops *ops,
			 struct tcf_idrinfo *idrinfo)
{
	struct idr *idr = &idrinfo->action_idr;
	struct tc_action *p;
	int ret;
	unsigned long id = 1;
	unsigned long tmp;

	idr_for_each_entry_ul(idr, p, tmp, id) {
		ret = __tcf_idr_release(p, false, true);
		if (ret == ACT_P_DELETED)
			module_put(ops->owner);
		else if (ret < 0)
			return;
	}
	idr_destroy(&idrinfo->action_idr);
}
EXPORT_SYMBOL(tcf_idrinfo_destroy);

static LIST_HEAD(act_base);
static DEFINE_RWLOCK(act_mod_lock);
/* since act ops id is stored in pernet subsystem list,
 * then there is no way to walk through only all the action
 * subsystem, so we keep tc action pernet ops id for
 * reoffload to walk through.
 */
static LIST_HEAD(act_pernet_id_list);
static DEFINE_MUTEX(act_id_mutex);
struct tc_act_pernet_id {
	struct list_head list;
	unsigned int id;
};

static int tcf_pernet_add_id_list(unsigned int id)
{
	struct tc_act_pernet_id *id_ptr;
	int ret = 0;

	mutex_lock(&act_id_mutex);
	list_for_each_entry(id_ptr, &act_pernet_id_list, list) {
		if (id_ptr->id == id) {
			ret = -EEXIST;
			goto err_out;
		}
	}

	id_ptr = kzalloc(sizeof(*id_ptr), GFP_KERNEL);
	if (!id_ptr) {
		ret = -ENOMEM;
		goto err_out;
	}
	id_ptr->id = id;

	list_add_tail(&id_ptr->list, &act_pernet_id_list);

err_out:
	mutex_unlock(&act_id_mutex);
	return ret;
}

static void tcf_pernet_del_id_list(unsigned int id)
{
	struct tc_act_pernet_id *id_ptr;

	mutex_lock(&act_id_mutex);
	list_for_each_entry(id_ptr, &act_pernet_id_list, list) {
		if (id_ptr->id == id) {
			list_del(&id_ptr->list);
			kfree(id_ptr);
			break;
		}
	}
	mutex_unlock(&act_id_mutex);
}

int tcf_register_action(struct tc_action_ops *act,
			struct pernet_operations *ops)
{
	struct tc_action_ops *a;
	int ret;

	if (!act->act || !act->dump || !act->init)
		return -EINVAL;

	/* We have to register pernet ops before making the action ops visible,
	 * otherwise tcf_action_init_1() could get a partially initialized
	 * netns.
	 */
	ret = register_pernet_subsys(ops);
	if (ret)
		return ret;

	if (ops->id) {
		ret = tcf_pernet_add_id_list(*ops->id);
		if (ret)
			goto err_id;
	}

	write_lock(&act_mod_lock);
	list_for_each_entry(a, &act_base, head) {
		if (act->id == a->id || (strcmp(act->kind, a->kind) == 0)) {
			ret = -EEXIST;
			goto err_out;
		}
	}
	list_add_tail(&act->head, &act_base);
	write_unlock(&act_mod_lock);

	return 0;

err_out:
	write_unlock(&act_mod_lock);
	if (ops->id)
		tcf_pernet_del_id_list(*ops->id);
err_id:
	unregister_pernet_subsys(ops);
	return ret;
}
EXPORT_SYMBOL(tcf_register_action);

int tcf_unregister_action(struct tc_action_ops *act,
			  struct pernet_operations *ops)
{
	struct tc_action_ops *a;
	int err = -ENOENT;

	write_lock(&act_mod_lock);
	list_for_each_entry(a, &act_base, head) {
		if (a == act) {
			list_del(&act->head);
			err = 0;
			break;
		}
	}
	write_unlock(&act_mod_lock);
	if (!err) {
		unregister_pernet_subsys(ops);
		if (ops->id)
			tcf_pernet_del_id_list(*ops->id);
	}
	return err;
}
EXPORT_SYMBOL(tcf_unregister_action);

/* lookup by name */
static struct tc_action_ops *tc_lookup_action_n(char *kind)
{
	struct tc_action_ops *a, *res = NULL;

	if (kind) {
		read_lock(&act_mod_lock);
		list_for_each_entry(a, &act_base, head) {
			if (strcmp(kind, a->kind) == 0) {
				if (try_module_get(a->owner))
					res = a;
				break;
			}
		}
		read_unlock(&act_mod_lock);
	}
	return res;
}

/* lookup by nlattr */
static struct tc_action_ops *tc_lookup_action(struct nlattr *kind)
{
	struct tc_action_ops *a, *res = NULL;

	if (kind) {
		read_lock(&act_mod_lock);
		list_for_each_entry(a, &act_base, head) {
			if (nla_strcmp(kind, a->kind) == 0) {
				if (try_module_get(a->owner))
					res = a;
				break;
			}
		}
		read_unlock(&act_mod_lock);
	}
	return res;
}

/*TCA_ACT_MAX_PRIO is 32, there count up to 32 */
#define TCA_ACT_MAX_PRIO_MASK 0x1FF
int tcf_action_exec(struct sk_buff *skb, struct tc_action **actions,
		    int nr_actions, struct tcf_result *res)
{
	u32 jmp_prgcnt = 0;
	u32 jmp_ttl = TCA_ACT_MAX_PRIO; /*matches actions per filter */
	int i;
	int ret = TC_ACT_OK;

	if (skb_skip_tc_classify(skb))
		return TC_ACT_OK;

restart_act_graph:
	for (i = 0; i < nr_actions; i++) {
		const struct tc_action *a = actions[i];
		int repeat_ttl;

		if (jmp_prgcnt > 0) {
			jmp_prgcnt -= 1;
			continue;
		}

		if (tc_act_skip_sw(a->tcfa_flags))
			continue;

		repeat_ttl = 32;
repeat:
		ret = tc_act(skb, a, res);
		if (unlikely(ret == TC_ACT_REPEAT)) {
			if (--repeat_ttl != 0)
				goto repeat;
			/* suspicious opcode, stop pipeline */
			net_warn_ratelimited("TC_ACT_REPEAT abuse ?\n");
			return TC_ACT_OK;
		}
		if (TC_ACT_EXT_CMP(ret, TC_ACT_JUMP)) {
			jmp_prgcnt = ret & TCA_ACT_MAX_PRIO_MASK;
			if (!jmp_prgcnt || (jmp_prgcnt > nr_actions)) {
				/* faulty opcode, stop pipeline */
				return TC_ACT_OK;
			} else {
				jmp_ttl -= 1;
				if (jmp_ttl > 0)
					goto restart_act_graph;
				else /* faulty graph, stop pipeline */
					return TC_ACT_OK;
			}
		} else if (TC_ACT_EXT_CMP(ret, TC_ACT_GOTO_CHAIN)) {
			if (unlikely(!rcu_access_pointer(a->goto_chain))) {
				tcf_set_drop_reason(skb,
						    SKB_DROP_REASON_TC_CHAIN_NOTFOUND);
				return TC_ACT_SHOT;
			}
			tcf_action_goto_chain_exec(a, res);
		}

		if (ret != TC_ACT_PIPE)
			break;
	}

	return ret;
}
EXPORT_SYMBOL(tcf_action_exec);

int tcf_action_destroy(struct tc_action *actions[], int bind)
{
	const struct tc_action_ops *ops;
	struct tc_action *a;
	int ret = 0, i;

	tcf_act_for_each_action(i, a, actions) {
		actions[i] = NULL;
		ops = a->ops;
		ret = __tcf_idr_release(a, bind, true);
		if (ret == ACT_P_DELETED)
			module_put(ops->owner);
		else if (ret < 0)
			return ret;
	}
	return ret;
}

static int tcf_action_put(struct tc_action *p)
{
	return __tcf_action_put(p, false);
}

static void tcf_action_put_many(struct tc_action *actions[])
{
	struct tc_action *a;
<<<<<<< HEAD
	int i;

	tcf_act_for_each_action(i, a, actions) {
		const struct tc_action_ops *ops = a->ops;
		if (tcf_action_put(a))
			module_put(ops->owner);
	}
}

static void tca_put_bound_many(struct tc_action *actions[], int init_res[])
{
	struct tc_action *a;
=======
>>>>>>> 0c383648
	int i;

	tcf_act_for_each_action(i, a, actions) {
		const struct tc_action_ops *ops = a->ops;
<<<<<<< HEAD
=======
		if (tcf_action_put(a))
			module_put(ops->owner);
	}
}

static void tca_put_bound_many(struct tc_action *actions[], int init_res[])
{
	struct tc_action *a;
	int i;

	tcf_act_for_each_action(i, a, actions) {
		const struct tc_action_ops *ops = a->ops;
>>>>>>> 0c383648

		if (init_res[i] == ACT_P_CREATED)
			continue;

		if (tcf_action_put(a))
			module_put(ops->owner);
	}
}

int
tcf_action_dump_old(struct sk_buff *skb, struct tc_action *a, int bind, int ref)
{
	return a->ops->dump(skb, a, bind, ref);
}

int
tcf_action_dump_1(struct sk_buff *skb, struct tc_action *a, int bind, int ref)
{
	int err = -EINVAL;
	unsigned char *b = skb_tail_pointer(skb);
	struct nlattr *nest;
	u32 flags;

	if (tcf_action_dump_terse(skb, a, false))
		goto nla_put_failure;

	if (a->hw_stats != TCA_ACT_HW_STATS_ANY &&
	    nla_put_bitfield32(skb, TCA_ACT_HW_STATS,
			       a->hw_stats, TCA_ACT_HW_STATS_ANY))
		goto nla_put_failure;

	if (a->used_hw_stats_valid &&
	    nla_put_bitfield32(skb, TCA_ACT_USED_HW_STATS,
			       a->used_hw_stats, TCA_ACT_HW_STATS_ANY))
		goto nla_put_failure;

	flags = a->tcfa_flags & TCA_ACT_FLAGS_USER_MASK;
	if (flags &&
	    nla_put_bitfield32(skb, TCA_ACT_FLAGS,
			       flags, flags))
		goto nla_put_failure;

	if (nla_put_u32(skb, TCA_ACT_IN_HW_COUNT, a->in_hw_count))
		goto nla_put_failure;

	nest = nla_nest_start_noflag(skb, TCA_ACT_OPTIONS);
	if (nest == NULL)
		goto nla_put_failure;
	err = tcf_action_dump_old(skb, a, bind, ref);
	if (err > 0) {
		nla_nest_end(skb, nest);
		return err;
	}

nla_put_failure:
	nlmsg_trim(skb, b);
	return -1;
}
EXPORT_SYMBOL(tcf_action_dump_1);

int tcf_action_dump(struct sk_buff *skb, struct tc_action *actions[],
		    int bind, int ref, bool terse)
{
	struct tc_action *a;
	int err = -EINVAL, i;
	struct nlattr *nest;

	tcf_act_for_each_action(i, a, actions) {
		nest = nla_nest_start_noflag(skb, i + 1);
		if (nest == NULL)
			goto nla_put_failure;
		err = terse ? tcf_action_dump_terse(skb, a, false) :
			tcf_action_dump_1(skb, a, bind, ref);
		if (err < 0)
			goto errout;
		nla_nest_end(skb, nest);
	}

	return 0;

nla_put_failure:
	err = -EINVAL;
errout:
	nla_nest_cancel(skb, nest);
	return err;
}

static struct tc_cookie *nla_memdup_cookie(struct nlattr **tb)
{
	struct tc_cookie *c = kzalloc(sizeof(*c), GFP_KERNEL);
	if (!c)
		return NULL;

	c->data = nla_memdup(tb[TCA_ACT_COOKIE], GFP_KERNEL);
	if (!c->data) {
		kfree(c);
		return NULL;
	}
	c->len = nla_len(tb[TCA_ACT_COOKIE]);

	return c;
}

static u8 tcf_action_hw_stats_get(struct nlattr *hw_stats_attr)
{
	struct nla_bitfield32 hw_stats_bf;

	/* If the user did not pass the attr, that means he does
	 * not care about the type. Return "any" in that case
	 * which is setting on all supported types.
	 */
	if (!hw_stats_attr)
		return TCA_ACT_HW_STATS_ANY;
	hw_stats_bf = nla_get_bitfield32(hw_stats_attr);
	return hw_stats_bf.value;
}

static const struct nla_policy tcf_action_policy[TCA_ACT_MAX + 1] = {
	[TCA_ACT_KIND]		= { .type = NLA_STRING },
	[TCA_ACT_INDEX]		= { .type = NLA_U32 },
	[TCA_ACT_COOKIE]	= { .type = NLA_BINARY,
				    .len = TC_COOKIE_MAX_SIZE },
	[TCA_ACT_OPTIONS]	= { .type = NLA_NESTED },
	[TCA_ACT_FLAGS]		= NLA_POLICY_BITFIELD32(TCA_ACT_FLAGS_NO_PERCPU_STATS |
							TCA_ACT_FLAGS_SKIP_HW |
							TCA_ACT_FLAGS_SKIP_SW),
	[TCA_ACT_HW_STATS]	= NLA_POLICY_BITFIELD32(TCA_ACT_HW_STATS_ANY),
};

void tcf_idr_insert_many(struct tc_action *actions[], int init_res[])
{
	struct tc_action *a;
	int i;

	tcf_act_for_each_action(i, a, actions) {
		struct tcf_idrinfo *idrinfo;

		if (init_res[i] == ACT_P_BOUND)
			continue;

		idrinfo = a->idrinfo;
		mutex_lock(&idrinfo->lock);
		/* Replace ERR_PTR(-EBUSY) allocated by tcf_idr_check_alloc */
		idr_replace(&idrinfo->action_idr, a, a->tcfa_index);
		mutex_unlock(&idrinfo->lock);
	}
}

struct tc_action_ops *tc_action_load_ops(struct nlattr *nla, u32 flags,
					 struct netlink_ext_ack *extack)
{
	bool police = flags & TCA_ACT_FLAGS_POLICE;
	struct nlattr *tb[TCA_ACT_MAX + 1];
	struct tc_action_ops *a_o;
	char act_name[IFNAMSIZ];
	struct nlattr *kind;
	int err;

	if (!police) {
		err = nla_parse_nested_deprecated(tb, TCA_ACT_MAX, nla,
						  tcf_action_policy, extack);
		if (err < 0)
			return ERR_PTR(err);
		err = -EINVAL;
		kind = tb[TCA_ACT_KIND];
		if (!kind) {
			NL_SET_ERR_MSG(extack, "TC action kind must be specified");
			return ERR_PTR(err);
		}
		if (nla_strscpy(act_name, kind, IFNAMSIZ) < 0) {
			NL_SET_ERR_MSG(extack, "TC action name too long");
			return ERR_PTR(err);
		}
	} else {
		if (strscpy(act_name, "police", IFNAMSIZ) < 0) {
			NL_SET_ERR_MSG(extack, "TC action name too long");
			return ERR_PTR(-EINVAL);
		}
	}

	a_o = tc_lookup_action_n(act_name);
	if (a_o == NULL) {
#ifdef CONFIG_MODULES
		bool rtnl_held = !(flags & TCA_ACT_FLAGS_NO_RTNL);

		if (rtnl_held)
			rtnl_unlock();
		request_module(NET_ACT_ALIAS_PREFIX "%s", act_name);
		if (rtnl_held)
			rtnl_lock();

		a_o = tc_lookup_action_n(act_name);

		/* We dropped the RTNL semaphore in order to
		 * perform the module load.  So, even if we
		 * succeeded in loading the module we have to
		 * tell the caller to replay the request.  We
		 * indicate this using -EAGAIN.
		 */
		if (a_o != NULL) {
			module_put(a_o->owner);
			return ERR_PTR(-EAGAIN);
		}
#endif
		NL_SET_ERR_MSG(extack, "Failed to load TC action module");
		return ERR_PTR(-ENOENT);
	}

	return a_o;
}

struct tc_action *tcf_action_init_1(struct net *net, struct tcf_proto *tp,
				    struct nlattr *nla, struct nlattr *est,
				    struct tc_action_ops *a_o, int *init_res,
				    u32 flags, struct netlink_ext_ack *extack)
{
	bool police = flags & TCA_ACT_FLAGS_POLICE;
	struct nla_bitfield32 userflags = { 0, 0 };
	struct tc_cookie *user_cookie = NULL;
	u8 hw_stats = TCA_ACT_HW_STATS_ANY;
	struct nlattr *tb[TCA_ACT_MAX + 1];
	struct tc_action *a;
	int err;

	/* backward compatibility for policer */
	if (!police) {
		err = nla_parse_nested_deprecated(tb, TCA_ACT_MAX, nla,
						  tcf_action_policy, extack);
		if (err < 0)
			return ERR_PTR(err);
		if (tb[TCA_ACT_COOKIE]) {
			user_cookie = nla_memdup_cookie(tb);
			if (!user_cookie) {
				NL_SET_ERR_MSG(extack, "No memory to generate TC cookie");
				err = -ENOMEM;
				goto err_out;
			}
		}
		hw_stats = tcf_action_hw_stats_get(tb[TCA_ACT_HW_STATS]);
		if (tb[TCA_ACT_FLAGS]) {
			userflags = nla_get_bitfield32(tb[TCA_ACT_FLAGS]);
			if (!tc_act_flags_valid(userflags.value)) {
				err = -EINVAL;
				goto err_out;
			}
		}

		err = a_o->init(net, tb[TCA_ACT_OPTIONS], est, &a, tp,
				userflags.value | flags, extack);
	} else {
		err = a_o->init(net, nla, est, &a, tp, userflags.value | flags,
				extack);
	}
	if (err < 0)
		goto err_out;
	*init_res = err;

	if (!police && tb[TCA_ACT_COOKIE])
		tcf_set_action_cookie(&a->user_cookie, user_cookie);

	if (!police)
		a->hw_stats = hw_stats;

	return a;

err_out:
	if (user_cookie) {
		kfree(user_cookie->data);
		kfree(user_cookie);
	}
	return ERR_PTR(err);
}

static bool tc_act_bind(u32 flags)
{
	return !!(flags & TCA_ACT_FLAGS_BIND);
}

/* Returns numbers of initialized actions or negative error. */

int tcf_action_init(struct net *net, struct tcf_proto *tp, struct nlattr *nla,
		    struct nlattr *est, struct tc_action *actions[],
		    int init_res[], size_t *attr_size,
		    u32 flags, u32 fl_flags,
		    struct netlink_ext_ack *extack)
{
	struct tc_action_ops *ops[TCA_ACT_MAX_PRIO] = {};
	struct nlattr *tb[TCA_ACT_MAX_PRIO + 1];
	struct tc_action *act;
	size_t sz = 0;
	int err;
	int i;

	err = nla_parse_nested_deprecated(tb, TCA_ACT_MAX_PRIO, nla, NULL,
					  extack);
	if (err < 0)
		return err;

	for (i = 1; i <= TCA_ACT_MAX_PRIO && tb[i]; i++) {
		struct tc_action_ops *a_o;

		a_o = tc_action_load_ops(tb[i], flags, extack);
		if (IS_ERR(a_o)) {
			err = PTR_ERR(a_o);
			goto err_mod;
		}
		ops[i - 1] = a_o;
	}

	for (i = 1; i <= TCA_ACT_MAX_PRIO && tb[i]; i++) {
		act = tcf_action_init_1(net, tp, tb[i], est, ops[i - 1],
					&init_res[i - 1], flags, extack);
		if (IS_ERR(act)) {
			err = PTR_ERR(act);
			goto err;
		}
		sz += tcf_action_fill_size(act);
		/* Start from index 0 */
		actions[i - 1] = act;
		if (tc_act_bind(flags)) {
			bool skip_sw = tc_skip_sw(fl_flags);
			bool skip_hw = tc_skip_hw(fl_flags);

			if (tc_act_bind(act->tcfa_flags))
				continue;
			if (skip_sw != tc_act_skip_sw(act->tcfa_flags) ||
			    skip_hw != tc_act_skip_hw(act->tcfa_flags)) {
				NL_SET_ERR_MSG(extack,
					       "Mismatch between action and filter offload flags");
				err = -EINVAL;
				goto err;
			}
		} else {
			err = tcf_action_offload_add(act, extack);
			if (tc_act_skip_sw(act->tcfa_flags) && err)
				goto err;
		}
	}

	/* We have to commit them all together, because if any error happened in
	 * between, we could not handle the failure gracefully.
	 */
	tcf_idr_insert_many(actions, init_res);

	*attr_size = tcf_action_full_attrs_size(sz);
	err = i - 1;
	goto err_mod;

err:
	tcf_action_destroy(actions, flags & TCA_ACT_FLAGS_BIND);
err_mod:
	for (i = 0; i < TCA_ACT_MAX_PRIO && ops[i]; i++)
		module_put(ops[i]->owner);
	return err;
}

void tcf_action_update_stats(struct tc_action *a, u64 bytes, u64 packets,
			     u64 drops, bool hw)
{
	if (a->cpu_bstats) {
		_bstats_update(this_cpu_ptr(a->cpu_bstats), bytes, packets);

		this_cpu_ptr(a->cpu_qstats)->drops += drops;

		if (hw)
			_bstats_update(this_cpu_ptr(a->cpu_bstats_hw),
				       bytes, packets);
		return;
	}

	_bstats_update(&a->tcfa_bstats, bytes, packets);
	a->tcfa_qstats.drops += drops;
	if (hw)
		_bstats_update(&a->tcfa_bstats_hw, bytes, packets);
}
EXPORT_SYMBOL(tcf_action_update_stats);

int tcf_action_copy_stats(struct sk_buff *skb, struct tc_action *p,
			  int compat_mode)
{
	int err = 0;
	struct gnet_dump d;

	if (p == NULL)
		goto errout;

	/* compat_mode being true specifies a call that is supposed
	 * to add additional backward compatibility statistic TLVs.
	 */
	if (compat_mode) {
		if (p->type == TCA_OLD_COMPAT)
			err = gnet_stats_start_copy_compat(skb, 0,
							   TCA_STATS,
							   TCA_XSTATS,
							   &p->tcfa_lock, &d,
							   TCA_PAD);
		else
			return 0;
	} else
		err = gnet_stats_start_copy(skb, TCA_ACT_STATS,
					    &p->tcfa_lock, &d, TCA_ACT_PAD);

	if (err < 0)
		goto errout;

	if (gnet_stats_copy_basic(&d, p->cpu_bstats,
				  &p->tcfa_bstats, false) < 0 ||
	    gnet_stats_copy_basic_hw(&d, p->cpu_bstats_hw,
				     &p->tcfa_bstats_hw, false) < 0 ||
	    gnet_stats_copy_rate_est(&d, &p->tcfa_rate_est) < 0 ||
	    gnet_stats_copy_queue(&d, p->cpu_qstats,
				  &p->tcfa_qstats,
				  p->tcfa_qstats.qlen) < 0)
		goto errout;

	if (gnet_stats_finish_copy(&d) < 0)
		goto errout;

	return 0;

errout:
	return -1;
}

static int tca_get_fill(struct sk_buff *skb, struct tc_action *actions[],
			u32 portid, u32 seq, u16 flags, int event, int bind,
			int ref, struct netlink_ext_ack *extack)
{
	struct tcamsg *t;
	struct nlmsghdr *nlh;
	unsigned char *b = skb_tail_pointer(skb);
	struct nlattr *nest;

	nlh = nlmsg_put(skb, portid, seq, event, sizeof(*t), flags);
	if (!nlh)
		goto out_nlmsg_trim;
	t = nlmsg_data(nlh);
	t->tca_family = AF_UNSPEC;
	t->tca__pad1 = 0;
	t->tca__pad2 = 0;

	if (extack && extack->_msg &&
	    nla_put_string(skb, TCA_ROOT_EXT_WARN_MSG, extack->_msg))
		goto out_nlmsg_trim;

	nest = nla_nest_start_noflag(skb, TCA_ACT_TAB);
	if (!nest)
		goto out_nlmsg_trim;

	if (tcf_action_dump(skb, actions, bind, ref, false) < 0)
		goto out_nlmsg_trim;

	nla_nest_end(skb, nest);

	nlh->nlmsg_len = skb_tail_pointer(skb) - b;

	return skb->len;

out_nlmsg_trim:
	nlmsg_trim(skb, b);
	return -1;
}

static int
tcf_get_notify(struct net *net, u32 portid, struct nlmsghdr *n,
	       struct tc_action *actions[], int event,
	       struct netlink_ext_ack *extack)
{
	struct sk_buff *skb;

	skb = alloc_skb(NLMSG_GOODSIZE, GFP_KERNEL);
	if (!skb)
		return -ENOBUFS;
	if (tca_get_fill(skb, actions, portid, n->nlmsg_seq, 0, event,
			 0, 1, NULL) <= 0) {
		NL_SET_ERR_MSG(extack, "Failed to fill netlink attributes while adding TC action");
		kfree_skb(skb);
		return -EINVAL;
	}

	return rtnl_unicast(skb, net, portid);
}

static struct tc_action *tcf_action_get_1(struct net *net, struct nlattr *nla,
					  struct nlmsghdr *n, u32 portid,
					  struct netlink_ext_ack *extack)
{
	struct nlattr *tb[TCA_ACT_MAX + 1];
	const struct tc_action_ops *ops;
	struct tc_action *a;
	int index;
	int err;

	err = nla_parse_nested_deprecated(tb, TCA_ACT_MAX, nla,
					  tcf_action_policy, extack);
	if (err < 0)
		goto err_out;

	err = -EINVAL;
	if (tb[TCA_ACT_INDEX] == NULL ||
	    nla_len(tb[TCA_ACT_INDEX]) < sizeof(index)) {
		NL_SET_ERR_MSG(extack, "Invalid TC action index value");
		goto err_out;
	}
	index = nla_get_u32(tb[TCA_ACT_INDEX]);

	err = -EINVAL;
	ops = tc_lookup_action(tb[TCA_ACT_KIND]);
	if (!ops) { /* could happen in batch of actions */
		NL_SET_ERR_MSG(extack, "Specified TC action kind not found");
		goto err_out;
	}
	err = -ENOENT;
	if (__tcf_idr_search(net, ops, &a, index) == 0) {
		NL_SET_ERR_MSG(extack, "TC action with specified index not found");
		goto err_mod;
	}

	module_put(ops->owner);
	return a;

err_mod:
	module_put(ops->owner);
err_out:
	return ERR_PTR(err);
}

static int tca_action_flush(struct net *net, struct nlattr *nla,
			    struct nlmsghdr *n, u32 portid,
			    struct netlink_ext_ack *extack)
{
	struct sk_buff *skb;
	unsigned char *b;
	struct nlmsghdr *nlh;
	struct tcamsg *t;
	struct netlink_callback dcb;
	struct nlattr *nest;
	struct nlattr *tb[TCA_ACT_MAX + 1];
	const struct tc_action_ops *ops;
	struct nlattr *kind;
	int err = -ENOMEM;

	skb = alloc_skb(NLMSG_GOODSIZE, GFP_KERNEL);
	if (!skb)
		return err;

	b = skb_tail_pointer(skb);

	err = nla_parse_nested_deprecated(tb, TCA_ACT_MAX, nla,
					  tcf_action_policy, extack);
	if (err < 0)
		goto err_out;

	err = -EINVAL;
	kind = tb[TCA_ACT_KIND];
	ops = tc_lookup_action(kind);
	if (!ops) { /*some idjot trying to flush unknown action */
		NL_SET_ERR_MSG(extack, "Cannot flush unknown TC action");
		goto err_out;
	}

	nlh = nlmsg_put(skb, portid, n->nlmsg_seq, RTM_DELACTION,
			sizeof(*t), 0);
	if (!nlh) {
		NL_SET_ERR_MSG(extack, "Failed to create TC action flush notification");
		goto out_module_put;
	}
	t = nlmsg_data(nlh);
	t->tca_family = AF_UNSPEC;
	t->tca__pad1 = 0;
	t->tca__pad2 = 0;

	nest = nla_nest_start_noflag(skb, TCA_ACT_TAB);
	if (!nest) {
		NL_SET_ERR_MSG(extack, "Failed to add new netlink message");
		goto out_module_put;
	}

	err = __tcf_generic_walker(net, skb, &dcb, RTM_DELACTION, ops, extack);
	if (err <= 0) {
		nla_nest_cancel(skb, nest);
		goto out_module_put;
	}

	nla_nest_end(skb, nest);

	nlh->nlmsg_len = skb_tail_pointer(skb) - b;
	nlh->nlmsg_flags |= NLM_F_ROOT;
	module_put(ops->owner);
	err = rtnetlink_send(skb, net, portid, RTNLGRP_TC,
			     n->nlmsg_flags & NLM_F_ECHO);
	if (err < 0)
		NL_SET_ERR_MSG(extack, "Failed to send TC action flush notification");

	return err;

out_module_put:
	module_put(ops->owner);
err_out:
	kfree_skb(skb);
	return err;
}

static int tcf_action_delete(struct net *net, struct tc_action *actions[])
{
	struct tc_action *a;
	int i;

	tcf_act_for_each_action(i, a, actions) {
		const struct tc_action_ops *ops = a->ops;
		/* Actions can be deleted concurrently so we must save their
		 * type and id to search again after reference is released.
		 */
		struct tcf_idrinfo *idrinfo = a->idrinfo;
		u32 act_index = a->tcfa_index;

		actions[i] = NULL;
		if (tcf_action_put(a)) {
			/* last reference, action was deleted concurrently */
			module_put(ops->owner);
		} else {
			int ret;

			/* now do the delete */
			ret = tcf_idr_delete_index(idrinfo, act_index);
			if (ret < 0)
				return ret;
		}
	}
	return 0;
}

static struct sk_buff *tcf_reoffload_del_notify_msg(struct net *net,
						    struct tc_action *action)
{
	size_t attr_size = tcf_action_fill_size(action);
	struct tc_action *actions[TCA_ACT_MAX_PRIO] = {
		[0] = action,
	};
	struct sk_buff *skb;

	skb = alloc_skb(max(attr_size, NLMSG_GOODSIZE), GFP_KERNEL);
	if (!skb)
		return ERR_PTR(-ENOBUFS);

	if (tca_get_fill(skb, actions, 0, 0, 0, RTM_DELACTION, 0, 1, NULL) <= 0) {
		kfree_skb(skb);
		return ERR_PTR(-EINVAL);
	}

	return skb;
}

static int tcf_reoffload_del_notify(struct net *net, struct tc_action *action)
{
	const struct tc_action_ops *ops = action->ops;
	struct sk_buff *skb;
	int ret;

	if (!rtnl_notify_needed(net, 0, RTNLGRP_TC)) {
		skb = NULL;
	} else {
		skb = tcf_reoffload_del_notify_msg(net, action);
		if (IS_ERR(skb))
			return PTR_ERR(skb);
	}

	ret = tcf_idr_release_unsafe(action);
	if (ret == ACT_P_DELETED) {
		module_put(ops->owner);
		ret = rtnetlink_maybe_send(skb, net, 0, RTNLGRP_TC, 0);
	} else {
		kfree_skb(skb);
	}

	return ret;
}

int tcf_action_reoffload_cb(flow_indr_block_bind_cb_t *cb,
			    void *cb_priv, bool add)
{
	struct tc_act_pernet_id *id_ptr;
	struct tcf_idrinfo *idrinfo;
	struct tc_action_net *tn;
	struct tc_action *p;
	unsigned int act_id;
	unsigned long tmp;
	unsigned long id;
	struct idr *idr;
	struct net *net;
	int ret;

	if (!cb)
		return -EINVAL;

	down_read(&net_rwsem);
	mutex_lock(&act_id_mutex);

	for_each_net(net) {
		list_for_each_entry(id_ptr, &act_pernet_id_list, list) {
			act_id = id_ptr->id;
			tn = net_generic(net, act_id);
			if (!tn)
				continue;
			idrinfo = tn->idrinfo;
			if (!idrinfo)
				continue;

			mutex_lock(&idrinfo->lock);
			idr = &idrinfo->action_idr;
			idr_for_each_entry_ul(idr, p, tmp, id) {
				if (IS_ERR(p) || tc_act_bind(p->tcfa_flags))
					continue;
				if (add) {
					tcf_action_offload_add_ex(p, NULL, cb,
								  cb_priv);
					continue;
				}

				/* cb unregister to update hw count */
				ret = tcf_action_offload_del_ex(p, cb, cb_priv);
				if (ret < 0)
					continue;
				if (tc_act_skip_sw(p->tcfa_flags) &&
				    !tc_act_in_hw(p))
					tcf_reoffload_del_notify(net, p);
			}
			mutex_unlock(&idrinfo->lock);
		}
	}
	mutex_unlock(&act_id_mutex);
	up_read(&net_rwsem);

	return 0;
}

static struct sk_buff *tcf_del_notify_msg(struct net *net, struct nlmsghdr *n,
					  struct tc_action *actions[],
					  u32 portid, size_t attr_size,
					  struct netlink_ext_ack *extack)
{
	struct sk_buff *skb;

	skb = alloc_skb(max(attr_size, NLMSG_GOODSIZE), GFP_KERNEL);
	if (!skb)
		return ERR_PTR(-ENOBUFS);

	if (tca_get_fill(skb, actions, portid, n->nlmsg_seq, 0, RTM_DELACTION,
			 0, 2, extack) <= 0) {
		NL_SET_ERR_MSG(extack, "Failed to fill netlink TC action attributes");
		kfree_skb(skb);
		return ERR_PTR(-EINVAL);
	}

	return skb;
}

static int tcf_del_notify(struct net *net, struct nlmsghdr *n,
			  struct tc_action *actions[], u32 portid,
			  size_t attr_size, struct netlink_ext_ack *extack)
{
	struct sk_buff *skb;
	int ret;

	if (!rtnl_notify_needed(net, n->nlmsg_flags, RTNLGRP_TC)) {
		skb = NULL;
	} else {
		skb = tcf_del_notify_msg(net, n, actions, portid, attr_size,
					 extack);
		if (IS_ERR(skb))
			return PTR_ERR(skb);
	}

	/* now do the delete */
	ret = tcf_action_delete(net, actions);
	if (ret < 0) {
		NL_SET_ERR_MSG(extack, "Failed to delete TC action");
		kfree_skb(skb);
		return ret;
	}

	return rtnetlink_maybe_send(skb, net, portid, RTNLGRP_TC,
				    n->nlmsg_flags & NLM_F_ECHO);
}

static int
tca_action_gd(struct net *net, struct nlattr *nla, struct nlmsghdr *n,
	      u32 portid, int event, struct netlink_ext_ack *extack)
{
	int i, ret;
	struct nlattr *tb[TCA_ACT_MAX_PRIO + 1];
	struct tc_action *act;
	size_t attr_size = 0;
	struct tc_action *actions[TCA_ACT_MAX_PRIO] = {};

	ret = nla_parse_nested_deprecated(tb, TCA_ACT_MAX_PRIO, nla, NULL,
					  extack);
	if (ret < 0)
		return ret;

	if (event == RTM_DELACTION && n->nlmsg_flags & NLM_F_ROOT) {
		if (tb[1])
			return tca_action_flush(net, tb[1], n, portid, extack);

		NL_SET_ERR_MSG(extack, "Invalid netlink attributes while flushing TC action");
		return -EINVAL;
	}

	for (i = 1; i <= TCA_ACT_MAX_PRIO && tb[i]; i++) {
		act = tcf_action_get_1(net, tb[i], n, portid, extack);
		if (IS_ERR(act)) {
			ret = PTR_ERR(act);
			goto err;
		}
		attr_size += tcf_action_fill_size(act);
		actions[i - 1] = act;
	}

	attr_size = tcf_action_full_attrs_size(attr_size);

	if (event == RTM_GETACTION)
		ret = tcf_get_notify(net, portid, n, actions, event, extack);
	else { /* delete */
		ret = tcf_del_notify(net, n, actions, portid, attr_size, extack);
		if (ret)
			goto err;
		return 0;
	}
err:
	tcf_action_put_many(actions);
	return ret;
}

static struct sk_buff *tcf_add_notify_msg(struct net *net, struct nlmsghdr *n,
					  struct tc_action *actions[],
					  u32 portid, size_t attr_size,
					  struct netlink_ext_ack *extack)
{
	struct sk_buff *skb;

	skb = alloc_skb(max(attr_size, NLMSG_GOODSIZE), GFP_KERNEL);
	if (!skb)
		return ERR_PTR(-ENOBUFS);

	if (tca_get_fill(skb, actions, portid, n->nlmsg_seq, n->nlmsg_flags,
			 RTM_NEWACTION, 0, 0, extack) <= 0) {
		NL_SET_ERR_MSG(extack, "Failed to fill netlink attributes while adding TC action");
		kfree_skb(skb);
		return ERR_PTR(-EINVAL);
	}

	return skb;
}

static int tcf_add_notify(struct net *net, struct nlmsghdr *n,
			  struct tc_action *actions[], u32 portid,
			  size_t attr_size, struct netlink_ext_ack *extack)
{
	struct sk_buff *skb;

	if (!rtnl_notify_needed(net, n->nlmsg_flags, RTNLGRP_TC)) {
		skb = NULL;
	} else {
		skb = tcf_add_notify_msg(net, n, actions, portid, attr_size,
					 extack);
		if (IS_ERR(skb))
			return PTR_ERR(skb);
	}

	return rtnetlink_maybe_send(skb, net, portid, RTNLGRP_TC,
				    n->nlmsg_flags & NLM_F_ECHO);
}

static int tcf_action_add(struct net *net, struct nlattr *nla,
			  struct nlmsghdr *n, u32 portid, u32 flags,
			  struct netlink_ext_ack *extack)
{
	size_t attr_size = 0;
	int loop, ret;
	struct tc_action *actions[TCA_ACT_MAX_PRIO] = {};
	int init_res[TCA_ACT_MAX_PRIO] = {};

	for (loop = 0; loop < 10; loop++) {
		ret = tcf_action_init(net, NULL, nla, NULL, actions, init_res,
				      &attr_size, flags, 0, extack);
		if (ret != -EAGAIN)
			break;
	}

	if (ret < 0)
		return ret;

	ret = tcf_add_notify(net, n, actions, portid, attr_size, extack);

	/* only put bound actions */
	tca_put_bound_many(actions, init_res);

	return ret;
}

static const struct nla_policy tcaa_policy[TCA_ROOT_MAX + 1] = {
	[TCA_ROOT_FLAGS] = NLA_POLICY_BITFIELD32(TCA_ACT_FLAG_LARGE_DUMP_ON |
						 TCA_ACT_FLAG_TERSE_DUMP),
	[TCA_ROOT_TIME_DELTA]      = { .type = NLA_U32 },
};

static int tc_ctl_action(struct sk_buff *skb, struct nlmsghdr *n,
			 struct netlink_ext_ack *extack)
{
	struct net *net = sock_net(skb->sk);
	struct nlattr *tca[TCA_ROOT_MAX + 1];
	u32 portid = NETLINK_CB(skb).portid;
	u32 flags = 0;
	int ret = 0;

	if ((n->nlmsg_type != RTM_GETACTION) &&
	    !netlink_capable(skb, CAP_NET_ADMIN))
		return -EPERM;

	ret = nlmsg_parse_deprecated(n, sizeof(struct tcamsg), tca,
				     TCA_ROOT_MAX, NULL, extack);
	if (ret < 0)
		return ret;

	if (tca[TCA_ACT_TAB] == NULL) {
		NL_SET_ERR_MSG(extack, "Netlink action attributes missing");
		return -EINVAL;
	}

	/* n->nlmsg_flags & NLM_F_CREATE */
	switch (n->nlmsg_type) {
	case RTM_NEWACTION:
		/* we are going to assume all other flags
		 * imply create only if it doesn't exist
		 * Note that CREATE | EXCL implies that
		 * but since we want avoid ambiguity (eg when flags
		 * is zero) then just set this
		 */
		if (n->nlmsg_flags & NLM_F_REPLACE)
			flags = TCA_ACT_FLAGS_REPLACE;
		ret = tcf_action_add(net, tca[TCA_ACT_TAB], n, portid, flags,
				     extack);
		break;
	case RTM_DELACTION:
		ret = tca_action_gd(net, tca[TCA_ACT_TAB], n,
				    portid, RTM_DELACTION, extack);
		break;
	case RTM_GETACTION:
		ret = tca_action_gd(net, tca[TCA_ACT_TAB], n,
				    portid, RTM_GETACTION, extack);
		break;
	default:
		BUG();
	}

	return ret;
}

static struct nlattr *find_dump_kind(struct nlattr **nla)
{
	struct nlattr *tb1, *tb2[TCA_ACT_MAX + 1];
	struct nlattr *tb[TCA_ACT_MAX_PRIO + 1];
	struct nlattr *kind;

	tb1 = nla[TCA_ACT_TAB];
	if (tb1 == NULL)
		return NULL;

	if (nla_parse_deprecated(tb, TCA_ACT_MAX_PRIO, nla_data(tb1), NLMSG_ALIGN(nla_len(tb1)), NULL, NULL) < 0)
		return NULL;

	if (tb[1] == NULL)
		return NULL;
	if (nla_parse_nested_deprecated(tb2, TCA_ACT_MAX, tb[1], tcf_action_policy, NULL) < 0)
		return NULL;
	kind = tb2[TCA_ACT_KIND];

	return kind;
}

static int tc_dump_action(struct sk_buff *skb, struct netlink_callback *cb)
{
	struct net *net = sock_net(skb->sk);
	struct nlmsghdr *nlh;
	unsigned char *b = skb_tail_pointer(skb);
	struct nlattr *nest;
	struct tc_action_ops *a_o;
	int ret = 0;
	struct tcamsg *t = (struct tcamsg *) nlmsg_data(cb->nlh);
	struct nlattr *tb[TCA_ROOT_MAX + 1];
	struct nlattr *count_attr = NULL;
	unsigned long jiffy_since = 0;
	struct nlattr *kind = NULL;
	struct nla_bitfield32 bf;
	u32 msecs_since = 0;
	u32 act_count = 0;

	ret = nlmsg_parse_deprecated(cb->nlh, sizeof(struct tcamsg), tb,
				     TCA_ROOT_MAX, tcaa_policy, cb->extack);
	if (ret < 0)
		return ret;

	kind = find_dump_kind(tb);
	if (kind == NULL) {
		pr_info("tc_dump_action: action bad kind\n");
		return 0;
	}

	a_o = tc_lookup_action(kind);
	if (a_o == NULL)
		return 0;

	cb->args[2] = 0;
	if (tb[TCA_ROOT_FLAGS]) {
		bf = nla_get_bitfield32(tb[TCA_ROOT_FLAGS]);
		cb->args[2] = bf.value;
	}

	if (tb[TCA_ROOT_TIME_DELTA]) {
		msecs_since = nla_get_u32(tb[TCA_ROOT_TIME_DELTA]);
	}

	nlh = nlmsg_put(skb, NETLINK_CB(cb->skb).portid, cb->nlh->nlmsg_seq,
			cb->nlh->nlmsg_type, sizeof(*t), 0);
	if (!nlh)
		goto out_module_put;

	if (msecs_since)
		jiffy_since = jiffies - msecs_to_jiffies(msecs_since);

	t = nlmsg_data(nlh);
	t->tca_family = AF_UNSPEC;
	t->tca__pad1 = 0;
	t->tca__pad2 = 0;
	cb->args[3] = jiffy_since;
	count_attr = nla_reserve(skb, TCA_ROOT_COUNT, sizeof(u32));
	if (!count_attr)
		goto out_module_put;

	nest = nla_nest_start_noflag(skb, TCA_ACT_TAB);
	if (nest == NULL)
		goto out_module_put;

	ret = __tcf_generic_walker(net, skb, cb, RTM_GETACTION, a_o, NULL);
	if (ret < 0)
		goto out_module_put;

	if (ret > 0) {
		nla_nest_end(skb, nest);
		ret = skb->len;
		act_count = cb->args[1];
		memcpy(nla_data(count_attr), &act_count, sizeof(u32));
		cb->args[1] = 0;
	} else
		nlmsg_trim(skb, b);

	nlh->nlmsg_len = skb_tail_pointer(skb) - b;
	if (NETLINK_CB(cb->skb).portid && ret)
		nlh->nlmsg_flags |= NLM_F_MULTI;
	module_put(a_o->owner);
	return skb->len;

out_module_put:
	module_put(a_o->owner);
	nlmsg_trim(skb, b);
	return skb->len;
}

static int __init tc_action_init(void)
{
	rtnl_register(PF_UNSPEC, RTM_NEWACTION, tc_ctl_action, NULL, 0);
	rtnl_register(PF_UNSPEC, RTM_DELACTION, tc_ctl_action, NULL, 0);
	rtnl_register(PF_UNSPEC, RTM_GETACTION, tc_ctl_action, tc_dump_action,
		      0);

	return 0;
}

subsys_initcall(tc_action_init);<|MERGE_RESOLUTION|>--- conflicted
+++ resolved
@@ -830,10 +830,6 @@
 	u32 max;
 
 	if (*index) {
-<<<<<<< HEAD
-again:
-=======
->>>>>>> 0c383648
 		rcu_read_lock();
 		p = idr_find(&idrinfo->action_idr, *index);
 
@@ -842,11 +838,7 @@
 			 * index but did not assign the pointer yet.
 			 */
 			rcu_read_unlock();
-<<<<<<< HEAD
-			goto again;
-=======
 			return -EAGAIN;
->>>>>>> 0c383648
 		}
 
 		if (!p) {
@@ -1167,7 +1159,6 @@
 static void tcf_action_put_many(struct tc_action *actions[])
 {
 	struct tc_action *a;
-<<<<<<< HEAD
 	int i;
 
 	tcf_act_for_each_action(i, a, actions) {
@@ -1180,27 +1171,10 @@
 static void tca_put_bound_many(struct tc_action *actions[], int init_res[])
 {
 	struct tc_action *a;
-=======
->>>>>>> 0c383648
 	int i;
 
 	tcf_act_for_each_action(i, a, actions) {
 		const struct tc_action_ops *ops = a->ops;
-<<<<<<< HEAD
-=======
-		if (tcf_action_put(a))
-			module_put(ops->owner);
-	}
-}
-
-static void tca_put_bound_many(struct tc_action *actions[], int init_res[])
-{
-	struct tc_action *a;
-	int i;
-
-	tcf_act_for_each_action(i, a, actions) {
-		const struct tc_action_ops *ops = a->ops;
->>>>>>> 0c383648
 
 		if (init_res[i] == ACT_P_CREATED)
 			continue;
